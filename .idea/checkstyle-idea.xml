<?xml version="1.0" encoding="UTF-8"?>
<project version="4">
  <component name="CheckStyle-IDEA">
    <option name="configuration">
      <map>
        <entry key="active-configuration" value="LOCAL_FILE:$PRJ_DIR$/config/checkstyle.xml:a8c Style" />
        <entry key="checkstyle-version" value="8.2" />
        <entry key="copy-libs" value="false" />
<<<<<<< HEAD
        <entry key="last-active-plugin-version" value="5.17.0" />
=======
>>>>>>> 358bd1ee
        <entry key="location-0" value="BUNDLED:(bundled):Sun Checks" />
        <entry key="location-1" value="BUNDLED:(bundled):Google Checks" />
        <entry key="location-2" value="LOCAL_FILE:$PRJ_DIR$/config/checkstyle.xml:a8c Style" />
        <entry key="scan-before-checkin" value="false" />
        <entry key="scanscope" value="AllSourcesWithTests" />
        <entry key="suppress-errors" value="false" />
      </map>
    </option>
  </component>
</project><|MERGE_RESOLUTION|>--- conflicted
+++ resolved
@@ -6,10 +6,6 @@
         <entry key="active-configuration" value="LOCAL_FILE:$PRJ_DIR$/config/checkstyle.xml:a8c Style" />
         <entry key="checkstyle-version" value="8.2" />
         <entry key="copy-libs" value="false" />
-<<<<<<< HEAD
-        <entry key="last-active-plugin-version" value="5.17.0" />
-=======
->>>>>>> 358bd1ee
         <entry key="location-0" value="BUNDLED:(bundled):Sun Checks" />
         <entry key="location-1" value="BUNDLED:(bundled):Google Checks" />
         <entry key="location-2" value="LOCAL_FILE:$PRJ_DIR$/config/checkstyle.xml:a8c Style" />
