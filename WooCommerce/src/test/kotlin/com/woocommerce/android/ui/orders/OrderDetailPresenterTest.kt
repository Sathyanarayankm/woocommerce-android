--- conflicted
+++ resolved
@@ -370,7 +370,6 @@
     }
 
     @Test
-<<<<<<< HEAD
     fun `Verify product is virtual for a single product in an order`() {
         order.lineItems = Gson().toJson(listOf(mapOf("product_id" to "290")))
         val products = listOf(WCProductModel(1).apply { virtual = true })
@@ -379,7 +378,7 @@
         presenter.takeView(orderDetailView)
         doReturn(order).whenever(orderStore).getOrderByIdentifier(any())
         presenter.loadOrderDetail(orderIdentifier, false)
-        verify(orderDetailView).showOrderDetail(any())
+        verify(orderDetailView).showOrderDetail(any(), any())
 
         assertTrue(presenter.isVirtualProduct(order.getLineItemList()))
     }
@@ -393,7 +392,7 @@
         presenter.takeView(orderDetailView)
         doReturn(order).whenever(orderStore).getOrderByIdentifier(any())
         presenter.loadOrderDetail(orderIdentifier, false)
-        verify(orderDetailView).showOrderDetail(any())
+        verify(orderDetailView).showOrderDetail(any(), any())
 
         assertFalse(presenter.isVirtualProduct(order.getLineItemList()))
     }
@@ -412,7 +411,7 @@
         presenter.takeView(orderDetailView)
         doReturn(order).whenever(orderStore).getOrderByIdentifier(any())
         presenter.loadOrderDetail(orderIdentifier, false)
-        verify(orderDetailView).showOrderDetail(any())
+        verify(orderDetailView).showOrderDetail(any(), any())
 
         assertFalse(presenter.isVirtualProduct(order.getLineItemList()))
     }
@@ -424,7 +423,7 @@
         presenter.takeView(orderDetailView)
         doReturn(order).whenever(orderStore).getOrderByIdentifier(any())
         presenter.loadOrderDetail(orderIdentifier, false)
-        verify(orderDetailView).showOrderDetail(any())
+        verify(orderDetailView).showOrderDetail(any(), any())
 
         verify(productStore, times(0)).getProductsByRemoteIds(any(), any())
         assertFalse(presenter.isVirtualProduct(order.getLineItemList()))
@@ -438,10 +437,12 @@
         presenter.takeView(orderDetailView)
         doReturn(order).whenever(orderStore).getOrderByIdentifier(any())
         presenter.loadOrderDetail(orderIdentifier, false)
-        verify(orderDetailView).showOrderDetail(any())
+        verify(orderDetailView).showOrderDetail(any(), any())
 
         assertFalse(presenter.isVirtualProduct(order.getLineItemList()))
-=======
+    }
+
+    @Test
     fun `Request order detail refresh when network available - success`() {
         presenter.takeView(orderDetailView)
         doReturn(order).whenever(presenter).orderModel
@@ -496,6 +497,5 @@
 
         // verify error snack is displayed
         verify(orderDetailView, times(1)).showLoadOrderError()
->>>>>>> 3e6cf51c
     }
 }