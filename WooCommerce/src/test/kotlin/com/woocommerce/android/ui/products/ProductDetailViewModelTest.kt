--- conflicted
+++ resolved
@@ -46,18 +46,15 @@
     private lateinit var viewModel: ProductDetailViewModel
 
     private val productWithParameters = ViewState(
-        product,
-        "10kg",
-        "1 x 2 x 3 cm",
-        "CZK20.00",
-        "CZK10.00",
-        "CZK30.00",
-        false,
-<<<<<<< HEAD
-        storedProduct = product
-=======
-        emptyList()
->>>>>>> c076e09d
+            product,
+            "10kg",
+            "1 x 2 x 3 cm",
+            "CZK20.00",
+            "CZK10.00",
+            "CZK30.00",
+            false,
+            emptyList(),
+            storedProduct = product
     )
 
     @Before
