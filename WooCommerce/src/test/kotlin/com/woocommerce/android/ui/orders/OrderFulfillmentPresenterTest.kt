package com.woocommerce.android.ui.orders

import com.nhaarman.mockito_kotlin.any
import com.nhaarman.mockito_kotlin.doReturn
import com.nhaarman.mockito_kotlin.mock
import com.nhaarman.mockito_kotlin.never
import com.nhaarman.mockito_kotlin.spy
import com.nhaarman.mockito_kotlin.times
import com.nhaarman.mockito_kotlin.verify
import com.nhaarman.mockito_kotlin.whenever
import com.woocommerce.android.network.ConnectionChangeReceiver.ConnectionChangeEvent
import com.woocommerce.android.tools.NetworkStatus
import com.woocommerce.android.tools.SelectedSite
import com.woocommerce.android.ui.base.UIMessageResolver
import org.junit.Before
import org.junit.Test
import org.wordpress.android.fluxc.Dispatcher
import org.wordpress.android.fluxc.action.WCOrderAction.DELETE_ORDER_SHIPMENT_TRACKING
import org.wordpress.android.fluxc.action.WCOrderAction.FETCH_ORDER_SHIPMENT_TRACKINGS
import org.wordpress.android.fluxc.annotations.action.Action
import org.wordpress.android.fluxc.model.SiteModel
import org.wordpress.android.fluxc.model.WCOrderShipmentTrackingModel
import org.wordpress.android.fluxc.store.WCOrderStore
import org.wordpress.android.fluxc.store.WCOrderStore.DeleteOrderShipmentTrackingPayload
import org.wordpress.android.fluxc.store.WCOrderStore.OnOrderChanged
import org.wordpress.android.fluxc.store.WCOrderStore.OrderError
import kotlin.test.assertFalse
import kotlin.test.assertTrue

class OrderFulfillmentPresenterTest {
    private val view: OrderFulfillmentContract.View = mock()
    private val dispatcher: Dispatcher = mock()
    private val orderStore: WCOrderStore = mock()
    private val selectedSite: SelectedSite = mock()
    private val uiMessageResolver: UIMessageResolver = mock()
    private val networkStatus: NetworkStatus = mock()

    private val order = OrderTestUtils.generateOrder()
    private lateinit var presenter: OrderFulfillmentPresenter

    @Before
    fun setup() {
        presenter = spy(OrderFulfillmentPresenter(
                dispatcher, orderStore, selectedSite, uiMessageResolver, networkStatus
        ))
        // Use a dummy selected site
        doReturn(SiteModel()).whenever(selectedSite).get()
        doReturn(true).whenever(networkStatus).isConnected()
    }

    @Test
    fun `Displays order detail view correctly`() {
        presenter.takeView(view)
        doReturn(order).whenever(orderStore).getOrderByIdentifier(any())
        presenter.loadOrderDetail(order.getIdentifier())
        verify(view).showOrderDetail(order)
    }

    @Test
    fun `Mark Order Complete - Processes fulfill order request correctly`() {
        presenter.takeView(view)
        doReturn(order).whenever(presenter).orderModel
        presenter.markOrderComplete()
        verify(view).toggleCompleteButton(isEnabled = false)
        verify(view).fulfillOrder()
    }

    @Test
    fun `Show offline message on request to mark order complete if not connected`() {
        presenter.takeView(view)
        doReturn(order).whenever(presenter).orderModel
        doReturn(false).whenever(networkStatus).isConnected()
        presenter.markOrderComplete()
        verify(view, times(0)).toggleCompleteButton(any())
        verify(view, times(0)).fulfillOrder()
        verify(uiMessageResolver, times(1)).showOfflineSnack()
    }

    @Test
    fun `Load order shipment tracking card from cache if data already fetched`() {
        val orderTrackingList = OrderTestUtils.generateOrderShipmentTrackings(3, order.id)

        presenter.takeView(view)
        doReturn(order).whenever(presenter).orderModel
        doReturn(orderTrackingList).whenever(orderStore).getShipmentTrackingsForOrder(any())

        // order shipment tracking is already fetched from api
        presenter.loadOrderDetail(order.getIdentifier(), true)

        // fetch order shipment trackings
        verify(presenter, times(1)).loadShipmentTrackingsFromDb()
        verify(presenter, times(0)).requestShipmentTrackingsFromApi(any())
        verify(dispatcher, times(0)).dispatch(any<Action<*>>())

        // verify that shipment tracking card is displayed
        verify(view).showOrderShipmentTrackings(orderTrackingList)
    }

    @Test
    fun `Request order shipment trackings from api if data not already fetched and network connected - success`() {
        val orderTrackingList = OrderTestUtils.generateOrderShipmentTrackings(3, order.id)

        presenter.takeView(view)
        doReturn(order).whenever(presenter).orderModel
        doReturn(orderTrackingList).whenever(orderStore).getShipmentTrackingsForOrder(any())

        // order shipment tracking is not fetched from api
        presenter.loadOrderDetail(order.getIdentifier(), false)

        // fetch order shipment trackings
        assertFalse(presenter.isShipmentTrackingsFetched)
        verify(presenter, times(0)).loadShipmentTrackingsFromDb()
        verify(presenter, times(1)).requestShipmentTrackingsFromApi(any())
        verify(dispatcher, times(1)).dispatch(any<Action<*>>())

        // OnOrderChanged callback from FluxC with error should trigger error message
        presenter.onOrderChanged(OnOrderChanged(3).apply {
            causeOfChange = FETCH_ORDER_SHIPMENT_TRACKINGS
        })

        // verify that shipment tracking card is displayed
        verify(view).showOrderShipmentTrackings(orderTrackingList)
        assertTrue(presenter.isShipmentTrackingsFetched)
    }

    @Test
    fun `Request order shipment trackings from api if data not already fetched and network connected - failure`() {
        val orderTrackingList = OrderTestUtils.generateOrderShipmentTrackings(3, order.id)

        presenter.takeView(view)
        doReturn(order).whenever(presenter).orderModel
        doReturn(orderTrackingList).whenever(orderStore).getShipmentTrackingsForOrder(any())

        // order shipment tracking is not fetched from api
        presenter.loadOrderDetail(order.getIdentifier(), false)

        // fetch order shipment trackings
        assertFalse(presenter.isShipmentTrackingsFetched)
        verify(presenter, times(0)).loadShipmentTrackingsFromDb()
        verify(presenter, times(1)).requestShipmentTrackingsFromApi(any())
        verify(dispatcher, times(1)).dispatch(any<Action<*>>())

        // OnOrderChanged callback from FluxC with error should trigger error message
        presenter.onOrderChanged(OnOrderChanged(3).apply {
            causeOfChange = FETCH_ORDER_SHIPMENT_TRACKINGS
            error = OrderError()
        })

        // verify that shipment tracking card is displayed
        verify(view, never()).showOrderShipmentTrackings(orderTrackingList)
        assertFalse(presenter.isShipmentTrackingsFetched)
    }

    @Test
    fun `Do not request order shipment trackings from api when not connected`() {
        doReturn(order).whenever(presenter).orderModel
        doReturn(false).whenever(networkStatus).isConnected()
        presenter.takeView(view)

        presenter.loadOrderDetail(order.getIdentifier(), true)
        verify(presenter, times(1)).loadShipmentTrackingsFromDb()
        verify(presenter, times(0)).requestShipmentTrackingsFromApi(any())
    }

    @Test
    fun `Request fresh shipment tracking from api on network connected event if using non-updated cached data`() {
        doReturn(false).whenever(presenter).isShipmentTrackingsFetched
        doReturn(order).whenever(presenter).orderModel
        presenter.takeView(view)

        presenter.onEventMainThread(ConnectionChangeEvent(true))
        verify(presenter, times(1)).requestShipmentTrackingsFromApi(any())
    }

    @Test
    fun `Do not refresh shipment trackings on network connected event if cached data already refreshed`() {
        doReturn(true).whenever(presenter).isShipmentTrackingsFetched
        doReturn(order).whenever(presenter).orderModel
        presenter.takeView(view)

        presenter.onEventMainThread(ConnectionChangeEvent(true))
        verify(presenter, times(0)).requestShipmentTrackingsFromApi(any())
    }

    @Test
    fun `Add order shipment tracking request correctly`() {
        presenter.takeView(view)
        doReturn(order).whenever(presenter).orderModel

        val defaultShipmentTrackingModel = WCOrderShipmentTrackingModel(id = 1).apply {
            trackingProvider = "Anitaa Test"
            trackingLink = "123456"
            dateShipped = "2019-05-13T16:11:13Z"
        }
        presenter.pushShipmentTrackingProvider(defaultShipmentTrackingModel, false)
        verify(view).showAddShipmentTrackingSnack()
    }

    @Test
    fun `Add order shipment tracking with custom provider name request correctly`() {
        presenter.takeView(view)
        doReturn(order).whenever(presenter).orderModel

        val customShipmentTrackingModel = WCOrderShipmentTrackingModel(id = 1).apply {
            trackingProvider = "Anitaa Inc"
            dateShipped = "2019-05-13T16:11:13Z"
        }
        presenter.pushShipmentTrackingProvider(customShipmentTrackingModel, true)
        verify(view).showAddShipmentTrackingSnack()
    }

    @Test
    fun `Add order shipment tracking with custom provider tracking link request correctly`() {
        presenter.takeView(view)
        doReturn(order).whenever(presenter).orderModel

        val customShipmentTrackingModel = WCOrderShipmentTrackingModel(id = 1).apply {
            trackingProvider = "Anitaa Inc"
            dateShipped = "2019-05-13T16:11:13Z"
            trackingLink = "sample.com"
        }
        presenter.pushShipmentTrackingProvider(customShipmentTrackingModel, true)
        verify(view).showAddShipmentTrackingSnack()
    }

    @Test
    fun `Show offline message on request to add order shipment tracking if not connected`() {
        presenter.takeView(view)
        doReturn(order).whenever(presenter).orderModel
        doReturn(false).whenever(networkStatus).isConnected()

        val defaultShipmentTrackingModel = WCOrderShipmentTrackingModel(id = 1).apply {
            trackingProvider = "Anitaa Test"
            trackingLink = "123456"
            dateShipped = "2019-05-13T16:11:13Z"
        }
        presenter.pushShipmentTrackingProvider(defaultShipmentTrackingModel, false)

        verify(view, times(0)).showAddShipmentTrackingSnack()
        verify(uiMessageResolver, times(1)).showOfflineSnack()
    }

    @Test
    fun `Do not request delete shipment tracking when network is not available`() {
        doReturn(false).whenever(networkStatus).isConnected()
        doReturn(order).whenever(presenter).orderModel
        presenter.takeView(view)

        // call delete shipment tracking
<<<<<<< HEAD
        presenter.deleteOrderShipmentTracking(WCOrderShipmentTrackingModel(id = 1))
=======
        val mockWCOrderShipmentTrackingModel = WCOrderShipmentTrackingModel(id = 1)
        presenter.deleteOrderShipmentTracking(mockWCOrderShipmentTrackingModel)
>>>>>>> df4ac69e

        // ensure that offline snack message is displayed
        verify(uiMessageResolver, times(1)).showOfflineSnack()

        // ensure that deleted item is added back to the list
<<<<<<< HEAD
        verify(view, times(1)).reAddDeletedTrackingOnError()
=======
        verify(view, times(1)).undoDeletedTrackingOnError(mockWCOrderShipmentTrackingModel)
>>>>>>> df4ac69e

        // ensure that dispatcher is not invoked
        verify(dispatcher, times(0)).dispatch(any<Action<*>>())
    }

    @Test
    fun `Request delete shipment tracking when network is available - error`() {
        doReturn(order).whenever(presenter).orderModel
        presenter.takeView(view)

        // call delete shipment tracking
        val trackings = OrderTestUtils.generateOrderShipmentTrackings(
                3, order.id
        )
        presenter.deleteOrderShipmentTracking(trackings[0])

        // ensure that dispatcher is invoked
        verify(dispatcher, times(1)).dispatch(any<Action<DeleteOrderShipmentTrackingPayload>>())

        presenter.onOrderChanged(OnOrderChanged(1).apply {
            causeOfChange = DELETE_ORDER_SHIPMENT_TRACKING
            error = OrderError()
        })

        // ensure that error snack message is displayed
        verify(view, times(1)).showDeleteTrackingErrorSnack()

        // ensure that deleted item is added back to the list
<<<<<<< HEAD
        verify(view, times(1)).reAddDeletedTrackingOnError()
=======
        verify(view, times(1)).undoDeletedTrackingOnError(trackings[0])
>>>>>>> df4ac69e
    }

    @Test
    fun `Request delete shipment tracking when network is available - success`() {
        doReturn(order).whenever(presenter).orderModel
        presenter.takeView(view)

        // call delete shipment tracking
        val trackings = OrderTestUtils.generateOrderShipmentTrackings(
                3, order.id
        )
        presenter.deleteOrderShipmentTracking(trackings[0])

        // ensure that dispatcher is invoked
        verify(dispatcher, times(1)).dispatch(any<Action<DeleteOrderShipmentTrackingPayload>>())

        presenter.onOrderChanged(OnOrderChanged(1).apply {
            causeOfChange = DELETE_ORDER_SHIPMENT_TRACKING
        })

        // ensure that success snack message is displayed
        verify(view, times(1)).markTrackingDeletedOnSuccess()
    }
}<|MERGE_RESOLUTION|>--- conflicted
+++ resolved
@@ -247,22 +247,14 @@
         presenter.takeView(view)
 
         // call delete shipment tracking
-<<<<<<< HEAD
-        presenter.deleteOrderShipmentTracking(WCOrderShipmentTrackingModel(id = 1))
-=======
         val mockWCOrderShipmentTrackingModel = WCOrderShipmentTrackingModel(id = 1)
         presenter.deleteOrderShipmentTracking(mockWCOrderShipmentTrackingModel)
->>>>>>> df4ac69e
 
         // ensure that offline snack message is displayed
         verify(uiMessageResolver, times(1)).showOfflineSnack()
 
         // ensure that deleted item is added back to the list
-<<<<<<< HEAD
-        verify(view, times(1)).reAddDeletedTrackingOnError()
-=======
         verify(view, times(1)).undoDeletedTrackingOnError(mockWCOrderShipmentTrackingModel)
->>>>>>> df4ac69e
 
         // ensure that dispatcher is not invoked
         verify(dispatcher, times(0)).dispatch(any<Action<*>>())
@@ -291,11 +283,7 @@
         verify(view, times(1)).showDeleteTrackingErrorSnack()
 
         // ensure that deleted item is added back to the list
-<<<<<<< HEAD
-        verify(view, times(1)).reAddDeletedTrackingOnError()
-=======
         verify(view, times(1)).undoDeletedTrackingOnError(trackings[0])
->>>>>>> df4ac69e
     }
 
     @Test
