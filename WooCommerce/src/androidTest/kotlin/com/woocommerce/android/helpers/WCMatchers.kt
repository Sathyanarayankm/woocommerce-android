--- conflicted
+++ resolved
@@ -126,12 +126,8 @@
             }
         }
     }
-<<<<<<< HEAD
-}
-=======
 
     fun withRecyclerView(recyclerViewId: Int): RecyclerViewMatcher {
         return RecyclerViewMatcher(recyclerViewId)
     }
 }
->>>>>>> 52689bbf
