package com.woocommerce.android.di

<<<<<<< HEAD
import com.woocommerce.android.support.HelpActivity
import com.woocommerce.android.support.HelpModule
import com.woocommerce.android.ui.dashboard.DashboardModule
=======
>>>>>>> 81139dd3
import com.woocommerce.android.ui.login.LoginActivity
import com.woocommerce.android.ui.login.MagicLinkInterceptActivity
import com.woocommerce.android.ui.main.MainActivity
import com.woocommerce.android.ui.main.MockedMainModule
import com.woocommerce.android.ui.notifications.NotifsListModule
import com.woocommerce.android.ui.notifications.ReviewDetailModule
import com.woocommerce.android.ui.orders.MockedOrderDetailModule
import com.woocommerce.android.ui.orders.MockedOrderListModule
import com.woocommerce.android.ui.orders.OrderFulfillmentModule
import com.woocommerce.android.ui.orders.OrderProductListModule
import com.woocommerce.android.ui.prefs.AppSettingsActivity
import com.woocommerce.android.ui.prefs.AppSettingsModule
import com.woocommerce.android.ui.prefs.MainSettingsModule
import com.woocommerce.android.ui.prefs.PrivacySettingsModule
import com.woocommerce.android.ui.sitepicker.SitePickerActivity
import com.woocommerce.android.ui.sitepicker.SitePickerModule
import com.woocommerce.android.ui.stats.MockedDashboardModule
import dagger.Module
import dagger.android.ContributesAndroidInjector
import org.wordpress.android.login.di.LoginFragmentModule

@Module
abstract class MockedActivityBindingModule {
    @ActivityScope
    @ContributesAndroidInjector(modules = arrayOf(
            MockedMainModule::class,
<<<<<<< HEAD
            DashboardModule::class,
=======
            MockedDashboardModule::class,
>>>>>>> 81139dd3
            MockedOrderListModule::class,
            MockedOrderDetailModule::class,
            OrderProductListModule::class,
            OrderFulfillmentModule::class,
            NotifsListModule::class,
            ReviewDetailModule::class))
    abstract fun provideMainActivityInjector(): MainActivity

    @ActivityScope
    @ContributesAndroidInjector(modules = arrayOf(LoginFragmentModule::class))
    abstract fun provideLoginActivityInjector(): LoginActivity

    @ActivityScope
    @ContributesAndroidInjector(modules = arrayOf(SitePickerModule::class))
    abstract fun provideSitePickerActivityInjector(): SitePickerActivity

    @ActivityScope
    @ContributesAndroidInjector
    abstract fun provideMagicLinkInterceptActivityInjector(): MagicLinkInterceptActivity

    @ActivityScope
    @ContributesAndroidInjector(modules = [
        AppSettingsModule::class,
        MainSettingsModule::class,
        PrivacySettingsModule::class
    ])
    abstract fun provideAppSettingsActivityInjector(): AppSettingsActivity

    @ActivityScope
    @ContributesAndroidInjector(modules = [HelpModule::class])
    abstract fun provideHelpActivity(): HelpActivity
}<|MERGE_RESOLUTION|>--- conflicted
+++ resolved
@@ -1,11 +1,8 @@
 package com.woocommerce.android.di
 
-<<<<<<< HEAD
+
 import com.woocommerce.android.support.HelpActivity
 import com.woocommerce.android.support.HelpModule
-import com.woocommerce.android.ui.dashboard.DashboardModule
-=======
->>>>>>> 81139dd3
 import com.woocommerce.android.ui.login.LoginActivity
 import com.woocommerce.android.ui.login.MagicLinkInterceptActivity
 import com.woocommerce.android.ui.main.MainActivity
@@ -32,11 +29,7 @@
     @ActivityScope
     @ContributesAndroidInjector(modules = arrayOf(
             MockedMainModule::class,
-<<<<<<< HEAD
-            DashboardModule::class,
-=======
             MockedDashboardModule::class,
->>>>>>> 81139dd3
             MockedOrderListModule::class,
             MockedOrderDetailModule::class,
             OrderProductListModule::class,
