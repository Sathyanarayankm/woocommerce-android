package com.woocommerce.android.ui.orders

import android.app.Activity
import android.app.Instrumentation.ActivityResult
import android.content.Intent
import android.net.Uri
import android.widget.ListView
import androidx.recyclerview.widget.RecyclerView
import androidx.test.espresso.Espresso.onView
import androidx.test.espresso.action.ViewActions.click
import androidx.test.espresso.assertion.ViewAssertions.matches
import androidx.test.espresso.contrib.RecyclerViewActions
import androidx.test.espresso.intent.Intents
import androidx.test.espresso.intent.Intents.intended
import androidx.test.espresso.intent.Intents.intending
import androidx.test.espresso.intent.matcher.IntentMatchers.hasAction
import androidx.test.espresso.intent.matcher.IntentMatchers.hasData
import androidx.test.espresso.intent.matcher.IntentMatchers.isInternal
import androidx.test.espresso.matcher.RootMatchers.isPlatformPopup
import androidx.test.espresso.matcher.ViewMatchers
import androidx.test.espresso.matcher.ViewMatchers.Visibility.GONE
import androidx.test.espresso.matcher.ViewMatchers.Visibility.VISIBLE
import androidx.test.espresso.matcher.ViewMatchers.isAssignableFrom
import androidx.test.espresso.matcher.ViewMatchers.isChecked
import androidx.test.espresso.matcher.ViewMatchers.isDisplayed
import androidx.test.espresso.matcher.ViewMatchers.isNotChecked
import androidx.test.espresso.matcher.ViewMatchers.withEffectiveVisibility
import androidx.test.espresso.matcher.ViewMatchers.withId
import androidx.test.espresso.matcher.ViewMatchers.withText
import androidx.test.ext.junit.runners.AndroidJUnit4
import androidx.test.filters.LargeTest
import com.woocommerce.android.R
import com.woocommerce.android.helpers.WCMatchers
import com.woocommerce.android.ui.TestBase
import com.woocommerce.android.ui.main.MainActivityTestRule
import com.woocommerce.android.util.AddressUtils
import com.woocommerce.android.util.PhoneUtils
import org.hamcrest.CoreMatchers.allOf
import org.hamcrest.CoreMatchers.not
import org.junit.After
import org.junit.Before
import org.junit.Rule
import org.junit.Test
import org.junit.runner.RunWith
import org.wordpress.android.fluxc.model.SiteModel

@RunWith(AndroidJUnit4::class)
@LargeTest
class OrderDetailCustomerInfoCardTest : TestBase() {
    @Rule
    @JvmField var activityTestRule = MainActivityTestRule()

    val mockWCOrderModel = WcOrderTestUtils.generateOrderDetail()

    @Before
    override fun setup() {
        super.setup()
        Intents.init()

        // By default Espresso Intents does not stub any Intents. Stubbing needs to be setup before
        // every test run. In this case all external Intents will be blocked.
        intending(not(isInternal())).respondWith(ActivityResult(Activity.RESULT_OK, null))

        // Bypass login screen and display dashboard
        activityTestRule.launchMainActivityLoggedIn(null, SiteModel())

        // Make sure the bottom navigation view is showing
        activityTestRule.activity.showBottomNav()

        // add mock data to order list screen
        activityTestRule.setOrderListWithMockData()

        // Click on Orders tab in the bottom bar
        onView(withId(R.id.orders)).perform(click())
    }

    @After
    fun tearDown() {
        Intents.release()
    }

    @Test
    fun verifyOrderDetailCardViewPopulatedSuccessfully() {
        // add mock data to order detail screen
        mockWCOrderModel.shippingFirstName = "Ann"
        mockWCOrderModel.shippingLastName = "Moore"
        mockWCOrderModel.shippingAddress1 = "Nigagra Falls"
        mockWCOrderModel.shippingCountry = "USA"
        mockWCOrderModel.billingAddress1 = "Ramada Plaza, 450 Capitol Ave SE Atlanta"
        mockWCOrderModel.billingLastName = "Murthy"
        mockWCOrderModel.billingFirstName = "Anitaa"
        mockWCOrderModel.billingCountry = "USA"
        activityTestRule.setOrderDetailWithMockData(mockWCOrderModel)

        // click on the first order in the list and check if redirected to order detail
        onView(ViewMatchers.withId(R.id.ordersList))
                .perform(RecyclerViewActions.actionOnItemAtPosition<RecyclerView.ViewHolder>(1, click()))

        // check if order customer info card label matches this title:
        // R.string.customer_information
        onView(withId(R.id.customerInfo_label)).check(matches(
                withText(appContext.getString(R.string.customer_information))
        ))

        // check if order customer info card shipping label matches this title:
        // R.string.customer_information
        onView(withId(R.id.customerInfo_shippingLabel)).check(matches(
                withText(appContext.getString(R.string.orderdetail_shipping_details))
        ))

        // check if order customer info card shipping label matches this title:
        // R.string.customer_information
        onView(withId(R.id.customerInfo_billingLabel)).check(matches(
                withText(appContext.getString(R.string.orderdetail_billing_details))
        ))

        // verify that the customer shipping details is displayed and text is correct
        onView(withId(R.id.customerInfo_shippingAddr)).check(matches(isDisplayed()))
        verifyShippingInfoDisplayedCorrectly()

        // verify that the billing view is condensed and load more button is visible
        onView(withId(R.id.customerInfo_morePanel)).check(matches(ViewMatchers.withEffectiveVisibility(GONE)))
        onView(withId(R.id.customerInfo_viewMore)).check(matches(isNotChecked()))
        onView(withId(R.id.customerInfo_viewMore)).check(matches(
                withText(appContext.getString(R.string.orderdetail_show_billing))
        ))
    }

    @Test
    fun verifyOrderDetailCardViewShowBillingViewPopulatedSuccessfully() {
        // add mock data to order detail screen
        mockWCOrderModel.shippingFirstName = "Ann"
        mockWCOrderModel.shippingLastName = "Moore"
        mockWCOrderModel.shippingAddress1 = "Nigagra Falls"
        mockWCOrderModel.shippingCountry = "USA"
        mockWCOrderModel.billingAddress1 = "Ramada Plaza, 450 Capitol Ave SE Atlanta"
        mockWCOrderModel.billingLastName = "Murthy"
        mockWCOrderModel.billingFirstName = "Anitaa"
        mockWCOrderModel.billingCountry = "USA"
        activityTestRule.setOrderDetailWithMockData(mockWCOrderModel)

        // click on the first order in the list and check if redirected to order detail
        onView(ViewMatchers.withId(R.id.ordersList))
                .perform(RecyclerViewActions.actionOnItemAtPosition<RecyclerView.ViewHolder>(1, click()))

        // click on Show Billing button
        onView(withId(R.id.customerInfo_viewMore)).perform(WCMatchers.scrollTo(), click())
        onView(withId(R.id.customerInfo_viewMore)).perform(WCMatchers.scrollTo())

        // verify that the customer billing details is displayed
        onView(withId(R.id.customerInfo_billingAddr)).check(matches(isDisplayed()))

        // verify that the billing view is expanded and load more button is visible
        onView(withId(R.id.customerInfo_morePanel)).check(matches(withEffectiveVisibility(VISIBLE)))
        onView(withId(R.id.customerInfo_viewMore)).check(matches(isChecked()))
        onView(withId(R.id.customerInfo_viewMore)).check(matches(
                withText(appContext.getString(R.string.orderdetail_hide_billing))
        ))

        // click on Hide Billing button
        onView(withId(R.id.customerInfo_viewMore)).perform(WCMatchers.scrollTo(), click())

        // verify that the billing view is condensed and load more button is visible
        onView(withId(R.id.customerInfo_morePanel)).check(matches(withEffectiveVisibility(GONE)))
        onView(withId(R.id.customerInfo_viewMore)).check(matches(isNotChecked()))
        onView(withId(R.id.customerInfo_viewMore)).check(matches(
                withText(appContext.getString(R.string.orderdetail_show_billing))
        ))
    }

    @Test
    fun verifyOrderDetailCardViewWithOnlyShippingPopulatedSuccessfully() {
        // add mock data to order detail screen
        mockWCOrderModel.shippingFirstName = "Ann"
        mockWCOrderModel.shippingLastName = "Moore"
        mockWCOrderModel.shippingAddress1 = "Nigagra Falls"
        mockWCOrderModel.shippingCountry = "USA"
        activityTestRule.setOrderDetailWithMockData(mockWCOrderModel)

        // click on the first order in the list and check if redirected to order detail
        onView(ViewMatchers.withId(R.id.ordersList))
                .perform(RecyclerViewActions.actionOnItemAtPosition<RecyclerView.ViewHolder>(1, click()))

        // verify that the billing section is hidden since billing details not available
        onView(withId(R.id.customerInfo_viewMore)).check(matches(withEffectiveVisibility(GONE)))

        verifyShippingInfoDisplayedCorrectly()
    }

    @Test
    fun verifyOrderDetailCardViewWithNoShippingBillingInfoPopulatedSuccessfully() {
        // add mock data to order detail screen
        activityTestRule.setOrderDetailWithMockData(mockWCOrderModel)

        // click on the first order in the list and check if redirected to order detail
        onView(ViewMatchers.withId(R.id.ordersList))
                .perform(RecyclerViewActions.actionOnItemAtPosition<RecyclerView.ViewHolder>(1, click()))

        // verify that the billing section is hidden since billing details not available
        onView(withId(R.id.customerInfo_viewMore)).check(matches(withEffectiveVisibility(GONE)))

        // no shipping available so displays empty text
        onView(withId(R.id.customerInfo_shippingAddr)).check(matches(withText(
                appContext.getString(R.string.orderdetail_empty_shipping_address)
        )))
    }

    @Test
    fun verifyOrderDetailCardViewWithBillingAddressPopulatedSuccessfully() {
        // add mock data to order detail screen
        mockWCOrderModel.billingFirstName = "Jane"
        mockWCOrderModel.billingLastName = "Masterson"
        mockWCOrderModel.billingAddress1 = "Ramada Plaza, 450 Capitol Ave SE Atlanta"
        mockWCOrderModel.billingCountry = "USA"
        activityTestRule.setOrderDetailWithMockData(mockWCOrderModel)

        // click on the first order in the list and check if redirected to order detail
        onView(ViewMatchers.withId(R.id.ordersList))
                .perform(RecyclerViewActions.actionOnItemAtPosition<RecyclerView.ViewHolder>(1, click()))

        // Assumes that the billing name, address and country info is available
        // & is different from the shipping address
        val billingName = appContext.getString(
                R.string.customer_full_name,
                mockWCOrderModel.billingFirstName, mockWCOrderModel.billingLastName
        )
        val billingAddr = AddressUtils.getEnvelopeAddress(mockWCOrderModel.getBillingAddress())
        val billingCountry = AddressUtils.getCountryLabelByCountryCode(mockWCOrderModel.billingCountry)
        val billingAddrFull = "$billingName\n$billingAddr\n$billingCountry"
        onView(withId(R.id.customerInfo_billingAddr)).check(matches(withText(billingAddrFull)))

        // verify that billing phone section is not displayed
        onView(withId(R.id.customerInfo_phone)).check(matches(withEffectiveVisibility(GONE)))
        onView(withId(R.id.customerInfo_divider2)).check(matches(withEffectiveVisibility(GONE)))
        onView(withId(R.id.customerInfo_callOrMessageBtn)).check(matches(withEffectiveVisibility(GONE)))

        // verify that billing email section is not displayed
        onView(withId(R.id.customerInfo_emailAddr)).check(matches(withEffectiveVisibility(GONE)))
        onView(withId(R.id.customerInfo_emailBtn)).check(matches(withEffectiveVisibility(GONE)))
        onView(withId(R.id.customerInfo_divider3)).check(matches(withEffectiveVisibility(GONE)))
    }

    @Test
    fun verifyOrderDetailCardViewWithOnlyBillingPopulatedSuccessfully() {
        // add mock data to order detail screen
        mockWCOrderModel.billingFirstName = "Jane"
        mockWCOrderModel.billingLastName = "Masterson"
        mockWCOrderModel.billingAddress1 = "29, Kuppam Beach Road"
        mockWCOrderModel.billingCountry = "India"
        activityTestRule.setOrderDetailWithMockData(mockWCOrderModel)

        // click on the first order in the list and check if redirected to order detail
        onView(ViewMatchers.withId(R.id.ordersList))
                .perform(RecyclerViewActions.actionOnItemAtPosition<RecyclerView.ViewHolder>(1, click()))

        // check if order customer info card shipping details matches this format:
        // Anitaa Murthy
        // 29, Kuppam Beach Road,
        // India, 600041
        val billingName = appContext.getString(
                R.string.customer_full_name,
                mockWCOrderModel.billingFirstName, mockWCOrderModel.billingLastName
        )
        val billingAddr = AddressUtils.getEnvelopeAddress(mockWCOrderModel.getBillingAddress())
        val billingCountry = AddressUtils.getCountryLabelByCountryCode(mockWCOrderModel.billingCountry)

        // Assumes that the name, address and country info is available
        val billingAddrFull = "$billingName\n$billingAddr\n$billingCountry"
        onView(withId(R.id.customerInfo_billingAddr)).check(matches(withText(billingAddrFull)))

        // no shipping available so hide section
        onView(withId(R.id.customerInfo_divider)).check(matches(withEffectiveVisibility(GONE)))
        onView(withId(R.id.customerInfo_shippingAddr)).check(matches(withEffectiveVisibility(GONE)))
        onView(withId(R.id.customerInfo_shippingLabel)).check(matches(withEffectiveVisibility(GONE)))
        onView(withId(R.id.customerInfo_viewMore)).check(matches(withEffectiveVisibility(GONE)))
    }

    @Test
    fun verifyOrderDetailCardViewWithBillingPhonePopulatedSuccessfully() {
        // add mock data to order detail screen
        mockWCOrderModel.billingPhone = "9962789522"
        activityTestRule.setOrderDetailWithMockData(mockWCOrderModel)

        // click on the first order in the list and check if redirected to order detail
        onView(ViewMatchers.withId(R.id.ordersList))
                .perform(RecyclerViewActions.actionOnItemAtPosition<RecyclerView.ViewHolder>(1, click()))

        // since the customer info phone is NOT empty, the view should be displayed
        onView(withId(R.id.customerInfo_phone)).check(matches(withEffectiveVisibility(VISIBLE)))
        onView(withId(R.id.customerInfo_divider2)).check(matches(withEffectiveVisibility(VISIBLE)))
        onView(withId(R.id.customerInfo_callOrMessageBtn)).check(matches(withEffectiveVisibility(VISIBLE)))
        onView(withId(R.id.customerInfo_phone)).check(matches(
                withText(PhoneUtils.formatPhone(mockWCOrderModel.billingPhone))
        ))

        // verify that billing email section is not displayed
        onView(withId(R.id.customerInfo_emailAddr)).check(matches(withEffectiveVisibility(GONE)))
        onView(withId(R.id.customerInfo_emailBtn)).check(matches(withEffectiveVisibility(GONE)))
        onView(withId(R.id.customerInfo_divider3)).check(matches(withEffectiveVisibility(GONE)))

        // verify that billing address section is not displayed
        onView(withId(R.id.customerInfo_billingLabel)).check(matches(withEffectiveVisibility(GONE)))
        onView(withId(R.id.customerInfo_billingAddr)).check(matches(withEffectiveVisibility(GONE)))
        onView(withId(R.id.customerInfo_divider)).check(matches(withEffectiveVisibility(GONE)))

        // no shipping available so hide section
        onView(withId(R.id.customerInfo_divider)).check(matches(withEffectiveVisibility(GONE)))
        onView(withId(R.id.customerInfo_shippingAddr)).check(matches(withEffectiveVisibility(GONE)))
        onView(withId(R.id.customerInfo_shippingLabel)).check(matches(withEffectiveVisibility(GONE)))
        onView(withId(R.id.customerInfo_viewMore)).check(matches(withEffectiveVisibility(GONE)))
    }

    @Test
    fun verifyOrderDetailCardViewWithBillingEmailPopulatedSuccessfully() {
        // add mock data to order detail screen
        mockWCOrderModel.billingEmail = "test@testing.com"
        activityTestRule.setOrderDetailWithMockData(mockWCOrderModel)

        // click on the first order in the list and check if redirected to order detail
        onView(ViewMatchers.withId(R.id.ordersList))
                .perform(RecyclerViewActions.actionOnItemAtPosition<RecyclerView.ViewHolder>(1, click()))

        // verify the billing phone section is not displayed
        onView(withId(R.id.customerInfo_phone)).check(matches(withEffectiveVisibility(GONE)))
        onView(withId(R.id.customerInfo_divider2)).check(matches(withEffectiveVisibility(GONE)))
        onView(withId(R.id.customerInfo_callOrMessageBtn)).check(matches(withEffectiveVisibility(GONE)))

        // verify that billing email section is displayed
        onView(withId(R.id.customerInfo_emailAddr)).check(matches(withEffectiveVisibility(VISIBLE)))
        onView(withId(R.id.customerInfo_emailBtn)).check(matches(withEffectiveVisibility(VISIBLE)))
        onView(withId(R.id.customerInfo_divider3)).check(matches(withEffectiveVisibility(VISIBLE)))

        // verify that billing address section is not displayed
        onView(withId(R.id.customerInfo_billingLabel)).check(matches(withEffectiveVisibility(GONE)))
        onView(withId(R.id.customerInfo_billingAddr)).check(matches(withEffectiveVisibility(GONE)))
        onView(withId(R.id.customerInfo_divider)).check(matches(withEffectiveVisibility(GONE)))

        // no shipping available so hide section
        onView(withId(R.id.customerInfo_divider)).check(matches(withEffectiveVisibility(GONE)))
        onView(withId(R.id.customerInfo_shippingAddr)).check(matches(withEffectiveVisibility(GONE)))
        onView(withId(R.id.customerInfo_shippingLabel)).check(matches(withEffectiveVisibility(GONE)))
        onView(withId(R.id.customerInfo_viewMore)).check(matches(withEffectiveVisibility(GONE)))
    }

    @Test
    fun verifyOrderDetailCardViewWithBillingPhoneForDifferentLocalePopulatedSuccessfully() {
        // add mock data to order detail screen
        mockWCOrderModel.billingFirstName = "Jane"
        mockWCOrderModel.billingLastName = "Masterson"
        mockWCOrderModel.billingPhone = "07911123456"
        activityTestRule.setOrderDetailWithMockData(mockWCOrderModel)

        // click on the first order in the list and check if redirected to order detail
        onView(ViewMatchers.withId(R.id.ordersList))
                .perform(RecyclerViewActions.actionOnItemAtPosition<RecyclerView.ViewHolder>(1, click()))

        // since the customer info phone is NOT empty, the view should be displayed
        onView(withId(R.id.customerInfo_phone)).check(matches(withEffectiveVisibility(VISIBLE)))
        onView(withId(R.id.customerInfo_divider2)).check(matches(withEffectiveVisibility(VISIBLE)))
        onView(withId(R.id.customerInfo_callOrMessageBtn)).check(matches(withEffectiveVisibility(VISIBLE)))
        onView(withId(R.id.customerInfo_phone)).check(matches(
                withText(PhoneUtils.formatPhone(mockWCOrderModel.billingPhone))
        ))
    }

    /**
     * For the next 3 tests written below, we need to open a popup and click on one
     * or two of the options in the popup. (Either simulate a dial or sms intent)
     * PopupMenu doesn't have an API to check whether it is showing.
     * So we use a custom matcher to check the visibility of the drop down list view instead.
     * But when running the entire test suite, these test cases were failing because when moving from
     * [DashboardFragment] -> [OrderListFragment] -> [OrderDetailFragment], a snackbar is displayed
     * (Error fetching data - because the Dashboard stats are not mocked). This Snackbar removes
     * the focus from the Popup menu and Espresso was unable to find the Popup menu and open it
     * and remained in a waiting state. To solve this, created a [MockedDashboardModule]
     * which mocks the [DashboardPresenter] and prevent the snackbar from being displayed
     */
    @Test
    fun verifyDisplayPopupForCorrectPhoneNumber() {
        // add mock data to order detail screen
        mockWCOrderModel.billingFirstName = "Jane"
        mockWCOrderModel.billingLastName = "Masterson"
        mockWCOrderModel.billingPhone = "07911123456"
        activityTestRule.setOrderDetailWithMockData(mockWCOrderModel)

        // click on the first order in the list and check if redirected to order detail
        onView(ViewMatchers.withId(R.id.ordersList))
                .perform(RecyclerViewActions.actionOnItemAtPosition<RecyclerView.ViewHolder>(1, click()))

        // click on the call or message button
        onView(withId(R.id.customerInfo_callOrMessageBtn)).perform(WCMatchers.scrollTo(), click())

        // verify that the popup menu is displayed & the first item in the list is call
        onView(withText(appContext.getString(R.string.orderdetail_call_customer)))
                .inRoot(isPlatformPopup()).check(matches(isDisplayed()))

        // verify that the popup menu is displayed & the second item in the list is message
        onView(withText(appContext.getString(R.string.orderdetail_message_customer)))
                .inRoot(isPlatformPopup()).check(matches(isDisplayed()))

        // verify that there are only 2 items in the popup list
        onView(isAssignableFrom(ListView::class.java))
                .check(matches(WCMatchers.withItemCount(2)))
    }

    @Test
    fun verifyDisplayPopupAndCallForCorrectPhoneNumber() {
        // add mock data to order detail screen
        mockWCOrderModel.billingFirstName = "Jane"
        mockWCOrderModel.billingLastName = "Masterson"
        mockWCOrderModel.billingPhone = "07911123456"
        activityTestRule.setOrderDetailWithMockData(mockWCOrderModel)

        // click on the first order in the list and check if redirected to order detail
        onView(ViewMatchers.withId(R.id.ordersList))
                .perform(RecyclerViewActions.actionOnItemAtPosition<RecyclerView.ViewHolder>(1, click()))

        // click on the call or message button
        onView(withId(R.id.customerInfo_callOrMessageBtn)).perform(WCMatchers.scrollTo(), click())

        // click on the item in the popup menu with text "Call"
        onView(withText(appContext.getString(R.string.orderdetail_call_customer)))
                .inRoot(isPlatformPopup()).perform(click())

        // check if phone intent is opened for the given phone number
        intended(allOf(hasAction(Intent.ACTION_DIAL), hasData(
                Uri.parse("tel:${mockWCOrderModel.billingPhone}")
        )))
    }

    @Test
    fun verifyDisplayPopupAndMessageForCorrectPhoneNumber() {
        // add mock data to order detail screen
        mockWCOrderModel.shippingFirstName = "Ann"
        mockWCOrderModel.shippingLastName = "Moore"
        mockWCOrderModel.shippingAddress1 = "Nigagra Falls"
        mockWCOrderModel.shippingCountry = "USA"
        mockWCOrderModel.billingAddress1 = "Ramada Plaza, 450 Capitol Ave SE Atlanta"
        mockWCOrderModel.billingLastName = "Murthy"
        mockWCOrderModel.billingFirstName = "Anitaa"
        mockWCOrderModel.billingCountry = "USA"
        mockWCOrderModel.billingPhone = "07911123456"
        activityTestRule.setOrderDetailWithMockData(mockWCOrderModel)

        // click on the first order in the list and check if redirected to order detail
        onView(ViewMatchers.withId(R.id.ordersList))
                .perform(RecyclerViewActions.actionOnItemAtPosition<RecyclerView.ViewHolder>(1, click()))

        // click on Show Billing button
        onView(withId(R.id.customerInfo_viewMore)).perform(WCMatchers.scrollTo(), click())

        // click on the call or message button. Since the view might not be visible, scrollTo()
        // is used to this ensures that the view is displayed before proceeding to the click() action
        onView(withId(R.id.customerInfo_callOrMessageBtn)).perform(WCMatchers.scrollTo(), click())

        // click on the item in the popup menu with text "Message"
        onView(withText(appContext.getString(R.string.orderdetail_message_customer)))
                .inRoot(isPlatformPopup()).perform(click())

        // check if sms intent is opened for the given phone number
        intended(allOf(hasAction(Intent.ACTION_SENDTO), hasData(
                Uri.parse("smsto:${mockWCOrderModel.billingPhone}")
        )))
    }

    @Test
    fun verifyEmailCustomerWithCorrectEmail() {
        // add mock data to order detail screen
        mockWCOrderModel.billingFirstName = "Jane"
        mockWCOrderModel.billingLastName = "Masterson"
        mockWCOrderModel.billingEmail = "test1@testing.com"
        activityTestRule.setOrderDetailWithMockData(mockWCOrderModel)

        // click on the first order in the list and check if redirected to order detail
        onView(ViewMatchers.withId(R.id.ordersList))
                .perform(RecyclerViewActions.actionOnItemAtPosition<RecyclerView.ViewHolder>(1, click()))

        // click on the Email icon
        onView(withId(R.id.customerInfo_emailBtn)).perform(WCMatchers.scrollTo(), click())

        // check if email intent is opened for the given email address
        intended(allOf(hasAction(Intent.ACTION_SENDTO), hasData(
                Uri.parse("mailto:${mockWCOrderModel.billingEmail}")
        )))
    }

<<<<<<< HEAD
    @Test
    fun verifyCustomerInfoCardHiddenWhenProductVirtual() {
        // add mock data to order detail screen
        val mockWCOrderModel = WcOrderTestUtils.generateOrderDetail()
        activityTestRule.setOrderDetailWithMockData(mockWCOrderModel, isVirtualProduct = true)

        // click on the first order in the list and check if redirected to order detail
        onView(ViewMatchers.withId(R.id.ordersList))
                .perform(RecyclerViewActions.actionOnItemAtPosition<RecyclerView.ViewHolder>(1, click()))

        // verify that the customer info card is hidden
        onView(withId(R.id.orderDetail_customerInfo)).check(matches(ViewMatchers.withEffectiveVisibility(GONE)))
    }

    @Test
    fun verifyCustomerInfoCardDisplayedProductNotVirtual() {
        // add mock data to order detail screen
        val mockWCOrderModel = WcOrderTestUtils.generateOrderDetail()
        activityTestRule.setOrderDetailWithMockData(mockWCOrderModel, isVirtualProduct = false)

        // click on the first order in the list and check if redirected to order detail
        onView(ViewMatchers.withId(R.id.ordersList))
                .perform(RecyclerViewActions.actionOnItemAtPosition<RecyclerView.ViewHolder>(1, click()))

        // verify that the customer info card is hidden
        onView(withId(R.id.orderDetail_customerInfo)).check(matches(ViewMatchers.withEffectiveVisibility(VISIBLE)))
=======
    private fun verifyShippingInfoDisplayedCorrectly() {
        val shippingName = appContext.getString(
                R.string.customer_full_name,
                mockWCOrderModel.shippingFirstName, mockWCOrderModel.shippingLastName
        )
        val shippingAddr = AddressUtils.getEnvelopeAddress(mockWCOrderModel.getShippingAddress())
        val shippingCountry = AddressUtils.getCountryLabelByCountryCode(mockWCOrderModel.shippingCountry)
        val shippingAddrFull = "$shippingName\n$shippingAddr\n$shippingCountry"
        onView(withId(R.id.customerInfo_shippingAddr)).check(matches(withText(shippingAddrFull)))
>>>>>>> a5205d1f
    }
}<|MERGE_RESOLUTION|>--- conflicted
+++ resolved
@@ -52,6 +52,17 @@
 
     val mockWCOrderModel = WcOrderTestUtils.generateOrderDetail()
 
+    private fun verifyShippingInfoDisplayedCorrectly() {
+        val shippingName = appContext.getString(
+                R.string.customer_full_name,
+                mockWCOrderModel.shippingFirstName, mockWCOrderModel.shippingLastName
+        )
+        val shippingAddr = AddressUtils.getEnvelopeAddress(mockWCOrderModel.getShippingAddress())
+        val shippingCountry = AddressUtils.getCountryLabelByCountryCode(mockWCOrderModel.shippingCountry)
+        val shippingAddrFull = "$shippingName\n$shippingAddr\n$shippingCountry"
+        onView(withId(R.id.customerInfo_shippingAddr)).check(matches(withText(shippingAddrFull)))
+    }
+
     @Before
     override fun setup() {
         super.setup()
@@ -484,7 +495,6 @@
         )))
     }
 
-<<<<<<< HEAD
     @Test
     fun verifyCustomerInfoCardHiddenWhenProductVirtual() {
         // add mock data to order detail screen
@@ -511,16 +521,5 @@
 
         // verify that the customer info card is hidden
         onView(withId(R.id.orderDetail_customerInfo)).check(matches(ViewMatchers.withEffectiveVisibility(VISIBLE)))
-=======
-    private fun verifyShippingInfoDisplayedCorrectly() {
-        val shippingName = appContext.getString(
-                R.string.customer_full_name,
-                mockWCOrderModel.shippingFirstName, mockWCOrderModel.shippingLastName
-        )
-        val shippingAddr = AddressUtils.getEnvelopeAddress(mockWCOrderModel.getShippingAddress())
-        val shippingCountry = AddressUtils.getCountryLabelByCountryCode(mockWCOrderModel.shippingCountry)
-        val shippingAddrFull = "$shippingName\n$shippingAddr\n$shippingCountry"
-        onView(withId(R.id.customerInfo_shippingAddr)).check(matches(withText(shippingAddrFull)))
->>>>>>> a5205d1f
     }
 }