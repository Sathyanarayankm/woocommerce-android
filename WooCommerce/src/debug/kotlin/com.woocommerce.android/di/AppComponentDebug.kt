package com.woocommerce.android.di

import android.app.Application
import com.woocommerce.android.media.ProductImagesServiceModule
import com.woocommerce.android.push.FCMServiceModule
import com.woocommerce.android.ui.login.LoginAnalyticsModule
import dagger.BindsInstance
import dagger.Component
import dagger.android.AndroidInjectionModule
import org.wordpress.android.fluxc.module.DebugOkHttpClientModule
import org.wordpress.android.fluxc.module.ReleaseBaseModule
import org.wordpress.android.fluxc.module.ReleaseNetworkModule
import org.wordpress.android.fluxc.module.ReleaseWCNetworkModule
import org.wordpress.android.login.di.LoginServiceModule
import javax.inject.Singleton

@Singleton
@Component(modules = [
        AndroidInjectionModule::class,
        ApplicationModule::class,
        AppConfigModule::class,
        ReleaseBaseModule::class,
        ReleaseNetworkModule::class,
        ReleaseWCNetworkModule::class,
        DebugOkHttpClientModule::class,
        SelectedSiteModule::class,
        InterceptorModule::class,
        ActivityBindingModule::class,
        ThreadModule::class,
        ViewModelAssistedFactoriesModule::class,
        FCMServiceModule::class,
        LoginAnalyticsModule::class,
        LoginServiceModule::class,
        NetworkStatusModule::class,
        CurrencyModule::class,
<<<<<<< HEAD
        SupportModule::class,
        ProductImagesServiceModule::class,
        ViewModelModule::class,
=======
>>>>>>> 2c979947
        ThreadModule::class,
        SupportModule::class])
interface AppComponentDebug : AppComponent {
    @Component.Builder
    interface Builder : AppComponent.Builder {
        @BindsInstance
        override fun application(application: Application): Builder
    }
}<|MERGE_RESOLUTION|>--- conflicted
+++ resolved
@@ -33,12 +33,7 @@
         LoginServiceModule::class,
         NetworkStatusModule::class,
         CurrencyModule::class,
-<<<<<<< HEAD
-        SupportModule::class,
         ProductImagesServiceModule::class,
-        ViewModelModule::class,
-=======
->>>>>>> 2c979947
         ThreadModule::class,
         SupportModule::class])
 interface AppComponentDebug : AppComponent {
