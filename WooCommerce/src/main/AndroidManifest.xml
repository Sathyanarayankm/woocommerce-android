<?xml version="1.0" encoding="utf-8"?>
<manifest package="com.woocommerce.android"
          xmlns:android="http://schemas.android.com/apk/res/android">

    <!-- Normal permissions, access automatically granted to app -->
    <uses-permission android:name="android.permission.INTERNET" />
    <uses-permission android:name="android.permission.ACCESS_NETWORK_STATE" />
    <uses-permission android:name="android.permission.FOREGROUND_SERVICE" />
<<<<<<< HEAD
    <uses-permission android:name="android.permission.WAKE_LOCK"/>
=======
    <uses-permission android:name="android.permission.CAMERA" />
    <uses-permission android:name="android.permission.WRITE_EXTERNAL_STORAGE" />

>>>>>>> 806b6c87

    <!-- Dangerous permissions, access must be requested at runtime -->

    <application
        android:allowBackup="true"
        android:fullBackupContent="@xml/backup_scheme"
        android:hardwareAccelerated="true"
        android:icon="@mipmap/ic_launcher"
        android:label="@string/app_name"
        android:largeHeap="true"
        android:name=".WooCommerce"
        android:networkSecurityConfig="@xml/network_security_config"
        android:roundIcon="@mipmap/ic_launcher_round"
        android:supportsRtl="true"
        android:theme="@style/AppTheme">

        <!-- TODO: we eventually want to drop support for Apache, but for now it's used by FluxC -->
        <uses-library android:name="org.apache.http.legacy" android:required="false"/>

        <activity
            android:name=".ui.main.MainActivity"
            android:windowSoftInputMode="adjustResize"
            android:configChanges="orientation|screenSize">
            <intent-filter>
                <action android:name="android.intent.action.MAIN"/>
                <category android:name="android.intent.category.LAUNCHER"/>
            </intent-filter>
        </activity>

        <activity android:name=".ui.login.LoginActivity"
                  android:theme="@style/LoginTheme"
                  android:windowSoftInputMode="adjustResize">
        </activity>

        <activity
            android:name=".ui.sitepicker.SitePickerActivity"
            android:theme="@style/AppTheme.Base"/>

        <activity android:name=".ui.login.MagicLinkInterceptActivity">
            <intent-filter>
                <action android:name="android.intent.action.VIEW"/>
                <category android:name="android.intent.category.DEFAULT" />
                <category android:name="android.intent.category.BROWSABLE" />
                <data
                    android:host="magic-login"
                    android:scheme="woocommerce" />
            </intent-filter>
        </activity>

        <activity
            android:name=".ui.prefs.AppSettingsActivity"/>

        <activity
            android:label="@string/logviewer_activity_title"
            android:name=".support.WooLogViewerActivity"/>

        <activity
            android:name=".support.HelpActivity"
            android:label="@string/support_help"
            android:theme="@style/AppTheme" />

        <activity
            android:name=".ui.imageviewer.ImageViewerActivity"
            android:theme="@style/ImageViewer.Activity"/>

        <!-- Services -->
        <service
            android:name=".push.FCMRegistrationIntentService"
            android:permission="android.permission.BIND_JOB_SERVICE"
            android:exported="false" />

        <service
            android:name=".push.FCMMessageService">
            <intent-filter>
                <action android:name="com.google.firebase.MESSAGING_EVENT" />
            </intent-filter>
        </service>

        <service
            android:name=".push.InstanceIDService">
            <intent-filter>
                <action android:name="com.google.firebase.INSTANCE_ID_EVENT" />
            </intent-filter>
        </service>

        <service
            android:name=".push.NotificationsProcessingService"
            android:exported="false"
            android:label="Notifications Quick Actions processing Service">
        </service>

        <service
            android:name="org.wordpress.android.login.LoginWpcomService"
            android:exported="false"
            android:label="Login to WPCOM Service" />
        <meta-data
            android:name="preloaded_fonts"
            android:resource="@array/preloaded_fonts"/>

        <service
            android:name=".media.MediaUploadService"
            android:permission="android.permission.BIND_JOB_SERVICE"
            android:exported="false"
            android:label="Media upload service" />
    </application>

</manifest><|MERGE_RESOLUTION|>--- conflicted
+++ resolved
@@ -6,13 +6,9 @@
     <uses-permission android:name="android.permission.INTERNET" />
     <uses-permission android:name="android.permission.ACCESS_NETWORK_STATE" />
     <uses-permission android:name="android.permission.FOREGROUND_SERVICE" />
-<<<<<<< HEAD
-    <uses-permission android:name="android.permission.WAKE_LOCK"/>
-=======
     <uses-permission android:name="android.permission.CAMERA" />
     <uses-permission android:name="android.permission.WRITE_EXTERNAL_STORAGE" />
 
->>>>>>> 806b6c87
 
     <!-- Dangerous permissions, access must be requested at runtime -->
 
@@ -111,12 +107,6 @@
         <meta-data
             android:name="preloaded_fonts"
             android:resource="@array/preloaded_fonts"/>
-
-        <service
-            android:name=".media.MediaUploadService"
-            android:permission="android.permission.BIND_JOB_SERVICE"
-            android:exported="false"
-            android:label="Media upload service" />
     </application>
 
 </manifest>