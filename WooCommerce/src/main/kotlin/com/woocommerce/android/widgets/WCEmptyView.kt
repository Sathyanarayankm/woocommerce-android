package com.woocommerce.android.widgets

import android.content.Context
import android.os.Handler
import android.util.AttributeSet
import android.view.View
import android.widget.LinearLayout
import androidx.annotation.DrawableRes
import androidx.core.text.HtmlCompat
import androidx.core.text.HtmlCompat.FROM_HTML_MODE_LEGACY
import com.woocommerce.android.R
import com.woocommerce.android.util.WooAnimUtils
import com.woocommerce.android.util.WooAnimUtils.Duration
import com.woocommerce.android.widgets.WCEmptyView.EmptyViewType.DASHBOARD
import com.woocommerce.android.widgets.WCEmptyView.EmptyViewType.NETWORK_ERROR
import com.woocommerce.android.widgets.WCEmptyView.EmptyViewType.NETWORK_OFFLINE
import com.woocommerce.android.widgets.WCEmptyView.EmptyViewType.ORDER_LIST
import com.woocommerce.android.widgets.WCEmptyView.EmptyViewType.ORDER_LIST_ALL_PROCESSED
import com.woocommerce.android.widgets.WCEmptyView.EmptyViewType.ORDER_LIST_LOADING
import com.woocommerce.android.widgets.WCEmptyView.EmptyViewType.PRODUCT_LIST
import com.woocommerce.android.widgets.WCEmptyView.EmptyViewType.REVIEW_LIST
import com.woocommerce.android.widgets.WCEmptyView.EmptyViewType.SEARCH_RESULTS
import kotlinx.android.synthetic.main.wc_empty_view.view.*
import org.wordpress.android.util.DisplayUtils

class WCEmptyView @JvmOverloads constructor(ctx: Context, attrs: AttributeSet? = null) : LinearLayout(ctx, attrs) {
    enum class EmptyViewType {
        DASHBOARD,
        ORDER_LIST,
        ORDER_LIST_LOADING,
        ORDER_LIST_ALL_PROCESSED,
        PRODUCT_LIST,
        REVIEW_LIST,
        SEARCH_RESULTS,
        NETWORK_ERROR,
        NETWORK_OFFLINE,
    }

    init {
        View.inflate(context, R.layout.wc_empty_view, this)
        checkOrientation()
    }

    private var lastEmptyViewType: EmptyViewType? = null

    /**
     * Hide the image in landscape since there isn't enough room for it on most devices
     */
    private fun checkOrientation() {
        val isLandscape = DisplayUtils.isLandscape(context)
        empty_view_image.visibility = if (isLandscape) View.GONE else View.VISIBLE
    }

    /**
     * Pass the site to use when sharing the store's url along with the tracks event to record
     * when the share button is tapped
     */
    fun show(
        type: EmptyViewType,
        searchQuery: String? = null,
        onButtonClick: (() -> Unit)? = null
    ) {
        checkOrientation()

<<<<<<< HEAD
=======
        // if empty view is already showing and it's a different type, fade out the existing view before fading in
        if (visibility == View.VISIBLE && type != lastEmptyViewType) {
            WooAnimUtils.fadeOut(this, Duration.SHORT)
            val durationMs = Duration.SHORT.toMillis(context) + 50L
            Handler().postDelayed({
                show(type, searchQuery, onButtonClick)
            }, durationMs)
            return
        }

        val showButton: Boolean
>>>>>>> 30ece99a
        val title: String
        val message: String
        val buttonText: String?
        val isTitleBold: Boolean
        @DrawableRes val drawableId: Int
        @DrawableRes var secondaryDrawableId: Int? = null

        when (type) {
            DASHBOARD -> {
                isTitleBold = true
                title = context.getString(R.string.get_the_word_out)
                message = context.getString(R.string.share_your_store_message)
                buttonText = context.getString(R.string.share_store_button)
                drawableId = R.drawable.img_light_empty_my_store
            }
            ORDER_LIST -> {
                isTitleBold = true
                title = context.getString(R.string.empty_order_list_title)
                message = context.getString(R.string.empty_order_list_message)
                buttonText = context.getString(R.string.learn_more)
                drawableId = R.drawable.img_light_empty_orders_no_orders
            }
            ORDER_LIST_LOADING -> {
                isTitleBold = true
                title = context.getString(R.string.orderlist_loading)
                message = ""
                buttonText = null
                drawableId = R.drawable.img_light_empty_orders_looking_up
            }
            ORDER_LIST_ALL_PROCESSED -> {
                isTitleBold = true
                title = context.getString(R.string.empty_order_list_all_processed)
                message = ""
                buttonText = null
                drawableId = R.drawable.img_light_empty_orders_all_fulfilled
                secondaryDrawableId = R.drawable.img_clapping_hands
            }
            PRODUCT_LIST -> {
                // TODO: once adding products is supported, this needs to be updated to match designs
                isTitleBold = true
                title = context.getString(R.string.product_list_empty)
                message = ""
                buttonText = null
                drawableId = R.drawable.img_light_empty_products
            }
            REVIEW_LIST -> {
                isTitleBold = true
                title = context.getString(R.string.empty_review_list_title)
                message = context.getString(R.string.empty_review_list_message)
                buttonText = context.getString(R.string.learn_more)
                drawableId = R.drawable.img_light_empty_reviews
            }
            SEARCH_RESULTS -> {
                isTitleBold = false
                val fmtArgs = "<strong>$searchQuery</strong>"
                title = String.format(context.getString(R.string.empty_message_with_search), fmtArgs)
                message = ""
                buttonText = null
                drawableId = R.drawable.img_light_empty_search
            }
            NETWORK_ERROR -> {
                isTitleBold = false
                title = context.getString(R.string.error_generic_network)
                message = ""
                buttonText = context.getString(R.string.retry)
                drawableId = R.drawable.ic_woo_error_state
            }
            NETWORK_OFFLINE -> {
                isTitleBold = false
                title = context.getString(R.string.offline_error)
                message = ""
                buttonText = context.getString(R.string.retry)
                drawableId = R.drawable.ic_woo_error_state
            }
        }

        val titleHtml = if (isTitleBold) {
            "<strong>$title</strong>"
        } else {
            title
        }

        empty_view_title.text = HtmlCompat.fromHtml(titleHtml, FROM_HTML_MODE_LEGACY)
        empty_view_message.text = HtmlCompat.fromHtml(message, FROM_HTML_MODE_LEGACY)
        empty_view_image.setImageDrawable(context.getDrawable(drawableId))

        if (secondaryDrawableId != null) {
            empty_view_secondary_image.visibility = View.VISIBLE
            empty_view_secondary_image.setImageDrawable(context.getDrawable(secondaryDrawableId))
        } else {
            empty_view_secondary_image.visibility = View.GONE
        }

        if (onButtonClick != null) {
            empty_view_button.text = buttonText
            empty_view_button.visibility = View.VISIBLE
            empty_view_button.setOnClickListener {
                onButtonClick?.invoke()
            }
        } else {
            empty_view_button.visibility = View.GONE
        }

        if (visibility != View.VISIBLE) {
            WooAnimUtils.fadeIn(this, Duration.LONG)
        }

        lastEmptyViewType = type
    }

    fun hide() {
        if (visibility == View.VISIBLE) {
            WooAnimUtils.fadeOut(this, Duration.LONG)
        }
    }
}<|MERGE_RESOLUTION|>--- conflicted
+++ resolved
@@ -62,8 +62,6 @@
     ) {
         checkOrientation()
 
-<<<<<<< HEAD
-=======
         // if empty view is already showing and it's a different type, fade out the existing view before fading in
         if (visibility == View.VISIBLE && type != lastEmptyViewType) {
             WooAnimUtils.fadeOut(this, Duration.SHORT)
@@ -74,8 +72,6 @@
             return
         }
 
-        val showButton: Boolean
->>>>>>> 30ece99a
         val title: String
         val message: String
         val buttonText: String?
