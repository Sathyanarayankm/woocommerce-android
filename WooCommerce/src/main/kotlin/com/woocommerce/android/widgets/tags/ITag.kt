package com.woocommerce.android.widgets.tags

import android.content.Context

/**
 * Interface for working with individual Tag elements.
 */
abstract class ITag(val rawText: String) : Comparable<ITag> {
    /**
     * Returns the configuration to apply to this tag.
     */
    abstract fun getTagConfiguration(context: Context): TagConfig

    override fun equals(other: Any?): Boolean {
<<<<<<< HEAD
        return if (other !is ITag) false
        else other.rawText == rawText
=======
        return if (other !is ITag) {
            false
        } else {
            other.rawText == rawText
                    && other.fgColor == fgColor
                    && other.bgColor == bgColor
        }
>>>>>>> dd56e08e
    }

    override fun compareTo(other: ITag): Int {
        return rawText.toLowerCase().compareTo(other.rawText.toLowerCase())
    }

    override fun hashCode(): Int {
        return 38 + rawText.hashCode()
    }
}<|MERGE_RESOLUTION|>--- conflicted
+++ resolved
@@ -12,10 +12,6 @@
     abstract fun getTagConfiguration(context: Context): TagConfig
 
     override fun equals(other: Any?): Boolean {
-<<<<<<< HEAD
-        return if (other !is ITag) false
-        else other.rawText == rawText
-=======
         return if (other !is ITag) {
             false
         } else {
@@ -23,7 +19,6 @@
                     && other.fgColor == fgColor
                     && other.bgColor == bgColor
         }
->>>>>>> dd56e08e
     }
 
     override fun compareTo(other: ITag): Int {
