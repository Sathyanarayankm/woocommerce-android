--- conflicted
+++ resolved
@@ -17,14 +17,11 @@
 import com.woocommerce.android.di.GlideApp
 import com.woocommerce.android.di.GlideRequest
 import com.woocommerce.android.model.Product
-<<<<<<< HEAD
 import kotlinx.android.synthetic.main.image_gallery_item.view.*
-import org.wordpress.android.fluxc.model.WCProductImageModel
+import kotlinx.android.synthetic.main.product_list_item.view.productImage
 import org.wordpress.android.util.DisplayUtils
-=======
-import kotlinx.android.synthetic.main.product_list_item.view.*
->>>>>>> 2c979947
 import org.wordpress.android.util.PhotonUtils
+import java.util.Date
 
 /**
  * Custom recycler which displays all images for a product
@@ -41,11 +38,7 @@
     }
 
     interface OnGalleryImageClickListener {
-<<<<<<< HEAD
-        fun onGalleryImageClicked(imageModel: WCProductImageModel, imageView: View)
-=======
         fun onGalleryImageClicked(image: Product.Image, imageView: View)
->>>>>>> 2c979947
     }
 
     private var imageHeight = 0
@@ -126,12 +119,11 @@
         }
     }
 
-<<<<<<< HEAD
     private inner class ImageGalleryAdapter : RecyclerView.Adapter<ImageViewHolder>() {
-        private val imageList = ArrayList<WCProductImageModel>()
+        private val imageList = ArrayList<Product.Image>()
         private var placeholderCount = 0
 
-        fun showImages(images: List<WCProductImageModel>) {
+        fun showImages(images: List<Product.Image>) {
             if (isSameImageList(images)) {
                 return
             }
@@ -149,23 +141,14 @@
         /**
          * Returns the list of images without placeholders
          */
-        private fun getActualImages(): List<WCProductImageModel> {
+        private fun getActualImages(): List<Product.Image> {
             if (placeholderCount == 0) {
                 return imageList
             }
-            val images = ArrayList<WCProductImageModel>()
+            val images = ArrayList<Product.Image>()
             for (index in imageList.indices) {
                 if (!isPlaceholder(index)) {
                     images.add(imageList[index])
-=======
-    private inner class ImageGalleryAdapter(private val context: Context) : RecyclerView.Adapter<ImageViewHolder>() {
-        private val imageList = ArrayList<Product.Image>()
-
-        fun showImages(images: List<Product.Image>) {
-            fun isSameImageList(): Boolean {
-                if (images.size != imageList.size) {
-                    return false
->>>>>>> 2c979947
                 }
             }
             return images
@@ -175,7 +158,7 @@
          * Returns true if the passed list of images is the same as the adapter's list, taking
          * placeholders into account
          */
-        private fun isSameImageList(images: List<WCProductImageModel>): Boolean {
+        private fun isSameImageList(images: List<Product.Image>): Boolean {
             val actualImages = getActualImages()
             if (images.size != actualImages.size) {
                 return false
@@ -201,7 +184,7 @@
             for (index in 1..count) {
                 // use a negative id so we can check it in isPlaceholder() below
                 val id = -index.toLong()
-                imageList.add(0, WCProductImageModel(id))
+                imageList.add(0, Product.Image(id, "", "", Date()))
             }
 
             placeholderCount = count
@@ -247,15 +230,10 @@
         }
 
         override fun onBindViewHolder(holder: ImageViewHolder, position: Int) {
-<<<<<<< HEAD
             if (getItemViewType(position) == VIEW_TYPE_IMAGE) {
-                val photonUrl = PhotonUtils.getPhotonImageUrl(getImage(position).src, 0, imageHeight)
+                val photonUrl = PhotonUtils.getPhotonImageUrl(getImage(position).source, 0, imageHeight)
                 request.load(photonUrl).into(holder.imageView)
             }
-=======
-            val photonUrl = PhotonUtils.getPhotonImageUrl(getImage(position).source, 0, imageHeight)
-            request.load(photonUrl).into(holder.imageView)
->>>>>>> 2c979947
         }
     }
 
