package com.woocommerce.android.widgets

import android.content.Context
import android.graphics.drawable.Drawable
import android.util.AttributeSet
import android.view.LayoutInflater
import android.view.View
import android.view.ViewGroup
import android.widget.ImageView
import android.widget.ProgressBar
import androidx.recyclerview.widget.DefaultItemAnimator
import androidx.recyclerview.widget.GridLayoutManager
import androidx.recyclerview.widget.LinearLayoutManager
import androidx.recyclerview.widget.RecyclerView
import com.bumptech.glide.load.resource.drawable.DrawableTransitionOptions
import com.woocommerce.android.R
import com.woocommerce.android.di.GlideApp
import com.woocommerce.android.di.GlideRequest
import com.woocommerce.android.model.Product
import kotlinx.android.synthetic.main.image_gallery_item.view.*
import org.wordpress.android.fluxc.model.WCProductImageModel
import org.wordpress.android.util.DisplayUtils
import org.wordpress.android.util.PhotonUtils

/**
 * Custom recycler which displays all images for a product
 */
class WCProductImageGalleryView @JvmOverloads constructor(
    context: Context,
    attrs: AttributeSet? = null,
    defStyle: Int = 0
) : RecyclerView(context, attrs, defStyle) {
    companion object {
        private const val VIEW_TYPE_IMAGE = 0
        private const val VIEW_TYPE_PLACEHOLDER = 1
        private const val NUM_COLUMNS = 2
    }

    interface OnGalleryImageClickListener {
        fun onGalleryImageClicked(imageModel: WCProductImageModel, imageView: View)
    }

    private var imageHeight = 0
    private var isGridView = false

    private val placeholderWidth: Int
    private val adapter: ImageGalleryAdapter
    private val request: GlideRequest<Drawable>
    private val layoutInflater: LayoutInflater

    private lateinit var listener: OnGalleryImageClickListener

    init {
        attrs?.let {
            val attrArray = context.obtainStyledAttributes(it, R.styleable.WCProductImageGalleryView)
            try {
                isGridView = attrArray.getBoolean(R.styleable.WCProductImageGalleryView_isGridView, false)
            } finally {
                attrArray.recycle()
            }
        }

        placeholderWidth = DisplayUtils.getDisplayPixelWidth(context) / NUM_COLUMNS

        layoutManager = if (isGridView) {
            GridLayoutManager(context, NUM_COLUMNS)
        } else {
            LinearLayoutManager(context, HORIZONTAL, false)
        }

        itemAnimator = DefaultItemAnimator()
        layoutInflater = LayoutInflater.from(context)

        setHasFixedSize(false)
        setItemViewCacheSize(0)

        adapter = ImageGalleryAdapter().also {
            it.setHasStableIds(true)
            setAdapter(it)
        }

        // cancel pending Glide request when a view is recycled
        val glideRequests = GlideApp.with(this)
        setRecyclerListener { holder ->
            glideRequests.clear((holder as ImageViewHolder).imageView)
        }

        // create a reusable Glide request for all images
        request = glideRequests
                .asDrawable()
                .error(R.drawable.ic_product)
                .placeholder(R.drawable.product_detail_image_background)
                .transition(DrawableTransitionOptions.withCrossFade())

        imageHeight = if (isGridView) {
            context.resources.getDimensionPixelSize(R.dimen.product_image_gallery_image_height_grid)
        } else {
            context.resources.getDimensionPixelSize(R.dimen.product_image_gallery_image_height)
        }
    }

    fun showProductImages(product: Product, listener: OnGalleryImageClickListener) {
        this.listener = listener
        adapter.showImages(product.images)
    }

    /**
     * Set the number of upload placeholders to show
     */
    fun setPlaceholderCount(count: Int) {
        adapter.setPlaceholderCount(count)
    }

    private fun onImageClicked(position: Int, imageView: View) {
        if (!adapter.isPlaceholder(position)) {
            imageView.transitionName = "shared_element$position"
            listener.onGalleryImageClicked(adapter.getImage(position), imageView)
        }
    }

    private inner class ImageGalleryAdapter : RecyclerView.Adapter<ImageViewHolder>() {
        private val imageList = ArrayList<WCProductImageModel>()
        private var placeholderCount = 0

        fun showImages(images: List<WCProductImageModel>) {
            if (isSameImageList(images)) {
                return
            }

            val count = placeholderCount
            placeholderCount = 0

            imageList.clear()
            imageList.addAll(images)
            notifyDataSetChanged()

            setPlaceholderCount(count)
        }

<<<<<<< HEAD
        private fun isSameImageList(images: List<WCProductImageModel>): Boolean {
            if (images.size != imageList.size) {
=======
        /**
         * Returns the list of images without placeholders
         */
        private fun getActualImages(): List<WCProductImageModel> {
            if (placeholderCount == 0) {
                return imageList
            }
            val images = ArrayList<WCProductImageModel>()
            for (index in imageList.indices) {
                if (!isPlaceholder(index)) {
                    images.add(imageList[index])
                }
            }
            return images
        }

        /**
         * Returns true if the passed list of images is the same as the adapter's list, taking
         * placeholders into account
         */
        private fun isSameImageList(images: List<WCProductImageModel>): Boolean {
            val actualImages = getActualImages()
            if (images.size != actualImages.size) {
>>>>>>> 99e39257
                return false
            }

            for (index in images.indices) {
                if (images[index].id != actualImages[index].id) {
                    return false
                }
            }
            return true
        }

        fun setPlaceholderCount(count: Int) {
            if (count == placeholderCount) {
                return
            }

            // remove existing placeholders
            clearPlaceholders()

            // add the new ones
            for (index in 1..count) {
                // use a negative id so we can check it in isPlaceholder() below
                val id = -index.toLong()
                imageList.add(0, WCProductImageModel(id))
            }

            placeholderCount = count
            notifyDataSetChanged()
        }

        private fun clearPlaceholders() {
            while (itemCount > 0 && isPlaceholder(0)) {
                imageList.removeAt(0)
            }
            placeholderCount = 0
        }

        fun isPlaceholder(position: Int) = imageList[position].id < 0

        fun getImage(position: Int) = imageList[position]

        override fun getItemCount() = imageList.size

        override fun getItemId(position: Int): Long = imageList[position].id

        override fun getItemViewType(position: Int): Int {
            return when {
                isPlaceholder(position) -> VIEW_TYPE_PLACEHOLDER
                else -> VIEW_TYPE_IMAGE
            }
        }

        override fun onCreateViewHolder(parent: ViewGroup, viewType: Int): ImageViewHolder {
            val holder = ImageViewHolder(
                    layoutInflater.inflate(R.layout.image_gallery_item, parent, false)
            )

            if (viewType == VIEW_TYPE_PLACEHOLDER) {
                holder.imageView.layoutParams.width = placeholderWidth
                holder.uploadProgress.visibility = View.VISIBLE
            } else {
                holder.imageView.layoutParams.width = ViewGroup.LayoutParams.WRAP_CONTENT
                holder.uploadProgress.visibility = View.GONE
            }

            return holder
        }

        override fun onBindViewHolder(holder: ImageViewHolder, position: Int) {
            if (getItemViewType(position) == VIEW_TYPE_IMAGE) {
                val photonUrl = PhotonUtils.getPhotonImageUrl(getImage(position).src, 0, imageHeight)
                request.load(photonUrl).into(holder.imageView)
            }
        }
    }

    private inner class ImageViewHolder(view: View) : RecyclerView.ViewHolder(view) {
        val imageView: ImageView = view.productImage
        val uploadProgress: ProgressBar = view.uploadProgess
        init {
            imageView.layoutParams.height = imageHeight
            itemView.setOnClickListener {
                onImageClicked(adapterPosition, imageView)
            }
        }
    }
}<|MERGE_RESOLUTION|>--- conflicted
+++ resolved
@@ -137,10 +137,6 @@
             setPlaceholderCount(count)
         }
 
-<<<<<<< HEAD
-        private fun isSameImageList(images: List<WCProductImageModel>): Boolean {
-            if (images.size != imageList.size) {
-=======
         /**
          * Returns the list of images without placeholders
          */
@@ -164,7 +160,6 @@
         private fun isSameImageList(images: List<WCProductImageModel>): Boolean {
             val actualImages = getActualImages()
             if (images.size != actualImages.size) {
->>>>>>> 99e39257
                 return false
             }
 
