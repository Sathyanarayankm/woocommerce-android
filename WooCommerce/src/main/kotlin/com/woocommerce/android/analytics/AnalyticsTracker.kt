package com.woocommerce.android.analytics

import android.annotation.SuppressLint
import android.content.Context
import java.util.HashMap
import com.automattic.android.tracks.TracksClient
import android.preference.PreferenceManager
import com.woocommerce.android.analytics.AnalyticsTracker.Stat.BACK_PRESSED
import com.woocommerce.android.analytics.AnalyticsTracker.Stat.VIEW_SHOWN
import com.woocommerce.android.util.WooLog
import com.woocommerce.android.util.WooLog.T
import java.util.UUID
import org.json.JSONObject
import org.wordpress.android.fluxc.model.SiteModel

class AnalyticsTracker private constructor(private val context: Context) {
    enum class Stat {
        // -- General
        APPLICATION_OPENED,
        APPLICATION_CLOSED,
        APPLICATION_INSTALLED,
        APPLICATION_UPGRADED,
        BACK_PRESSED,
        VIEW_SHOWN,

        // -- Login
        SIGNED_IN,
        ACCOUNT_LOGOUT,
        LOGIN_ACCESSED,
        LOGIN_MAGIC_LINK_EXITED,
        LOGIN_MAGIC_LINK_FAILED,
        LOGIN_MAGIC_LINK_OPENED,
        LOGIN_MAGIC_LINK_REQUESTED,
        LOGIN_MAGIC_LINK_SUCCEEDED,
        LOGIN_FAILED,
        LOGIN_INSERTED_INVALID_URL,
        LOGIN_AUTOFILL_CREDENTIALS_FILLED,
        LOGIN_AUTOFILL_CREDENTIALS_UPDATED,
        LOGIN_EMAIL_FORM_VIEWED,
        LOGIN_MAGIC_LINK_OPEN_EMAIL_CLIENT_VIEWED,
        LOGIN_MAGIC_LINK_OPEN_EMAIL_CLIENT_CLICKED,
        LOGIN_MAGIC_LINK_REQUEST_FORM_VIEWED,
        LOGIN_PASSWORD_FORM_VIEWED,
        LOGIN_URL_FORM_VIEWED,
        LOGIN_URL_HELP_SCREEN_VIEWED,
        LOGIN_USERNAME_PASSWORD_FORM_VIEWED,
        LOGIN_TWO_FACTOR_FORM_VIEWED,
        LOGIN_FORGOT_PASSWORD_CLICKED,
        LOGIN_SOCIAL_BUTTON_CLICK,
        LOGIN_SOCIAL_BUTTON_FAILURE,
        LOGIN_SOCIAL_CONNECT_SUCCESS,
        LOGIN_SOCIAL_CONNECT_FAILURE,
        LOGIN_SOCIAL_SUCCESS,
        LOGIN_SOCIAL_FAILURE,
        LOGIN_SOCIAL_2FA_NEEDED,
        LOGIN_SOCIAL_ACCOUNTS_NEED_CONNECTING,
        LOGIN_SOCIAL_ERROR_UNKNOWN_USER,
        LOGIN_WPCOM_BACKGROUND_SERVICE_UPDATE,
        SIGNUP_EMAIL_BUTTON_TAPPED,
        SIGNUP_GOOGLE_BUTTON_TAPPED,
        SIGNUP_TERMS_OF_SERVICE_TAPPED,
        SIGNUP_CANCELED,
        SIGNUP_EMAIL_TO_LOGIN,
        SIGNUP_MAGIC_LINK_FAILED,
        SIGNUP_MAGIC_LINK_OPENED,
        SIGNUP_MAGIC_LINK_OPEN_EMAIL_CLIENT_CLICKED,
        SIGNUP_MAGIC_LINK_SENT,
        SIGNUP_MAGIC_LINK_SUCCEEDED,
        SIGNUP_SOCIAL_ACCOUNTS_NEED_CONNECTING,
        SIGNUP_SOCIAL_BUTTON_FAILURE,
        SIGNUP_SOCIAL_TO_LOGIN,
        ADDED_SELF_HOSTED_SITE,
        CREATED_ACCOUNT,
        LOGIN_PROLOGUE_JETPACK_BUTTON_TAPPED,
        LOGIN_PROLOGUE_JETPACK_CONFIGURATION_INSTRUCTIONS_LINK_TAPPED,
        LOGIN_EPILOGUE_STORES_SHOWN,
        LOGIN_EPILOGUE_STORE_PICKED_CONTINUE_TAPPED,

<<<<<<< HEAD
        // -- Order Detail
        ORDER_OPEN,
        ORDER_NOTES_LOADED,
        ORDER_CONTACT_ACTION,
        ORDER_CONTACT_ACTION_FAILED,
        ORDER_STATUS_CHANGE,
        ORDER_STATUS_CHANGE_FAILED,
        ORDER_STATUS_CHANGE_SUCCESS,
        ORDER_STATUS_CHANGE_UNDO,
        ORDER_DETAIL_ADD_NOTE_BUTTON_TAPPED,
        ORDER_DETAIL_CUSTOMER_INFO_SHOW_BILLING_TAPPED,
        ORDER_DETAIL_CUSTOMER_INFO_HIDE_BILLING_TAPPED,
        ORDER_DETAIL_CUSTOMER_INFO_EMAIL_MENU_EMAIL_TAPPED,
        ORDER_DETAIL_CUSTOMER_INFO_PHONE_MENU_PHONE_TAPPED,
        ORDER_DETAIL_CUSTOMER_INFO_PHONE_MENU_SMS_TAPPED,
        ORDER_DETAIL_FULFILL_ORDER_BUTTON_TAPPED,
        ORDER_DETAIL_PRODUCT_DETAIL_BUTTON_TAPPED,

        // -- Order Fulfillment
        FULFILLED_ORDER,

        // -- Settings
        OPENED_PRIVACY_SETTINGS,
=======
        // -- Dashboard
        DASHBOARD_PULLED_TO_REFRESH,
        DASHBOARD_SHARE_YOUR_STORE_BUTTON_TAPPED,
        DASHBOARD_UNFULFILLED_ORDERS_BUTTON_TAPPED,
        DASHBOARD_MAIN_STATS_DATE,
        DASHBOARD_MAIN_STATS_LOADED,
        DASHBOARD_TOP_PERFORMERS_DATE,
        DASHBOARD_TOP_PERFORMERS_LOADED,
        DASHBOARD_UNFULFILLED_ORDERS_LOADED,

        // -- Orders
        OPENED_ORDER_DETAIL,
        FULFILLED_ORDER,
>>>>>>> d2715e4d

        // -- Top-level navigation
        MAIN_MENU_SETTINGS_TAPPED,
        MAIN_MENU_CONTACT_SUPPORT_TAPPED,
        MAIN_TAB_DASHBOARD_SELECTED,
        MAIN_TAB_DASHBOARD_RESELECTED,
        MAIN_TAB_ORDERS_SELECTED,
        MAIN_TAB_ORDERS_RESELECTED,
        MAIN_TAB_NOTIFICATIONS_SELECTED,
        MAIN_TAB_NOTIFICATIONS_RESELECTED,

        // -- Settings
        OPENED_SETTINGS,
        OPENED_PRIVACY_SETTINGS
    }

    private var tracksClient: TracksClient? = TracksClient.getClient(context)
    private var username: String? = null
    private var anonymousID: String? = null

    private fun clearAllData() {
        clearAnonID()
        username = null

        tracksClient?.clearUserProperties()
        tracksClient?.clearQueues()
    }

    private fun clearAnonID() {
        anonymousID = null
        val preferences = PreferenceManager.getDefaultSharedPreferences(context)
        if (preferences.contains(TRACKS_ANON_ID)) {
            val editor = preferences.edit()
            editor.remove(TRACKS_ANON_ID)
            editor.apply()
        }
    }

    private fun getAnonID(): String? {
        if (anonymousID == null) {
            val preferences = PreferenceManager.getDefaultSharedPreferences(context)
            anonymousID = preferences.getString(TRACKS_ANON_ID, null)
        }
        return anonymousID
    }

    private fun generateNewAnonID(): String {
        val uuid = UUID.randomUUID().toString()
        val preferences = PreferenceManager.getDefaultSharedPreferences(context)
        val editor = preferences.edit()
        editor.putString(TRACKS_ANON_ID, uuid)
        editor.apply()

        anonymousID = uuid
        return uuid
    }

    private fun track(stat: Stat, properties: Map<String, *>) {
        if (tracksClient == null) {
            return
        }

        val eventName = stat.name.toLowerCase()

        val user = username ?: getAnonID() ?: generateNewAnonID()

        val userType = if (username != null) {
            TracksClient.NosaraUserType.WPCOM
        } else {
            TracksClient.NosaraUserType.ANON
        }

        val propertiesJson = JSONObject(properties)
        tracksClient?.track(EVENTS_PREFIX + eventName, propertiesJson, user, userType)

        if (propertiesJson.length() > 0) {
            WooLog.i(T.UTILS, "\uD83D\uDD35 Tracked: $eventName, Properties: $propertiesJson")
        } else {
            WooLog.i(T.UTILS, "\uD83D\uDD35 Tracked: $eventName")
        }
    }

    private fun flush() {
        tracksClient?.flush()
    }

    private fun refreshMetadata(newUsername: String?, site: SiteModel? = null) {
        if (tracksClient == null) {
            return
        }

        site?.let {
            val properties = mapOf(KEY_BLOG_ID to it.id, KEY_IS_WPCOM_STORE to it.isWpComStore)
            val props = JSONObject(properties)
            tracksClient?.registerUserProperties(props)
        }

        if (!newUsername.isNullOrEmpty()) {
            username = newUsername
            if (getAnonID() != null) {
                tracksClient?.trackAliasUser(username, getAnonID(), TracksClient.NosaraUserType.WPCOM)
                clearAnonID()
            }
        } else {
            username = null
            if (getAnonID() == null) {
                generateNewAnonID()
            }
        }
    }

    private fun refreshSiteMetadata(site: SiteModel) {
        refreshMetadata(username, site)
    }

    private fun storeUsagePref() {
        val prefs = PreferenceManager.getDefaultSharedPreferences(context)
        prefs.edit().putBoolean(PREFKEY_SEND_USAGE_STATS, sendUsageStats).apply()
    }

    companion object {
        // Guaranteed to hold a reference to the application context, which is safe
        @SuppressLint("StaticFieldLeak")
        private var instance: AnalyticsTracker? = null
        private const val TRACKS_ANON_ID = "nosara_tracks_anon_id"
        private const val EVENTS_PREFIX = "woocommerceandroid_"

        private const val KEY_BLOG_ID = "blog_id"
        private const val KEY_IS_WPCOM_STORE = "is_wpcom_store"
        private const val KEY_ERROR_CONTEXT = "error_context"
        private const val KEY_ERROR_DESC = "error_description"
        private const val KEY_ERROR_TYPE = "error_type"
        private const val KEY_NAME = "name"
        private const val KEY_CONTEXT = "context"

        private const val PREFKEY_SEND_USAGE_STATS = "wc_pref_send_usage_stats"

        var sendUsageStats: Boolean = true
            set(value) {
                if (value != field) {
                    field = value
                    instance?.storeUsagePref()
                    if (!field) {
                        instance?.clearAllData()
                    }
                }
            }

        fun init(context: Context) {
            instance = AnalyticsTracker(context.applicationContext)
            val prefs = PreferenceManager.getDefaultSharedPreferences(context)
            sendUsageStats = prefs.getBoolean(PREFKEY_SEND_USAGE_STATS, true)
        }

        fun track(stat: Stat) {
            track(stat, emptyMap<String, String>())
        }

        fun track(stat: Stat, properties: Map<String, *>) {
            if (sendUsageStats) {
                instance?.track(stat, properties)
            }
        }

        /**
         * A convenience method for logging an error event with some additional meta data.
         * @param stat The stat to track.
         * @param errorContext A string providing additional context (if any) about the error.
         * @param errorType The type of error.
         * @param errorDescription The error text or other description.
         */
        fun track(stat: Stat, errorContext: String, errorType: String, errorDescription: String?) {
            val props = HashMap<String, String>()
            props[KEY_ERROR_CONTEXT] = errorContext
            props[KEY_ERROR_TYPE] = errorType
            errorDescription?.let {
                props[KEY_ERROR_DESC] = it
            }
            track(stat, props)
        }

        /**
         * A convenience method for tracking views shown during a session.
         * @param view The view to be tracked
         */
        fun trackViewShown(view: Any) {
            AnalyticsTracker.track(VIEW_SHOWN, mapOf(KEY_NAME to view::class.java.simpleName))
        }

        /**
         * A convenience method for tracking when a user clicks the "up" or "back" buttons.
         * @param view The active view when event was fired
         */
        fun trackBackPressed(view: Any) {
            AnalyticsTracker.track(BACK_PRESSED, mapOf(KEY_CONTEXT to view::class.java.simpleName))
        }

        fun flush() {
            instance?.flush()
        }

        fun clearAllData() {
            instance?.clearAllData()
        }

        fun refreshMetadata(username: String?, site: SiteModel? = null) {
            instance?.refreshMetadata(username, site)
        }

        fun refreshSiteMetadata(site: SiteModel) {
            instance?.refreshSiteMetadata(site)
        }
    }
}<|MERGE_RESOLUTION|>--- conflicted
+++ resolved
@@ -76,7 +76,16 @@
         LOGIN_EPILOGUE_STORES_SHOWN,
         LOGIN_EPILOGUE_STORE_PICKED_CONTINUE_TAPPED,
 
-<<<<<<< HEAD
+        // -- Dashboard
+        DASHBOARD_PULLED_TO_REFRESH,
+        DASHBOARD_SHARE_YOUR_STORE_BUTTON_TAPPED,
+        DASHBOARD_UNFULFILLED_ORDERS_BUTTON_TAPPED,
+        DASHBOARD_MAIN_STATS_DATE,
+        DASHBOARD_MAIN_STATS_LOADED,
+        DASHBOARD_TOP_PERFORMERS_DATE,
+        DASHBOARD_TOP_PERFORMERS_LOADED,
+        DASHBOARD_UNFULFILLED_ORDERS_LOADED,
+
         // -- Order Detail
         ORDER_OPEN,
         ORDER_NOTES_LOADED,
@@ -98,24 +107,6 @@
         // -- Order Fulfillment
         FULFILLED_ORDER,
 
-        // -- Settings
-        OPENED_PRIVACY_SETTINGS,
-=======
-        // -- Dashboard
-        DASHBOARD_PULLED_TO_REFRESH,
-        DASHBOARD_SHARE_YOUR_STORE_BUTTON_TAPPED,
-        DASHBOARD_UNFULFILLED_ORDERS_BUTTON_TAPPED,
-        DASHBOARD_MAIN_STATS_DATE,
-        DASHBOARD_MAIN_STATS_LOADED,
-        DASHBOARD_TOP_PERFORMERS_DATE,
-        DASHBOARD_TOP_PERFORMERS_LOADED,
-        DASHBOARD_UNFULFILLED_ORDERS_LOADED,
-
-        // -- Orders
-        OPENED_ORDER_DETAIL,
-        FULFILLED_ORDER,
->>>>>>> d2715e4d
-
         // -- Top-level navigation
         MAIN_MENU_SETTINGS_TAPPED,
         MAIN_MENU_CONTACT_SUPPORT_TAPPED,
