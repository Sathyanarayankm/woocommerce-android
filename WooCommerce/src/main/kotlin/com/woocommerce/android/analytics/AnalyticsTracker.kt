--- conflicted
+++ resolved
@@ -87,7 +87,6 @@
         DASHBOARD_TOP_PERFORMERS_LOADED,
         DASHBOARD_UNFULFILLED_ORDERS_LOADED,
 
-<<<<<<< HEAD
         // -- Orders List
         ORDERS_LIST_FILTER,
         ORDERS_LIST_LOADED,
@@ -99,9 +98,6 @@
         FILTER_ORDERS_BY_STATUS_DIALOG_APPLY_FILTER_BUTTON_TAPPED,
         FILTER_ORDERS_BY_STATUS_DIALOG_OPTION_SELECTED,
 
-        // -- Order Detail
-        OPENED_ORDER_DETAIL,
-=======
         // -- Order Detail
         ORDER_OPEN,
         ORDER_NOTES_LOADED,
@@ -121,7 +117,6 @@
         ORDER_DETAIL_PRODUCT_DETAIL_BUTTON_TAPPED,
 
         // -- Order Fulfillment
->>>>>>> f3c30ae9
         FULFILLED_ORDER,
 
         // -- Top-level navigation
@@ -253,16 +248,6 @@
         private const val EVENTS_PREFIX = "woocommerceandroid_"
 
         const val KEY_BLOG_ID = "blog_id"
-<<<<<<< HEAD
-        const val KEY_IS_WPCOM_STORE = "is_wpcom_store"
-        const val KEY_ERROR_CONTEXT = "error_context"
-        const val KEY_ERROR_DESC = "error_description"
-        const val KEY_ERROR_TYPE = "error_type"
-        const val KEY_NAME = "name"
-        const val KEY_CONTEXT = "context"
-        const val KEY_STATUS = "status"
-        const val KEY_IS_LOADING_MORE = "is_loading_more"
-=======
         const val KEY_CONTEXT = "context"
         const val KEY_ERROR_CONTEXT = "error_context"
         const val KEY_ERROR_DESC = "error_description"
@@ -278,7 +263,6 @@
         const val KEY_STATUS = "status"
         const val KEY_TO = "to"
         const val KEY_TYPE = "type"
->>>>>>> f3c30ae9
 
         private const val PREFKEY_SEND_USAGE_STATS = "wc_pref_send_usage_stats"
 
