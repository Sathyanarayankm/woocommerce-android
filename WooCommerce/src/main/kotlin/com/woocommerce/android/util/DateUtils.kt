package com.woocommerce.android.util

import android.content.Context
import android.text.format.DateFormat
import com.woocommerce.android.R
import com.woocommerce.android.model.TimeGroup
import org.wordpress.android.util.DateTimeUtils
import java.text.DateFormatSymbols
import java.text.SimpleDateFormat
import java.util.Calendar
import java.util.Date
import java.util.GregorianCalendar
import java.util.Locale

object DateUtils {
    val friendlyMonthDayFormat by lazy { SimpleDateFormat("MMM d", Locale.getDefault()) }
    private val weekOfYearStartingMondayFormat by lazy {
        SimpleDateFormat("yyyy-'W'ww", Locale.getDefault()).apply {
            calendar = Calendar.getInstance().apply {
                // Ensure the date formatter follows ISO8601 week standards:
                // the first day of a week is a Monday, and the first week of the year starts on the first Monday
                // (and not on the Monday of the week containing January 1st, which may be in the previous year)
                firstDayOfWeek = Calendar.MONDAY
                minimalDaysInFirstWeek = 7
            }
        }
    }
    private val shortMonths by lazy { DateFormatSymbols().shortMonths }

    private val yyyyMMddFormat by lazy {
        SimpleDateFormat("yyyy-MM-dd", Locale.US)
    }

    /**
     * Returns a string in the format of {date} at {time}.
     */
    fun getFriendlyShortDateAtTimeString(context: Context, date: Date): String {
        val timeGroup = TimeGroup.getTimeGroupForDate(date)
        val dateLabel = when (timeGroup) {
            TimeGroup.GROUP_TODAY -> {
                context.getString(R.string.date_timeframe_today).toLowerCase()
            }
            TimeGroup.GROUP_YESTERDAY -> {
                context.getString(R.string.date_timeframe_yesterday).toLowerCase()
            }
            else -> {
                DateFormat.getDateFormat(context).format(date)
            }
        }
        val timeString = DateFormat.getTimeFormat(context).format(date.time)
        return context.getString(R.string.date_at_time, dateLabel, timeString)
    }

    fun getFriendlyShortDateAtTimeString(context: Context, rawDate: String): String {
        val date = DateTimeUtils.dateUTCFromIso8601(rawDate) ?: Date()
        return getFriendlyShortDateAtTimeString(context, date)
    }

    fun getFriendlyLongDateAtTimeString(context: Context, rawDate: String): String {
        val date = DateTimeUtils.dateUTCFromIso8601(rawDate) ?: Date()
        val timeGroup = TimeGroup.getTimeGroupForDate(date)
        val dateLabel = when (timeGroup) {
            TimeGroup.GROUP_TODAY -> {
                context.getString(R.string.date_timeframe_today).toLowerCase()
            }
            TimeGroup.GROUP_YESTERDAY -> {
                context.getString(R.string.date_timeframe_yesterday).toLowerCase()
            }
            else -> {
                DateFormat.getLongDateFormat(context).format(date)
            }
        }
        val timeString = DateFormat.getTimeFormat(context).format(date.time)
        return context.getString(R.string.date_at_time, dateLabel, timeString)
    }

    /**
     * Given an ISO8601 date of format YYYY-MM-DD, returns the number of days in the given month.
     *
     * @throws IllegalArgumentException if the argument is not a valid iso8601 date string.
     */
    @Throws(IllegalArgumentException::class)
    fun getNumberOfDaysInMonth(iso8601Date: String): Int {
        try {
            val (year, month) = iso8601Date.split("-")
            // -1 because Calendar months are zero-based
            val calendar = GregorianCalendar(year.toInt(), month.toInt() - 1, 1)
            return calendar.getActualMaximum(Calendar.DAY_OF_MONTH)
        } catch (e: IndexOutOfBoundsException) {
            throw IllegalArgumentException("Date string argument is not of format YYYY-MM-DD: $iso8601Date")
        }
    }

    /**
     * Given an ISO8601 date of format YYYY-MM-DD hh, returns the String in short month ("EEEE, MMM d") format.
     *
     * For example, given 2019-08-05 11 returns "Monday, Aug 5"
     *
     * @throws IllegalArgumentException if the argument is not a valid iso8601 date string.
     */
    @Throws(IllegalArgumentException::class)
    fun getDayMonthDateString(iso8601Date: String): String {
        return try {
            val targetFormat = SimpleDateFormat("EEEE, MMM d", Locale.getDefault())
            val (dateString, _) = iso8601Date.split(" ")
            val (year, month, day) = dateString.split("-")
            val date = GregorianCalendar(year.toInt(), month.toInt() - 1, day.toInt()).time
            targetFormat.format(date)
        } catch (e: Exception) {
            throw IllegalArgumentException("Date string argument is not of format YYYY-MM-DD hh: $iso8601Date")
        }
    }

    /**
     * Given an ISO8601 date of format YYYY-MM-DD, returns the String in short month ("MMM d") format.
     *
     * For example, given 2018-07-03 returns "Jul 3", and given 2018-07-28 returns "Jul 28".
     *
     * @throws IllegalArgumentException if the argument is not a valid iso8601 date string.
     */
    @Throws(IllegalArgumentException::class)
    fun getShortMonthDayString(iso8601Date: String): String {
        return try {
            val (year, month, day) = iso8601Date.split("-")
            val date = GregorianCalendar(year.toInt(), month.toInt() - 1, day.toInt()).time
            friendlyMonthDayFormat.format(date)
        } catch (e: Exception) {
            throw IllegalArgumentException("Date string argument is not of format YYYY-MM-DD: $iso8601Date")
        }
    }

    /**
     * Given a date of format YYYY-MM-DD, returns the string in a localized full long date format.
     *
     * @throws IllegalArgumentException if the argument is not a valid YYYY-MM-DD date string.
     */
    @Throws(IllegalArgumentException::class)
    fun getLocalizedLongDateString(context: Context, dateString: String): String {
        return try {
            val (year, month, day) = dateString.split("-")
            val date = GregorianCalendar(year.toInt(), month.toInt() - 1, day.toInt()).time
            DateFormat.getLongDateFormat(context).format(date)
        } catch (e: Exception) {
            throw IllegalArgumentException("Date string argument is not of format YYYY-MM-DD: $dateString")
        }
    }

    /**
     * Given a date string in localized format, returns a date object.
     *
     * @throws IllegalArgumentException is thronw by the [DateFormat] class if [dateString] cannot be
     * properly parsed
     */
    @Throws(IllegalArgumentException::class)
    fun getDateFromLocalizedLongDateString(context: Context, dateString: String): Date {
        val df = DateFormat.getLongDateFormat(context)
        return df.parse(dateString)
    }

    /**
     * Given a date of format YYYY-'W'WW, returns the String in short month ("MMM d") format,
     * with the day being the first day of that week (a Monday, by ISO8601 convention).
     *
     * For example, given 2018-W11, returns "Mar 12".
     *
     * @throws IllegalArgumentException if the argument is not a valid iso8601 date string.
     */
    @Throws(IllegalArgumentException::class)
    fun getShortMonthDayStringForWeek(iso8601Week: String): String {
        return try {
            val date = weekOfYearStartingMondayFormat.parse(iso8601Week)
            friendlyMonthDayFormat.format(date)
        } catch (e: Exception) {
            throw IllegalArgumentException("Date string argument is not of format YYYY-'W'WW: $iso8601Week")
        }
    }

    /**
     * Given a date of format YYYY-MM, returns the corresponding short month format.
     *
     * For example, given 2018-07, returns "Jul".
     *
     * @throws IllegalArgumentException if the argument is not a valid iso8601 date string.
     */
    @Throws(IllegalArgumentException::class)
    fun getShortMonthString(iso8601Month: String): String {
        val month = iso8601Month.split("-")[1]
        return try {
            shortMonths[month.toInt() - 1]
        } catch (e: Exception) {
            throw IllegalArgumentException("Date string argument is not of format YYYY-MM: $iso8601Month")
        }
    }

    /**
     * Given a date of format YYYY-MM, returns whether it's on a weekend
     *
     * @throws IllegalArgumentException if the argument is not a valid iso8601 date string.
     */
    @Throws(IllegalArgumentException::class)
    fun isWeekend(iso8601Date: String): Boolean {
        return try {
            val (year, month, day) = iso8601Date.split("-")
            val date = GregorianCalendar(year.toInt(), month.toInt() - 1, day.toInt())
            val dayOfWeek = date.get(Calendar.DAY_OF_WEEK)
            (dayOfWeek == Calendar.SATURDAY || dayOfWeek == Calendar.SUNDAY)
        } catch (e: Exception) {
            throw IllegalArgumentException("Date string argument is not of format YYYY-MM: $iso8601Date")
        }
    }

    /**
     * Given a date of format MMMM d, YYYY, returns date string in yyyy-MM-dd format
     *
     * @throws IllegalArgumentException if the argument is not a valid date string.
     */
    @Throws(IllegalArgumentException::class)
    fun getDateString(dateString: String): String {
        return try {
            val originalFormat = SimpleDateFormat("MMMM dd, yyyy", Locale.ROOT)
            val targetFormat = SimpleDateFormat("yyyy-MM-dd", Locale.ROOT)
            val date = originalFormat.parse(dateString)
            targetFormat.format(date)
        } catch (e: Exception) {
            throw IllegalArgumentException("Date string argument is not of format MMMM dd, yyyy: $dateString")
        }
    }

    /**
     * Formats a date object and returns it in the format of yyyy-MM-dd
     */
    fun getYearMonthDayStringFromDate(date: Date): String = yyyyMMddFormat.format(date)

<<<<<<< HEAD
    /**
     * Given an ISO8601 date of format YYYY-MM-DD hh, returns the hour String in ("hh") format.
     *
     * For example, given 2019-07-15 13 returns "1pm", and given 2019-07-28 01 returns "1am".
     *
     * @throws IllegalArgumentException if the argument is not a valid iso8601 date string.
     */
    @Throws(IllegalArgumentException::class)
    fun getShortHourString(iso8601Date: String): String {
        return try {
            val originalFormat = SimpleDateFormat("yyyy-MM-dd HH", Locale.getDefault())
            val targetFormat = SimpleDateFormat("hha", Locale.getDefault())
            val date = originalFormat.parse(iso8601Date)
            targetFormat.format(date).toLowerCase().trimStart('0')
        } catch (e: Exception) {
            throw IllegalArgumentException("Date string argument is not of format yyyy-MM-dd H: $iso8601Date")
        }
    }

    /**
     * Given a date of format YYYY-MM, returns the corresponding short month format.
     *
     * For example, given 2018-07, returns "Jul 2018".
     *
     * @throws IllegalArgumentException if the argument is not a valid iso8601 date string.
     */
    @Throws(IllegalArgumentException::class)
    fun getShortMonthYearString(iso8601Month: String): String {
        return try {
            val (year, month) = iso8601Month.split("-")
            "${shortMonths[month.toInt() - 1]} $year"
        } catch (e: Exception) {
            throw IllegalArgumentException("Date string argument is not of format yyyy-MM: $iso8601Month")
        }
    }

    /**
     * Given a date of format YYYY-MM-dd, returns the corresponding full month format.
     *
     * For example, given 2018-07-02, returns "July".
     *
     * @throws IllegalArgumentException if the argument is not a valid iso8601 date string.
     */
    @Throws(IllegalArgumentException::class)
    fun getMonthString(iso8601Date: String): String {
        return try {
            val (_, month, _) = iso8601Date.split("-")
            DateFormatSymbols().months[month.toInt() - 1]
        } catch (e: Exception) {
            throw IllegalArgumentException("Date string argument is not of format yyyy-MM-dd: $iso8601Date")
        }
    }

    /**
     * Given a date of format YYYY-MM, returns the corresponding year format.
     *
     * For example, given 2018-07, returns "2018".
     *
     * @throws IllegalArgumentException if the argument is not a valid iso8601 date string.
     */
    @Throws(IllegalArgumentException::class)
    fun getYearString(iso8601Month: String): String {
        return try {
            val (year, month) = iso8601Month.split("-")
            year
        } catch (e: Exception) {
            throw IllegalArgumentException("Date string argument is not of format yyyy-MM: $iso8601Month")
        }
=======
    fun getDayOfWeekWithMonthAndDayFromDate(date: Date): String {
        val dateFormat = SimpleDateFormat("EEEE, MMM dd", Locale.US)
        return dateFormat.format(date)
>>>>>>> dd45cc09
    }
}<|MERGE_RESOLUTION|>--- conflicted
+++ resolved
@@ -231,7 +231,6 @@
      */
     fun getYearMonthDayStringFromDate(date: Date): String = yyyyMMddFormat.format(date)
 
-<<<<<<< HEAD
     /**
      * Given an ISO8601 date of format YYYY-MM-DD hh, returns the hour String in ("hh") format.
      *
@@ -300,10 +299,10 @@
         } catch (e: Exception) {
             throw IllegalArgumentException("Date string argument is not of format yyyy-MM: $iso8601Month")
         }
-=======
+    }
+
     fun getDayOfWeekWithMonthAndDayFromDate(date: Date): String {
         val dateFormat = SimpleDateFormat("EEEE, MMM dd", Locale.US)
         return dateFormat.format(date)
->>>>>>> dd45cc09
     }
 }