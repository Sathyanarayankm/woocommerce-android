--- conflicted
+++ resolved
@@ -3,7 +3,6 @@
 import android.app.Dialog
 import android.content.Context
 import android.graphics.Point
-import android.graphics.drawable.Drawable
 import android.view.View
 import android.view.WindowManager.LayoutParams
 import android.widget.ImageView
@@ -61,14 +60,9 @@
         }
     }
 
-<<<<<<< HEAD
     fun setImageOrHide(imageView: ImageView, @DrawableRes resId: Int?, setInvisible: Boolean = false) {
-        updateVisibility(imageView, resId != null, setInvisible)
-=======
-    fun setImageOrHide(imageView: ImageView, @DrawableRes resId: Int?) {
         val isLandscape = DisplayUtils.isLandscape(imageView.context)
-        updateVisibility(imageView, resId != null && !isLandscape)
->>>>>>> 5e6780cb
+        updateVisibility(imageView, resId != null && !isLandscape, setInvisible)
         resId?.let {
             imageView.setImageResource(resId)
         }
