--- conflicted
+++ resolved
@@ -121,12 +121,6 @@
                             orderIdentifier = orderId)
                     .also { it.show(supportFragmentManager, AddOrderTrackingProviderListFragment.TAG) }
         }
-
-        if (isCustomProvider()) {
-            showCustomProviderFields()
-        } else {
-            hideCustomProviderFields()
-        }
     }
 
     override fun onPause() {
@@ -233,10 +227,7 @@
         outState?.putString(FIELD_ORDER_TRACKING_NUMBER, addTracking_number.text.toString())
         outState?.putString(FIELD_ORDER_TRACKING_DATE_SHIPPED, addTracking_date.text.toString())
         outState?.putString(FIELD_ORDER_TRACKING_PROVIDER, addTracking_editCarrier.text.toString())
-<<<<<<< HEAD
-=======
         outState?.putBoolean(FIELD_IS_CUSTOM_PROVIDER, isCustomProvider())
->>>>>>> 54fc8395
         outState?.putString(FIELD_ORDER_TRACKING_CUSTOM_PROVIDER_NAME, addTracking_custom_provider_name.text.toString())
         outState?.putString(FIELD_ORDER_TRACKING_CUSTOM_PROVIDER_URL, addTracking_custom_provider_url.text.toString())
         super.onSaveInstanceState(outState)
@@ -282,12 +273,8 @@
         addTracking_editCarrier.error = null
         addTracking_editCarrier.isFocusableInTouchMode = false
         addTracking_editCarrier.isFocusable = false
-<<<<<<< HEAD
-
-=======
         isSelectedProviderCustom = addTracking_editCarrier.text ==
                 getString(R.string.order_shipment_tracking_custom_provider_section_name)
->>>>>>> 54fc8395
         /**
          * Display custom provider fields only if
          * @param selectedCarrierName = custom provider
@@ -300,11 +287,7 @@
     }
 
     override fun isCustomProvider(): Boolean {
-<<<<<<< HEAD
-        return addTracking_editCarrier.text == getString(R.string.order_shipment_tracking_custom_provider_section_name)
-=======
         return isSelectedProviderCustom
->>>>>>> 54fc8395
     }
 
     override fun supportFragmentInjector(): AndroidInjector<Fragment> = fragmentInjector
