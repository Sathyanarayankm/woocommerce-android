package com.woocommerce.android.ui.orders

import com.woocommerce.android.analytics.AnalyticsTracker
import com.woocommerce.android.analytics.AnalyticsTracker.Stat
import com.woocommerce.android.analytics.AnalyticsTracker.Stat.ORDER_TRACKING_ADD
import com.woocommerce.android.analytics.AnalyticsTracker.Stat.ORDER_TRACKING_ADD_FAILED
import com.woocommerce.android.analytics.AnalyticsTracker.Stat.ORDER_TRACKING_ADD_SUCCESS
import com.woocommerce.android.analytics.AnalyticsTracker.Stat.ORDER_TRACKING_DELETE_FAILED
import com.woocommerce.android.analytics.AnalyticsTracker.Stat.ORDER_TRACKING_DELETE_SUCCESS
<<<<<<< HEAD
import com.woocommerce.android.annotations.OpenClassOnDebug
=======
>>>>>>> df4ac69e
import com.woocommerce.android.network.ConnectionChangeReceiver
import com.woocommerce.android.network.ConnectionChangeReceiver.ConnectionChangeEvent
import com.woocommerce.android.tools.NetworkStatus
import com.woocommerce.android.tools.SelectedSite
import com.woocommerce.android.ui.base.UIMessageResolver
import com.woocommerce.android.ui.orders.OrderFulfillmentContract.View
import com.woocommerce.android.util.WooLog
import com.woocommerce.android.util.WooLog.T
import org.greenrobot.eventbus.Subscribe
import org.greenrobot.eventbus.ThreadMode
import org.greenrobot.eventbus.ThreadMode.MAIN
import org.wordpress.android.fluxc.Dispatcher
import org.wordpress.android.fluxc.action.WCOrderAction
import org.wordpress.android.fluxc.action.WCOrderAction.ADD_ORDER_SHIPMENT_TRACKING
import org.wordpress.android.fluxc.action.WCOrderAction.DELETE_ORDER_SHIPMENT_TRACKING
import org.wordpress.android.fluxc.generated.WCOrderActionBuilder
import org.wordpress.android.fluxc.model.WCOrderModel
import org.wordpress.android.fluxc.model.WCOrderShipmentTrackingModel
import org.wordpress.android.fluxc.model.order.OrderIdentifier
import org.wordpress.android.fluxc.store.WCOrderStore
import org.wordpress.android.fluxc.store.WCOrderStore.AddOrderShipmentTrackingPayload
import org.wordpress.android.fluxc.store.WCOrderStore.DeleteOrderShipmentTrackingPayload
import org.wordpress.android.fluxc.store.WCOrderStore.FetchOrderShipmentTrackingsPayload
import org.wordpress.android.fluxc.store.WCOrderStore.OnOrderChanged
import javax.inject.Inject

@OpenClassOnDebug
class OrderFulfillmentPresenter @Inject constructor(
    private val dispatcher: Dispatcher,
    private val orderStore: WCOrderStore,
    private val selectedSite: SelectedSite,
    private val uiMessageResolver: UIMessageResolver,
    private val networkStatus: NetworkStatus
) : OrderFulfillmentContract.Presenter {
    companion object {
        private val TAG: String = OrderFulfillmentPresenter::class.java.simpleName
    }

    override var orderModel: WCOrderModel? = null
    private var orderView: OrderFulfillmentContract.View? = null
    override var isShipmentTrackingsFetched = false
    override var deletedOrderShipmentTrackingModel: WCOrderShipmentTrackingModel? = null

    override fun takeView(view: View) {
        orderView = view
        dispatcher.register(this)
        ConnectionChangeReceiver.getEventBus().register(this)
    }

    override fun dropView() {
        orderView = null
        dispatcher.unregister(this)
        ConnectionChangeReceiver.getEventBus().unregister(this)
    }

    override fun loadOrderDetail(orderIdentifier: OrderIdentifier, isShipmentTrackingsFetched: Boolean) {
        this.isShipmentTrackingsFetched = isShipmentTrackingsFetched
        orderView?.let { view ->
            orderModel = loadOrderDetailFromDb(orderIdentifier)
            orderModel?.let { order ->
                view.showOrderDetail(order)
                loadOrderShipmentTrackings()
            }
        }
    }

    /**
     * Loading order detail from local database.
     * Segregating methods that request data from db for better ui testing
     */
    override fun loadOrderDetailFromDb(orderIdentifier: OrderIdentifier): WCOrderModel? {
        return orderStore.getOrderByIdentifier(orderIdentifier)
    }

    /**
     * Since order shipment tracking list is already requested in [OrderDetailFragment]
     * we use [isShipmentTrackingsFetched] variable to check if shipment tracking list is already fetched from api
     * If [isShipmentTrackingsFetched] = true, then load from cache
     * If [isShipmentTrackingsFetched] = false, and network not connected, load from cache, if available
     * if [isShipmentTrackingsFetched] = false, then request from api
     */
    override fun loadOrderShipmentTrackings() {
        orderModel?.let { order ->
            if (isShipmentTrackingsFetched) {
                loadShipmentTrackingsFromDb()
            } else {
                if (networkStatus.isConnected()) {
                    requestShipmentTrackingsFromApi(order)
                } else {
                    loadShipmentTrackingsFromDb()
                }
            }
        }
    }

    override fun requestShipmentTrackingsFromApi(order: WCOrderModel) {
        val payload = FetchOrderShipmentTrackingsPayload(selectedSite.get(), order)
        dispatcher.dispatch(WCOrderActionBuilder.newFetchOrderShipmentTrackingsAction(payload))
    }

    /**
     * Segregating methods that request data from db for better ui testing
     */
    override fun requestShipmentTrackingsFromDb(order: WCOrderModel): List<WCOrderShipmentTrackingModel> {
        return orderStore.getShipmentTrackingsForOrder(order)
    }

    override fun loadShipmentTrackingsFromDb() {
        orderModel?.let { order ->
            val trackings = requestShipmentTrackingsFromDb(order)
            orderView?.showOrderShipmentTrackings(trackings)
        }
    }

    override fun pushShipmentTrackingProvider(
        wcOrderShipmentTrackingModel: WCOrderShipmentTrackingModel,
        isCustomProvider: Boolean
    ) {
        AnalyticsTracker.track(
                ORDER_TRACKING_ADD,
                mapOf(AnalyticsTracker.KEY_ID to orderModel!!.remoteOrderId,
                        AnalyticsTracker.KEY_STATUS to orderModel!!.status,
                        AnalyticsTracker.KEY_CARRIER to wcOrderShipmentTrackingModel.trackingProvider)
        )

        if (!networkStatus.isConnected()) {
            // Device is not connected. Display generic message and exit. Technically we shouldn't get this far, but
            // just in case...
            uiMessageResolver.showOfflineSnack()
            return
        }

        val payload = AddOrderShipmentTrackingPayload(
                selectedSite.get(),
                orderModel!!,
                wcOrderShipmentTrackingModel,
                isCustomProvider
        )
        dispatcher.dispatch(WCOrderActionBuilder.newAddOrderShipmentTrackingAction(payload))

        orderView?.showAddShipmentTrackingSnack()
    }

    override fun markOrderComplete() {
        orderView?.let { view ->
            if (!networkStatus.isConnected()) {
                // Device is offline. Show generic offline message and exit.
                uiMessageResolver.showOfflineSnack()
                return
            }

            view.toggleCompleteButton(false)

            // Start the process of fulfilling the order
            view.fulfillOrder()

            view.toggleCompleteButton(true)
        }
    }

    override fun deleteOrderShipmentTracking(wcOrderShipmentTrackingModel: WCOrderShipmentTrackingModel) {
<<<<<<< HEAD
=======
        this.deletedOrderShipmentTrackingModel = wcOrderShipmentTrackingModel
>>>>>>> df4ac69e
        if (!networkStatus.isConnected()) {
            // Device is not connected. Display generic message and exit. Technically we shouldn't get this far, but
            // just in case...
            uiMessageResolver.showOfflineSnack()
            // re-add the deleted tracking item back to the shipment tracking list
<<<<<<< HEAD
            orderView?.reAddDeletedTrackingOnError()
=======
            orderView?.undoDeletedTrackingOnError(deletedOrderShipmentTrackingModel)
            deletedOrderShipmentTrackingModel = null
>>>>>>> df4ac69e
            return
        }

        orderModel?.let { order ->
<<<<<<< HEAD
=======
            AnalyticsTracker.track(
                    Stat.ORDER_TRACKING_DELETE, mapOf(
                    AnalyticsTracker.KEY_SOURCE to AnalyticsTracker.VALUE_ORDER_FULFILL
            ))
>>>>>>> df4ac69e
            val payload = DeleteOrderShipmentTrackingPayload(selectedSite.get(), order, wcOrderShipmentTrackingModel)
            dispatcher.dispatch(WCOrderActionBuilder.newDeleteOrderShipmentTrackingAction(payload))
        }
    }

    @Suppress("unused")
    @Subscribe(threadMode = MAIN)
    fun onOrderChanged(event: OnOrderChanged) {
        if (event.causeOfChange == ADD_ORDER_SHIPMENT_TRACKING) {
            if (event.isError) {
                AnalyticsTracker.track(
                        ORDER_TRACKING_ADD_FAILED, mapOf(
                        AnalyticsTracker.KEY_ERROR_CONTEXT to this::class.java.simpleName,
                        AnalyticsTracker.KEY_ERROR_TYPE to event.error.type.toString(),
                        AnalyticsTracker.KEY_ERROR_DESC to event.error.message))

                WooLog.e(T.ORDERS, "$TAG - Error posting order note : ${event.error.message}")
                orderView?.showAddAddShipmentTrackingErrorSnack()
            } else {
                AnalyticsTracker.track(ORDER_TRACKING_ADD_SUCCESS)
            }

            // note that we refresh even on error to make sure the transient tracking provider is removed
            // from the tracking list
            loadShipmentTrackingsFromDb()
        } else if (event.causeOfChange == WCOrderAction.FETCH_ORDER_SHIPMENT_TRACKINGS) {
            if (event.isError) {
                WooLog.e(T.ORDERS, "$TAG - Error fetching order shipment tracking info: ${event.error.message}")
            } else {
                orderModel?.let {
                    isShipmentTrackingsFetched = true
                    loadShipmentTrackingsFromDb()
                }
            }
        } else if (event.causeOfChange == DELETE_ORDER_SHIPMENT_TRACKING) {
            if (event.isError) {
                AnalyticsTracker.track(ORDER_TRACKING_DELETE_FAILED)
                WooLog.e(T.ORDERS, "$TAG - Error deleting order shipment tracking : ${event.error.message}")
                orderView?.showDeleteTrackingErrorSnack()
<<<<<<< HEAD
                orderView?.reAddDeletedTrackingOnError()
=======
                orderView?.undoDeletedTrackingOnError(deletedOrderShipmentTrackingModel)
                deletedOrderShipmentTrackingModel = null
>>>>>>> df4ac69e
            } else {
                AnalyticsTracker.track(ORDER_TRACKING_DELETE_SUCCESS)
                orderView?.markTrackingDeletedOnSuccess()
            }
        }
    }

    @Suppress("unused")
    @Subscribe(threadMode = ThreadMode.MAIN)
    fun onEventMainThread(event: ConnectionChangeEvent) {
        if (event.isConnected) {
            // Refresh order notes now that a connection is active is needed
            orderModel?.let { order ->
                if (!isShipmentTrackingsFetched) {
                    requestShipmentTrackingsFromApi(order)
                }
            }
        }
    }
}<|MERGE_RESOLUTION|>--- conflicted
+++ resolved
@@ -7,10 +7,7 @@
 import com.woocommerce.android.analytics.AnalyticsTracker.Stat.ORDER_TRACKING_ADD_SUCCESS
 import com.woocommerce.android.analytics.AnalyticsTracker.Stat.ORDER_TRACKING_DELETE_FAILED
 import com.woocommerce.android.analytics.AnalyticsTracker.Stat.ORDER_TRACKING_DELETE_SUCCESS
-<<<<<<< HEAD
 import com.woocommerce.android.annotations.OpenClassOnDebug
-=======
->>>>>>> df4ac69e
 import com.woocommerce.android.network.ConnectionChangeReceiver
 import com.woocommerce.android.network.ConnectionChangeReceiver.ConnectionChangeEvent
 import com.woocommerce.android.tools.NetworkStatus
@@ -172,32 +169,22 @@
     }
 
     override fun deleteOrderShipmentTracking(wcOrderShipmentTrackingModel: WCOrderShipmentTrackingModel) {
-<<<<<<< HEAD
-=======
         this.deletedOrderShipmentTrackingModel = wcOrderShipmentTrackingModel
->>>>>>> df4ac69e
         if (!networkStatus.isConnected()) {
             // Device is not connected. Display generic message and exit. Technically we shouldn't get this far, but
             // just in case...
             uiMessageResolver.showOfflineSnack()
             // re-add the deleted tracking item back to the shipment tracking list
-<<<<<<< HEAD
-            orderView?.reAddDeletedTrackingOnError()
-=======
             orderView?.undoDeletedTrackingOnError(deletedOrderShipmentTrackingModel)
             deletedOrderShipmentTrackingModel = null
->>>>>>> df4ac69e
             return
         }
 
         orderModel?.let { order ->
-<<<<<<< HEAD
-=======
             AnalyticsTracker.track(
                     Stat.ORDER_TRACKING_DELETE, mapOf(
                     AnalyticsTracker.KEY_SOURCE to AnalyticsTracker.VALUE_ORDER_FULFILL
             ))
->>>>>>> df4ac69e
             val payload = DeleteOrderShipmentTrackingPayload(selectedSite.get(), order, wcOrderShipmentTrackingModel)
             dispatcher.dispatch(WCOrderActionBuilder.newDeleteOrderShipmentTrackingAction(payload))
         }
@@ -237,12 +224,8 @@
                 AnalyticsTracker.track(ORDER_TRACKING_DELETE_FAILED)
                 WooLog.e(T.ORDERS, "$TAG - Error deleting order shipment tracking : ${event.error.message}")
                 orderView?.showDeleteTrackingErrorSnack()
-<<<<<<< HEAD
-                orderView?.reAddDeletedTrackingOnError()
-=======
                 orderView?.undoDeletedTrackingOnError(deletedOrderShipmentTrackingModel)
                 deletedOrderShipmentTrackingModel = null
->>>>>>> df4ac69e
             } else {
                 AnalyticsTracker.track(ORDER_TRACKING_DELETE_SUCCESS)
                 orderView?.markTrackingDeletedOnSuccess()
