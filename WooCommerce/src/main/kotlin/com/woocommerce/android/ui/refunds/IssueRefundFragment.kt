package com.woocommerce.android.ui.refunds

import android.os.Bundle
import android.view.LayoutInflater
import android.view.View
import android.view.ViewGroup
import androidx.fragment.app.Fragment
import androidx.fragment.app.FragmentManager
import androidx.fragment.app.FragmentPagerAdapter
import androidx.fragment.app.activityViewModels
import androidx.lifecycle.Observer
import androidx.navigation.fragment.findNavController
<<<<<<< HEAD
import androidx.navigation.fragment.navArgs
import androidx.viewpager.widget.ViewPager.OnPageChangeListener
=======
>>>>>>> e78e328c
import com.woocommerce.android.R
import com.woocommerce.android.ui.base.UIMessageResolver
import javax.inject.Inject
import com.woocommerce.android.analytics.AnalyticsTracker
import com.woocommerce.android.extensions.takeIfNotEqualTo
import com.woocommerce.android.ui.refunds.IssueRefundViewModel.IssueRefundEvent.ShowRefundSummary
import com.woocommerce.android.ui.refunds.IssueRefundViewModel.RefundType
import com.woocommerce.android.ui.refunds.IssueRefundViewModel.RefundType.AMOUNT
import com.woocommerce.android.ui.refunds.IssueRefundViewModel.RefundType.ITEMS
import com.woocommerce.android.viewmodel.ViewModelFactory
import dagger.android.support.DaggerFragment
import kotlinx.android.synthetic.main.fragment_issue_refund.*

class IssueRefundFragment : DaggerFragment() {
    @Inject lateinit var viewModelFactory: ViewModelFactory
    @Inject lateinit var uiMessageResolver: UIMessageResolver

    private val viewModel: IssueRefundViewModel by activityViewModels { viewModelFactory }

    override fun onCreateView(inflater: LayoutInflater, container: ViewGroup?, savedInstanceState: Bundle?): View? {
        super.onCreate(savedInstanceState)
        return inflater.inflate(R.layout.fragment_issue_refund, container, false)
    }

    override fun onResume() {
        super.onResume()
        AnalyticsTracker.trackViewShown(this)
    }

    override fun onViewCreated(view: View, savedInstanceState: Bundle?) {
        super.onViewCreated(view, savedInstanceState)

        initializeViews(viewModel)
        setupObservers(viewModel)
<<<<<<< HEAD

        if (savedInstanceState == null) {
            viewModel.initialize(navArgs.orderId)
        }
=======
>>>>>>> e78e328c
    }

    private fun initializeViews(viewModel: IssueRefundViewModel) {
        issueRefund_viewPager.adapter = RefundPageAdapter(childFragmentManager)
        issueRefund_viewPager.addOnPageChangeListener(object : OnPageChangeListener {
            override fun onPageScrollStateChanged(state: Int) {
            }

            override fun onPageScrolled(
                position: Int,
                positionOffset: Float,
                positionOffsetPixels: Int
            ) {
            }

            override fun onPageSelected(position: Int) {
                viewModel.onRefundTabChanged(RefundType.values()[position])
            }
        })
        issueRefund_tabLayout.setupWithViewPager(issueRefund_viewPager)
    }

    private fun setupObservers(viewModel: IssueRefundViewModel) {
        viewModel.commonStateLiveData.observe(this) { old, new ->
            new.screenTitle?.takeIfNotEqualTo(old?.screenTitle) { requireActivity().title = it }
            new.refundType.takeIfNotEqualTo(old?.refundType) {
            }
        }

        viewModel.event.observe(this, Observer { event ->
            when (event) {
                is ShowRefundSummary -> {
                    val action = IssueRefundFragmentDirections.actionIssueRefundFragmentToRefundSummaryFragment()
                    findNavController().navigate(action)
                }
                else -> event.isHandled = false
            }
        })
    }

    private class RefundPageAdapter(
        fragmentManager: FragmentManager
    ) : FragmentPagerAdapter(fragmentManager, BEHAVIOR_RESUME_ONLY_CURRENT_FRAGMENT) {
        override fun getItem(position: Int): Fragment {
            return when (RefundType.values()[position]) {
                ITEMS -> RefundByItemsFragment()
                AMOUNT -> RefundByAmountFragment()
            }
        }

        override fun getCount(): Int {
            return RefundType.values().size
        }

        override fun getPageTitle(position: Int): CharSequence? {
            return RefundType.values()[position].name
        }
    }
}<|MERGE_RESOLUTION|>--- conflicted
+++ resolved
@@ -1,5 +1,6 @@
 package com.woocommerce.android.ui.refunds
 
+import android.annotation.SuppressLint
 import android.os.Bundle
 import android.view.LayoutInflater
 import android.view.View
@@ -10,16 +11,13 @@
 import androidx.fragment.app.activityViewModels
 import androidx.lifecycle.Observer
 import androidx.navigation.fragment.findNavController
-<<<<<<< HEAD
-import androidx.navigation.fragment.navArgs
 import androidx.viewpager.widget.ViewPager.OnPageChangeListener
-=======
->>>>>>> e78e328c
 import com.woocommerce.android.R
 import com.woocommerce.android.ui.base.UIMessageResolver
 import javax.inject.Inject
 import com.woocommerce.android.analytics.AnalyticsTracker
 import com.woocommerce.android.extensions.takeIfNotEqualTo
+import com.woocommerce.android.ui.main.MainActivity.Companion.BackPressListener
 import com.woocommerce.android.ui.refunds.IssueRefundViewModel.IssueRefundEvent.ShowRefundSummary
 import com.woocommerce.android.ui.refunds.IssueRefundViewModel.RefundType
 import com.woocommerce.android.ui.refunds.IssueRefundViewModel.RefundType.AMOUNT
@@ -28,7 +26,7 @@
 import dagger.android.support.DaggerFragment
 import kotlinx.android.synthetic.main.fragment_issue_refund.*
 
-class IssueRefundFragment : DaggerFragment() {
+class IssueRefundFragment : DaggerFragment(), BackPressListener {
     @Inject lateinit var viewModelFactory: ViewModelFactory
     @Inject lateinit var uiMessageResolver: UIMessageResolver
 
@@ -49,28 +47,14 @@
 
         initializeViews(viewModel)
         setupObservers(viewModel)
-<<<<<<< HEAD
-
-        if (savedInstanceState == null) {
-            viewModel.initialize(navArgs.orderId)
-        }
-=======
->>>>>>> e78e328c
     }
 
     private fun initializeViews(viewModel: IssueRefundViewModel) {
         issueRefund_viewPager.adapter = RefundPageAdapter(childFragmentManager)
         issueRefund_viewPager.addOnPageChangeListener(object : OnPageChangeListener {
-            override fun onPageScrollStateChanged(state: Int) {
-            }
-
-            override fun onPageScrolled(
-                position: Int,
-                positionOffset: Float,
-                positionOffsetPixels: Int
-            ) {
-            }
-
+            override fun onPageScrollStateChanged(state: Int) {}
+            override fun onPageScrolled(position: Int, positionOffset: Float, positionOffsetPixels: Int) {}
+            
             override fun onPageSelected(position: Int) {
                 viewModel.onRefundTabChanged(RefundType.values()[position])
             }
@@ -96,6 +80,13 @@
         })
     }
 
+    override fun onRequestAllowBackPress(): Boolean {
+        // temporary workaround for activity VM scope
+        viewModel.resetLiveData()
+        return true
+    }
+
+    @SuppressLint("WrongConstant")
     private class RefundPageAdapter(
         fragmentManager: FragmentManager
     ) : FragmentPagerAdapter(fragmentManager, BEHAVIOR_RESUME_ONLY_CURRENT_FRAGMENT) {
