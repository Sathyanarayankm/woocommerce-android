package com.woocommerce.android.ui.products

import android.content.Context
import android.view.LayoutInflater
import android.view.View
import android.view.ViewGroup
import android.widget.ImageView
import android.widget.TextView
import androidx.core.content.ContextCompat
import androidx.core.text.HtmlCompat
import androidx.recyclerview.widget.DiffUtil
import androidx.recyclerview.widget.RecyclerView
import com.woocommerce.android.R
import com.woocommerce.android.analytics.AnalyticsTracker
import com.woocommerce.android.analytics.AnalyticsTracker.Stat.PRODUCT_LIST_PRODUCT_TAPPED
import com.woocommerce.android.di.GlideApp
import com.woocommerce.android.model.Product
import com.woocommerce.android.ui.products.ProductListAdapter.ProductViewHolder
import com.woocommerce.android.ui.products.ProductStockStatus.InStock
import com.woocommerce.android.ui.products.ProductStockStatus.OnBackorder
import com.woocommerce.android.ui.products.ProductStockStatus.OutOfStock
import com.woocommerce.android.ui.products.ProductType.VARIABLE
import kotlinx.android.synthetic.main.product_list_item.view.*
import org.wordpress.android.util.FormatUtils
import org.wordpress.android.util.HtmlUtils
import org.wordpress.android.util.PhotonUtils

class ProductListAdapter(
    private val context: Context,
    private val clickListener: OnProductClickListener,
    private val loadMoreListener: OnLoadMoreListener
) : RecyclerView.Adapter<ProductViewHolder>() {
    private val imageSize = context.resources.getDimensionPixelSize(R.dimen.product_icon_sz)
    private val productList = ArrayList<Product>()
    private val bullet = "\u2022"
    private val statusColor = ContextCompat.getColor(context, R.color.blue_50)
    private val stockColor = ContextCompat.getColor(context, R.color.wc_grey_mid)

    interface OnProductClickListener {
        fun onProductClick(remoteProductId: Long)
    }

    interface OnLoadMoreListener {
        fun onRequestLoadMore()
    }

    init {
        setHasStableIds(true)
    }

    override fun getItemId(position: Int) = productList[position].remoteId

    override fun getItemCount() = productList.size

    private fun getProductStockStatusText(product: Product): String? {
        val statusHtml = if (product.status != null && product.status != ProductStatus.PUBLISH) {
            "<font color=$statusColor>${product.status.toString(context)}</font>"
        } else {
            null
        }

        if (!product.manageStock) {
            return statusHtml
        }

        val stock = when (product.stockStatus) {
            InStock -> {
                if (product.type == VARIABLE) {
                    if (product.numVariations > 0) {
                        context.getString(
                                R.string.product_stock_status_instock_with_variations,
                                product.numVariations
                        )
                    } else {
                        context.getString(R.string.product_stock_status_instock)
                    }
                } else {
                    context.getString(
                            R.string.product_stock_count,
                            FormatUtils.formatInt(product.stockQuantity)
                    )
                }
            }
            OutOfStock -> {
                context.getString(R.string.product_stock_status_out_of_stock)
            }
            OnBackorder -> {
                context.getString(R.string.product_stock_status_on_backorder)
            }
            else -> {
                product.stockStatus.value
            }
        }
        val stockHtml = "<font color=$stockColor>$stock</font>"

        return if (statusHtml != null) "$statusHtml $bullet $stockHtml" else stockHtml
    }

    override fun onCreateViewHolder(parent: ViewGroup, viewType: Int): ProductViewHolder {
        val holder = ProductViewHolder(LayoutInflater.from(context).inflate(R.layout.product_list_item, parent, false))
        holder.imgProduct.clipToOutline = true
        return holder
    }

    override fun onBindViewHolder(holder: ProductViewHolder, position: Int) {
        val product = productList[position]

        holder.txtProductName.text = if (product.name.isEmpty()) {
            context.getString(R.string.untitled)
        } else {
            HtmlUtils.fastStripHtml(product.name)
        }

        val stockAndStatus = getProductStockStatusText(product)
        if (stockAndStatus != null) {
            holder.txtProductStockAndStatus.visibility = View.VISIBLE
            holder.txtProductStockAndStatus.text = HtmlCompat.fromHtml(
                    stockAndStatus,
                    HtmlCompat.FROM_HTML_MODE_LEGACY
            )
        } else {
            holder.txtProductStockAndStatus.visibility = View.GONE
        }

        val firstImage = product.firstImageUrl
        val size: Int
        if (firstImage.isNullOrEmpty()) {
            size = imageSize / 2
            holder.imgProduct.setImageResource(R.drawable.ic_product)
        } else {
            size = imageSize
            val imageUrl = PhotonUtils.getPhotonImageUrl(firstImage, imageSize, imageSize)
            GlideApp.with(context)
                    .load(imageUrl)
                    .placeholder(R.drawable.ic_product)
                    .into(holder.imgProduct)
        }
        holder.imgProduct.layoutParams.apply {
            height = size
            width = size
        }

        holder.itemView.setOnClickListener {
            AnalyticsTracker.track(PRODUCT_LIST_PRODUCT_TAPPED)
            clickListener.onProductClick(product.remoteId)
        }

        if (position == itemCount - 1) {
            loadMoreListener.onRequestLoadMore()
        }
    }

<<<<<<< HEAD
=======
    fun setProductList(products: List<Product>) {
        fun isSameList(): Boolean {
            if (products.size != productList.size) {
                return false
            }
            for (index in products.indices) {
                val oldItem = productList[index]
                val newItem = products[index]
                if (!oldItem.isSameProduct(newItem)) {
                    return false
                }
            }
            return true
        }

        if (!isSameList()) {
            val diffResult = DiffUtil.calculateDiff(ProductItemDiffUtil(productList, products))
            productList.clear()
            productList.addAll(products)
            diffResult.dispatchUpdatesTo(this)
        }
    }

    class ProductViewHolder(view: View) : RecyclerView.ViewHolder(view) {
        val imgProduct: ImageView = view.productImage
        val txtProductName: TextView = view.productName
        val txtProductStockAndStatus: TextView = view.productStockAndStatus
    }

>>>>>>> d1d60798
    private class ProductItemDiffUtil(val items: List<Product>, val result: List<Product>) : DiffUtil.Callback() {
        override fun areItemsTheSame(oldItemPosition: Int, newItemPosition: Int) =
                items[oldItemPosition].remoteId == result[newItemPosition].remoteId

        override fun getOldListSize(): Int = items.size

        override fun getNewListSize(): Int = result.size

        override fun areContentsTheSame(oldItemPosition: Int, newItemPosition: Int): Boolean {
            val oldItem = items[oldItemPosition]
            val newItem = result[newItemPosition]
            return oldItem.isSameProduct(newItem)
<<<<<<< HEAD
        }
    }

    fun setProductList(products: List<Product>) {
        fun isSameList(): Boolean {
            if (products.size != productList.size) {
                return false
            }
            for (index in products.indices) {
                val oldItem = productList[index]
                val newItem = products[index]
                if (!oldItem.isSameProduct(newItem)) {
                    return false
                }
            }
            return true
        }

        if (!isSameList()) {
            val diffResult = DiffUtil.calculateDiff(ProductItemDiffUtil(productList, products))
            productList.clear()
            productList.addAll(products)
            diffResult.dispatchUpdatesTo(this)
=======
>>>>>>> d1d60798
        }
    }
}<|MERGE_RESOLUTION|>--- conflicted
+++ resolved
@@ -150,8 +150,6 @@
         }
     }
 
-<<<<<<< HEAD
-=======
     fun setProductList(products: List<Product>) {
         fun isSameList(): Boolean {
             if (products.size != productList.size) {
@@ -181,7 +179,6 @@
         val txtProductStockAndStatus: TextView = view.productStockAndStatus
     }
 
->>>>>>> d1d60798
     private class ProductItemDiffUtil(val items: List<Product>, val result: List<Product>) : DiffUtil.Callback() {
         override fun areItemsTheSame(oldItemPosition: Int, newItemPosition: Int) =
                 items[oldItemPosition].remoteId == result[newItemPosition].remoteId
@@ -194,32 +191,6 @@
             val oldItem = items[oldItemPosition]
             val newItem = result[newItemPosition]
             return oldItem.isSameProduct(newItem)
-<<<<<<< HEAD
-        }
-    }
-
-    fun setProductList(products: List<Product>) {
-        fun isSameList(): Boolean {
-            if (products.size != productList.size) {
-                return false
-            }
-            for (index in products.indices) {
-                val oldItem = productList[index]
-                val newItem = products[index]
-                if (!oldItem.isSameProduct(newItem)) {
-                    return false
-                }
-            }
-            return true
-        }
-
-        if (!isSameList()) {
-            val diffResult = DiffUtil.calculateDiff(ProductItemDiffUtil(productList, products))
-            productList.clear()
-            productList.addAll(products)
-            diffResult.dispatchUpdatesTo(this)
-=======
->>>>>>> d1d60798
         }
     }
 }