--- conflicted
+++ resolved
@@ -83,13 +83,8 @@
         showAboutFragment()
     }
 
-<<<<<<< HEAD
-    override fun onRequestShowLicensesScreen() {
-        showLicensesFragment()
-=======
     override fun onRequestShowLicenses() {
         // TODO
->>>>>>> edcbec45
     }
 
     override fun supportFragmentInjector(): AndroidInjector<Fragment> = fragmentInjector
@@ -111,11 +106,6 @@
     override fun showAboutFragment() {
         val fragment = AboutFragment.newInstance()
         showFragment(fragment, AboutFragment.TAG, true)
-    }
-
-    override fun showLicensesFragment() {
-        val fragment = LicensesFragment.newInstance()
-        showFragment(fragment, LicensesFragment.TAG, true)
     }
 
     override fun confirmLogout() {
