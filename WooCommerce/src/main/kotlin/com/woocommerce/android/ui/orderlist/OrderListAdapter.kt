package com.woocommerce.android.ui.orderlist

import android.content.Context
import android.support.v7.widget.RecyclerView
import android.util.Log
import android.view.View
import android.widget.TextView
import com.woocommerce.android.R
import com.woocommerce.android.ui.model.TimeGroup
import com.woocommerce.android.widgets.FlowLayout
import com.woocommerce.android.widgets.SectionParameters
import com.woocommerce.android.widgets.SectionedRecyclerViewAdapter
import com.woocommerce.android.widgets.StatelessSection
import com.woocommerce.android.widgets.tags.TagView
import org.wordpress.android.fluxc.model.WCOrderModel
import org.wordpress.android.util.DateTimeUtils
import java.util.Currency
import java.util.Date

/**
 * Adapter serves up list of [WCOrderModel] items grouped by the appropriate [TimeGroup].
 */
class OrderListAdapter : SectionedRecyclerViewAdapter() {
    companion object {
        val TAG: String = OrderListAdapter::class.java.simpleName
    }

    fun setOrders(orders: List<WCOrderModel>) {
        // clear all the current data from the adapter
        removeAllSections()

        // Build a list for each [TimeGroup] section
        val listToday = ArrayList<WCOrderModel>()
        val listYesterday = ArrayList<WCOrderModel>()
        val listTwoDays = ArrayList<WCOrderModel>()
        val listWeek = ArrayList<WCOrderModel>()
        val listMonth = ArrayList<WCOrderModel>()

        orders.forEach {
            // Default to today if the date cannot be parsed
            val date: Date = DateTimeUtils.dateUTCFromIso8601(it.dateCreated) ?: Date()
            val timeGroup = TimeGroup.getTimeGroupForDate(date)
            when (timeGroup) {
                TimeGroup.GROUP_TODAY -> listToday.add(it)
                TimeGroup.GROUP_YESTERDAY -> listYesterday.add(it)
                TimeGroup.GROUP_OLDER_TWO_DAYS -> listTwoDays.add(it)
                TimeGroup.GROUP_OLDER_WEEK -> listWeek.add(it)
                TimeGroup.GROUP_OLDER_MONTH -> listMonth.add(it)
            }
        }

        if (listToday.size > 0) {
            addSection(OrderListSection(TimeGroup.GROUP_TODAY.name, listToday))
        }

        if (listYesterday.size > 0) {
            addSection(OrderListSection(TimeGroup.GROUP_YESTERDAY.name, listYesterday))
        }

        if (listTwoDays.size > 0) {
            addSection(OrderListSection(TimeGroup.GROUP_OLDER_TWO_DAYS.name, listTwoDays))
        }

        if (listWeek.size > 0) {
            addSection(OrderListSection(TimeGroup.GROUP_OLDER_WEEK.name, listWeek))
        }

        if (listMonth.size > 0) {
            addSection(OrderListSection(TimeGroup.GROUP_OLDER_MONTH.name, listMonth))
        }
        notifyDataSetChanged()
    }

    /**
     * Custom class represents a single [TimeGroup] and it's assigned list of [WCOrderModel]. Responsible
     * for providing and populating the header and item view holders.
     */
    private inner class OrderListSection(val title: String, val list: List<WCOrderModel>) : StatelessSection(
            SectionParameters.Builder(R.layout.order_list_item).headerResourceId(R.layout.order_list_header).build()
    ) {
        override fun getContentItemsTotal() = list.size

        override fun getItemViewHolder(view: View): RecyclerView.ViewHolder {
            return ItemViewHolder(view)
        }

        override fun onBindItemViewHolder(holder: RecyclerView.ViewHolder, position: Int) {
            val order = list[position]
            val itemHolder = holder as ItemViewHolder

            var currencySymbol = ""
            try {
                currencySymbol = Currency.getInstance(order.currency).symbol
            } catch (e: IllegalArgumentException) {
                Log.e(TAG, "Error finding valid currency symbol for currency code [${order.currency}]", e)
            }

            val resources = itemHolder.rootView.context.applicationContext.resources
            val ctx = itemHolder.rootView.context
            itemHolder.orderNum.text = resources.getString(R.string.orderlist_item_order_num, order.remoteOrderId)
            itemHolder.orderName.text = resources.getString(
                    R.string.orderlist_item_order_name, order.billingFirstName, order.billingLastName)
            itemHolder.orderTotal.text = resources.getString(
                    R.string.orderlist_item_order_total, currencySymbol, order.total)

            // clear existing tags and add new ones
            itemHolder.orderTagList.removeAllViews()
            order.status.split(",").sorted().forEach { i -> processTagView(ctx, i, itemHolder) }
        }

        override fun getHeaderViewHolder(view: View): RecyclerView.ViewHolder {
            return HeaderViewHolder(view)
        }

        override fun onBindHeaderViewHolder(holder: RecyclerView.ViewHolder) {
            val headerViewHolder = holder as HeaderViewHolder

            when (TimeGroup.valueOf(title)) {
                TimeGroup.GROUP_OLDER_MONTH -> headerViewHolder.title.setText(R.string.date_timeframe_older_month)
                TimeGroup.GROUP_OLDER_WEEK -> headerViewHolder.title.setText(R.string.date_timeframe_older_week)
                TimeGroup.GROUP_OLDER_TWO_DAYS -> headerViewHolder.title.setText(R.string.date_timeframe_older_two_days)
                TimeGroup.GROUP_YESTERDAY -> headerViewHolder.title.setText(R.string.date_timeframe_yesterday)
                TimeGroup.GROUP_TODAY -> headerViewHolder.title.setText(R.string.date_timeframe_today)
            }
        }

        /**
         * Converts the order status label into an [OrderStatusTag], creates the associated [TagView],
         * and add it to the holder. No need to trim the label text since this is done in [OrderStatusTag]
         */
        private fun processTagView(ctx: Context, text: String, holder: ItemViewHolder) {
<<<<<<< HEAD
            val orderTag = OrderStatusTag(text.trim())
=======
            val orderTag = OrderStatusTag(
                    text, this@OrderListAdapter.bgColorDefault, this@OrderListAdapter.fgColorDefault)
>>>>>>> da11db32
            val tagView = TagView(ctx)
            tagView.tag = orderTag
            holder.orderTagList.addView(tagView)
        }
    }

    private class ItemViewHolder(view: View) : RecyclerView.ViewHolder(view) {
        var orderNum: TextView = view.findViewById(R.id.orderNum)
        var orderName: TextView = view.findViewById(R.id.orderName)
        var orderTotal: TextView = view.findViewById(R.id.orderTotal)
        var orderTagList: FlowLayout = view.findViewById(R.id.orderTags)
        var rootView = view
    }

    private class HeaderViewHolder(view: View) : RecyclerView.ViewHolder(view) {
        val title = view.findViewById<TextView>(R.id.orderListHeader)!!
    }
}<|MERGE_RESOLUTION|>--- conflicted
+++ resolved
@@ -129,12 +129,7 @@
          * and add it to the holder. No need to trim the label text since this is done in [OrderStatusTag]
          */
         private fun processTagView(ctx: Context, text: String, holder: ItemViewHolder) {
-<<<<<<< HEAD
-            val orderTag = OrderStatusTag(text.trim())
-=======
-            val orderTag = OrderStatusTag(
-                    text, this@OrderListAdapter.bgColorDefault, this@OrderListAdapter.fgColorDefault)
->>>>>>> da11db32
+            val orderTag = OrderStatusTag(text)
             val tagView = TagView(ctx)
             tagView.tag = orderTag
             holder.orderTagList.addView(tagView)
