--- conflicted
+++ resolved
@@ -8,8 +8,6 @@
 import com.woocommerce.android.R
 import com.woocommerce.android.model.TimeGroup
 import com.woocommerce.android.util.CurrencyFormatter
-import com.woocommerce.android.util.WooLog
-import com.woocommerce.android.widgets.BadgedItemDecoration.ItemType
 import com.woocommerce.android.widgets.FlowLayout
 import com.woocommerce.android.widgets.sectionedrecyclerview.SectionParameters
 import com.woocommerce.android.widgets.sectionedrecyclerview.SectionedRecyclerViewAdapter
@@ -19,7 +17,6 @@
 import kotlinx.android.synthetic.main.order_list_item.view.*
 import org.wordpress.android.fluxc.model.WCOrderModel
 import org.wordpress.android.fluxc.model.WCOrderStatusModel
-import org.wordpress.android.fluxc.network.rest.wpcom.wc.order.CoreOrderStatus
 import org.wordpress.android.util.DateTimeUtils
 import java.util.Date
 import javax.inject.Inject
@@ -72,12 +69,7 @@
             }
         }
 
-<<<<<<< HEAD
-        // we want to retain the sorted list of orders so we can correctly match them by position
-        // in getItemTypeAtRecyclerPosition
-=======
         // we want to retain the sorted list of orders so we can correctly match them by their position
->>>>>>> 38dc4714
         with(orderList) {
             clear()
             addAll(listToday)
@@ -221,61 +213,6 @@
             }
             return DateUtils.formatDateTime(context, date.time, flags)
         } ?: return null
-    }
-
-    /**
-     * Return true if the item at the passed position is a header
-     *
-     * @param position position of the item in the recycler
-     */
-    private fun isHeaderAtRecyclerPosition(position: Int): Boolean {
-        var currentPos = 0
-        val sections = sectionsMap
-
-        for ((_, section) in sections) {
-            val sectionTotal = section.sectionItemsTotal
-
-            // check if position is in this section
-            if (position >= currentPos && position <= currentPos + sectionTotal - 1) {
-                if (section.hasHeader() && position == currentPos) {
-                    return true
-                }
-            }
-
-            currentPos += sectionTotal
-        }
-
-        return false
-    }
-
-    /**
-     * Returns the type of item at the passed position so the badged item decoration
-     * can badge orders that haven't been fulfilled
-     *
-     * @param position position of the item in the recycler
-     */
-    fun getItemTypeAtRecyclerPosition(position: Int): ItemType {
-        if (isHeaderAtRecyclerPosition(position)) {
-            return ItemType.HEADER
-        }
-
-        var currentPos = 0
-        for (order in orderList) {
-            if (isHeaderAtRecyclerPosition(currentPos)) {
-                currentPos++
-            }
-            if (currentPos == position) {
-                return if (order.status.equals(CoreOrderStatus.PROCESSING.value, true)) {
-                    ItemType.BADGED
-                } else {
-                    ItemType.UNBADGED
-                }
-            }
-            currentPos++
-        }
-
-        WooLog.w(WooLog.T.NOTIFICATIONS, "Failed to get item type at notifs recycler position $position")
-        return ItemType.UNBADGED
     }
 
     /**
