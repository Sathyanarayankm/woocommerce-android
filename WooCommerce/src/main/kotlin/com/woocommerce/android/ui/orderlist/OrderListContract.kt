--- conflicted
+++ resolved
@@ -2,11 +2,8 @@
 
 import com.woocommerce.android.ui.base.BasePresenter
 import com.woocommerce.android.ui.base.BaseView
-<<<<<<< HEAD
 import com.woocommerce.android.ui.base.ParentFragmentView
-=======
 import org.wordpress.android.fluxc.model.SiteModel
->>>>>>> 37203203
 import org.wordpress.android.fluxc.model.WCOrderModel
 
 interface OrderListContract {
@@ -21,7 +18,6 @@
         fun setLoadingIndicator(active: Boolean)
         fun showOrders(orders: List<WCOrderModel>)
         fun showNoOrders()
-
         fun getSelectedSite(): SiteModel?
     }
 }