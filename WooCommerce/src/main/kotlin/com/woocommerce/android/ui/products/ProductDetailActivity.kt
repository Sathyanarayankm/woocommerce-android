--- conflicted
+++ resolved
@@ -110,7 +110,6 @@
             var scrollRange = -1
 
             override fun onOffsetChanged(appBarLayout: AppBarLayout, verticalOffset: Int) {
-<<<<<<< HEAD
                 if (collapsingToolbarEnabled) {
                     if (scrollRange == -1) {
                         scrollRange = appBarLayout.totalScrollRange
@@ -120,15 +119,6 @@
                     } else {
                         collapsing_toolbar.title = " " // space between double quotes is on purpose
                     }
-=======
-                if (scrollRange == -1) {
-                    scrollRange = appBarLayout.totalScrollRange
-                }
-                if (scrollRange + verticalOffset == 0) {
-                    collapsing_toolbar.title = productTitle
-                } else {
-                    collapsing_toolbar.title = " " // space between double quotes is on purpose
->>>>>>> de215141
                 }
             }
         })
@@ -198,11 +188,8 @@
                 }
             }
         }
-<<<<<<< HEAD
 
         isVariation = ProductType.fromString(product.type) == ProductType.VARIATION
-=======
->>>>>>> de215141
 
         val imageUrl = product.getFirstImageUrl()
         if (imageUrl != null) {
@@ -249,7 +236,6 @@
 
     private fun addPrimaryCard(product: WCProductModel) {
         addPropertyView(DetailCard.Primary, R.string.product_name, productTitle, LinearLayout.VERTICAL)
-<<<<<<< HEAD
 
         // we don't show total sales for variations because they're always zero
         if (!isVariation) {
@@ -262,10 +248,6 @@
 
         // we don't show reviews for variations because they're always empty
         if (!isVariation && product.reviewsAllowed) {
-=======
-        addPropertyView(DetailCard.Primary, R.string.product_total_orders, StringUtils.formatCount(product.totalSales))
-        if (product.ratingCount > 0) {
->>>>>>> de215141
             addPropertyView(
                     DetailCard.Primary,
                     R.string.product_reviews,
@@ -611,10 +593,7 @@
     ): Boolean {
         productImageUrl?.let { imageUrl ->
             productDetail_image.setOnClickListener {
-<<<<<<< HEAD
-=======
                 AnalyticsTracker.track(PRODUCT_DETAIL_IMAGE_TAPPED)
->>>>>>> de215141
                 ImageViewerActivity.show(this, imageUrl, title = productTitle, sharedElement = productDetail_image)
             }
         }
