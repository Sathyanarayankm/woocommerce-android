package com.woocommerce.android.ui.settings

import android.os.Bundle
import android.view.LayoutInflater
import android.view.View
import android.view.ViewGroup
import com.woocommerce.android.R
import com.woocommerce.android.ui.base.TopLevelFragment

class SettingsFragment : TopLevelFragment() {
    companion object {
        val TAG: String = SettingsFragment::class.java.simpleName
        fun newInstance() = SettingsFragment()
    }

    override fun onCreateFragmentView(inflater: LayoutInflater,
                                      container: ViewGroup?,
                                      savedInstanceState: Bundle?): View? {
<<<<<<< HEAD
        return inflater?.inflate(R.layout.fragment_settings, container, false)
=======
        // Set the title in the action bar
        activity?.title = getString(R.string.wc_settings)
        return inflater.inflate(R.layout.fragment_settings, container, false)
>>>>>>> e9878577
    }

    override fun getFragmentTitle(): String {
        return getString(R.string.wc_settings)
    }
}<|MERGE_RESOLUTION|>--- conflicted
+++ resolved
@@ -16,13 +16,9 @@
     override fun onCreateFragmentView(inflater: LayoutInflater,
                                       container: ViewGroup?,
                                       savedInstanceState: Bundle?): View? {
-<<<<<<< HEAD
-        return inflater?.inflate(R.layout.fragment_settings, container, false)
-=======
         // Set the title in the action bar
         activity?.title = getString(R.string.wc_settings)
         return inflater.inflate(R.layout.fragment_settings, container, false)
->>>>>>> e9878577
     }
 
     override fun getFragmentTitle(): String {
