--- conflicted
+++ resolved
@@ -55,11 +55,7 @@
         fun showLoadOrderError()
         fun refreshOrderStatus()
         fun refreshProductImages()
-<<<<<<< HEAD
-        fun reAddDeletedTrackingOnError()
-=======
         fun undoDeletedTrackingOnError(wcOrderShipmentTrackingModel: WCOrderShipmentTrackingModel?)
->>>>>>> df4ac69e
         fun markTrackingDeletedOnSuccess()
         fun showDeleteTrackingErrorSnack()
     }
