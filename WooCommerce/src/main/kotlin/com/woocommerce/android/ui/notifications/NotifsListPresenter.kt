package com.woocommerce.android.ui.notifications

import com.woocommerce.android.network.ConnectionChangeReceiver
import com.woocommerce.android.network.ConnectionChangeReceiver.ConnectionChangeEvent
import com.woocommerce.android.tools.NetworkStatus
import com.woocommerce.android.tools.SelectedSite
import com.woocommerce.android.ui.notifications.NotifsListContract.View
import com.woocommerce.android.util.WooLog
import com.woocommerce.android.util.WooLog.T.NOTIFICATIONS
import org.greenrobot.eventbus.Subscribe
import org.greenrobot.eventbus.ThreadMode
import org.greenrobot.eventbus.ThreadMode.MAIN
import org.wordpress.android.fluxc.Dispatcher
import org.wordpress.android.fluxc.action.CommentAction.DELETE_COMMENT
import org.wordpress.android.fluxc.action.CommentAction.PUSH_COMMENT
import org.wordpress.android.fluxc.action.NotificationAction
import org.wordpress.android.fluxc.generated.NotificationActionBuilder
import org.wordpress.android.fluxc.model.notification.NotificationModel
<<<<<<< HEAD
import org.wordpress.android.fluxc.store.CommentStore.OnCommentChanged
=======
>>>>>>> 9fe05f92
import org.wordpress.android.fluxc.store.NotificationStore
import org.wordpress.android.fluxc.store.NotificationStore.FetchNotificationsPayload
import org.wordpress.android.fluxc.store.NotificationStore.OnNotificationChanged
import javax.inject.Inject

class NotifsListPresenter @Inject constructor(
    private val dispatcher: Dispatcher,
    private val selectedSite: SelectedSite,
    private val notificationStore: NotificationStore,
    private val networkStatus: NetworkStatus
) : NotifsListContract.Presenter {
    companion object {
        private val TAG: String = NotifsListPresenter::class.java.simpleName
    }

    override var isLoading = false
    private var view: NotifsListContract.View? = null
    private var isRefreshing = false

    override fun takeView(view: View) {
        this.view = view
        ConnectionChangeReceiver.getEventBus().register(this)
        dispatcher.register(this)
    }

    override fun dropView() {
        view = null
        ConnectionChangeReceiver.getEventBus().unregister(this)
        dispatcher.unregister(this)
    }

    override fun loadNotifs(forceRefresh: Boolean) {
        view?.let {
            if (networkStatus.isConnected() && forceRefresh) {
                it.showSkeleton(true)
                isLoading = true
                isRefreshing = forceRefresh

                val payload = FetchNotificationsPayload()
                dispatcher.dispatch(NotificationActionBuilder.newFetchNotificationsAction(payload))
            } else {
                // Load cached notifications from the db
                fetchAndLoadNotifsFromDb(forceRefresh)
            }
        }
    }

    override fun fetchAndLoadNotifsFromDb(isForceRefresh: Boolean) {
        view?.let { notifView ->
            val notifs = notificationStore.getNotificationsForSite(
                    site = selectedSite.get(),
                    filterByType = listOf(NotificationModel.Kind.STORE_ORDER.toString()),
                    filterBySubtype = listOf(NotificationModel.Subkind.STORE_REVIEW.toString()))
            notifView.showNotifications(notifs, isFreshData = isForceRefresh)

            // TODO how to handle empty notifications list view?
        }
    }

    @Suppress("unused")
    @Subscribe(threadMode = ThreadMode.MAIN)
    fun onEventMainThread(event: ConnectionChangeEvent) {
        if (event.isConnected) {
            // Refresh data now that a connection is active if needed
            view?.let { notifView ->
                if (notifView.isRefreshPending) {
                    notifView.refreshFragmentState()
                }
            }
        }
    }

    @Suppress("unused")
    @Subscribe(threadMode = MAIN)
    fun onNotificationChanged(event: OnNotificationChanged) {
        view?.showSkeleton(false)
        when (event.causeOfChange) {
            NotificationAction.FETCH_NOTIFICATIONS -> {
                if (event.isError) {
                    // TODO - track event

                    WooLog.e(NOTIFICATIONS, "$TAG - Error fetching notifications: ${event.error.message}")
                    view?.showLoadNotificationsError()
                    fetchAndLoadNotifsFromDb(false)
                } else {
                    // TODO - track event
                    val forceRefresh = isRefreshing
                    fetchAndLoadNotifsFromDb(forceRefresh)
                }
                isLoading = false
                isRefreshing = false
            }
<<<<<<< HEAD
            NotificationAction.MARK_NOTIFICATIONS_SEEN -> {
                // TODO mark notification seen
            }
=======
>>>>>>> 9fe05f92
            else -> {}
        }
    }

    @Suppress("unused")
    @Subscribe(threadMode = MAIN)
    fun onCommentChanged(event: OnCommentChanged) {
        when (event.causeOfChange) {
            DELETE_COMMENT, PUSH_COMMENT -> view?.refreshFragmentState()
        }
    }
}<|MERGE_RESOLUTION|>--- conflicted
+++ resolved
@@ -16,10 +16,7 @@
 import org.wordpress.android.fluxc.action.NotificationAction
 import org.wordpress.android.fluxc.generated.NotificationActionBuilder
 import org.wordpress.android.fluxc.model.notification.NotificationModel
-<<<<<<< HEAD
 import org.wordpress.android.fluxc.store.CommentStore.OnCommentChanged
-=======
->>>>>>> 9fe05f92
 import org.wordpress.android.fluxc.store.NotificationStore
 import org.wordpress.android.fluxc.store.NotificationStore.FetchNotificationsPayload
 import org.wordpress.android.fluxc.store.NotificationStore.OnNotificationChanged
@@ -112,12 +109,6 @@
                 isLoading = false
                 isRefreshing = false
             }
-<<<<<<< HEAD
-            NotificationAction.MARK_NOTIFICATIONS_SEEN -> {
-                // TODO mark notification seen
-            }
-=======
->>>>>>> 9fe05f92
             else -> {}
         }
     }
