package com.woocommerce.android.ui.imageviewer

import android.animation.Animator
import android.animation.AnimatorListenerAdapter
import android.app.Activity
import android.app.ActivityOptions
import android.app.AlertDialog
import android.content.Intent
import android.graphics.drawable.ColorDrawable
import android.os.Bundle
import android.os.Handler
import android.view.Menu
import android.view.MenuItem
import android.view.View
import android.view.animation.Animation
import android.view.animation.AnimationUtils
import androidx.annotation.AnimRes
import androidx.appcompat.app.AppCompatActivity
import androidx.appcompat.view.ContextThemeWrapper
import androidx.core.content.ContextCompat
import androidx.fragment.app.Fragment
import androidx.fragment.app.FragmentManager
import androidx.fragment.app.FragmentStatePagerAdapter
import androidx.lifecycle.Observer
import androidx.lifecycle.ViewModelProvider
import androidx.lifecycle.ViewModelProviders
import androidx.viewpager.widget.ViewPager
import com.woocommerce.android.R
import com.woocommerce.android.R.style
import com.woocommerce.android.model.Product
import com.woocommerce.android.ui.base.UIMessageResolver
import com.woocommerce.android.ui.imageviewer.ImageViewerFragment.Companion.ImageViewerListener
import com.woocommerce.android.util.WooAnimUtils
import dagger.android.AndroidInjection
import kotlinx.android.synthetic.main.activity_image_viewer.*
import org.wordpress.android.fluxc.model.WCProductImageModel
import javax.inject.Inject

/**
 * Full-screen product image viewer with pinch-and-zoom
 */
class ImageViewerActivity : AppCompatActivity(), ImageViewerListener {
    companion object {
        private const val KEY_IMAGE_REMOTE_MEDIA_ID = "remote_media_id"
        private const val KEY_IMAGE_REMOTE_PRODUCT_ID = "remote_product_id"
        private const val KEY_TRANSITION_NAME = "transition_name"
        private const val KEY_ENABLE_REMOVE_IMAGE = "enable_remove_image"
        private const val KEY_IS_CONFIRMATION_SHOWING = "is_confirmation_showing"

        const val KEY_DID_REMOVE_IMAGE = "did_remove_image"

        private const val TOOLBAR_FADE_DELAY_MS = 2500L

        /**
         * Shows all images for the passed product in a swipeable viewPager - the viewPager
         * will automatically position itself to the passed image
         */
        fun showProductImages(
            fragment: Fragment,
            productModel: Product,
            imageModel: WCProductImageModel,
            sharedElement: View? = null,
            enableRemoveImage: Boolean = false,
            requestCode: Int = 0
        ) {
            val context = fragment.requireActivity()

            val intent = Intent(context, ImageViewerActivity::class.java).also {
                it.putExtra(KEY_IMAGE_REMOTE_PRODUCT_ID, productModel.remoteId)
                it.putExtra(KEY_IMAGE_REMOTE_MEDIA_ID, imageModel.id)
                it.putExtra(KEY_ENABLE_REMOVE_IMAGE, enableRemoveImage)
            }

            // use a shared element transition if a shared element view was passed, otherwise default to fade-in
            val options = sharedElement?.let {
                intent.putExtra(KEY_TRANSITION_NAME, it.transitionName)
                ActivityOptions.makeSceneTransitionAnimation(context, sharedElement, it.transitionName)
            } ?: ActivityOptions.makeCustomAnimation(
                    context,
                    R.anim.activity_fade_in,
                    R.anim.activity_fade_out
            )

            fragment.startActivityForResult(intent, requestCode, options.toBundle())
        }
    }

    @Inject lateinit var viewModelFactory: ViewModelProvider.Factory
    @Inject lateinit var uiMessageResolver: UIMessageResolver

    private var remoteProductId = 0L
    private var remoteMediaId = 0L
    private var enableRemoveImage = false

    private lateinit var transitionName: String
    private lateinit var viewModel: ImageViewerViewModel
    private lateinit var pagerAdapter: ImageViewerAdapter

    private val fadeOutToolbarHandler = Handler()
    private var canTransitionOnFinish = true
    private var didRemoveImage = false

    private var confirmationDialog: AlertDialog? = null
    private var isConfirmationShowing = false

    override fun onCreate(savedInstanceState: Bundle?) {
        AndroidInjection.inject(this)
        super.onCreate(savedInstanceState)
        setContentView(R.layout.activity_image_viewer)

        remoteProductId = savedInstanceState?.getLong(KEY_IMAGE_REMOTE_PRODUCT_ID)
                ?: intent.getLongExtra(KEY_IMAGE_REMOTE_PRODUCT_ID, 0L)

        remoteMediaId = savedInstanceState?.getLong(KEY_IMAGE_REMOTE_MEDIA_ID)
                ?: intent.getLongExtra(KEY_IMAGE_REMOTE_MEDIA_ID, 0L)

        enableRemoveImage = savedInstanceState?.getBoolean(KEY_ENABLE_REMOVE_IMAGE)
                ?: intent.getBooleanExtra(KEY_ENABLE_REMOVE_IMAGE, false)

        didRemoveImage = savedInstanceState?.getBoolean(KEY_DID_REMOVE_IMAGE) ?: false

        transitionName = savedInstanceState?.getString(KEY_TRANSITION_NAME)
                ?: intent.getStringExtra(KEY_TRANSITION_NAME) ?: ""
        container.transitionName = transitionName

        val toolbarColor = ContextCompat.getColor(this, R.color.black_translucent_40)
        toolbar.background = ColorDrawable(toolbarColor)
        setSupportActionBar(toolbar)
        supportActionBar?.setDisplayHomeAsUpEnabled(true)

        // PhotoView doesn't play nice with shared element transitions if we rotate before exiting, so we
        // use this variable to skip the transition if the activity is re-created
        canTransitionOnFinish = savedInstanceState == null

        showToolbar(true)

        initializeViewModel()

        if (savedInstanceState?.getBoolean(KEY_IS_CONFIRMATION_SHOWING) == true) {
            confirmRemoveProductImage()
        }
    }

<<<<<<< HEAD
    private fun initializeViewModel() {
        viewModel = ViewModelProviders.of(this, viewModelFactory).get(ImageViewerViewModel::class.java).also {
            setupObservers(it)
        }
        viewModel.start(remoteProductId)
    }

    private fun setupObservers(viewModel: ImageViewerViewModel) {
        viewModel.product.observe(this, Observer { product ->
            if (product.images.isEmpty()) {
                finishAfterTransition()
            } else {
                supportActionBar?.title = product.name
                setupViewPager(product.images)
            }
        })

        viewModel.showSnackbarMessage.observe(this, Observer { msgId ->
            uiMessageResolver.showSnack(msgId)
        })
    }

    override fun onSaveInstanceState(outState: Bundle?) {
        outState?.let { bundle ->
            bundle.putLong(KEY_IMAGE_REMOTE_PRODUCT_ID, remoteProductId)
            bundle.putLong(KEY_IMAGE_REMOTE_MEDIA_ID, remoteMediaId)
            bundle.putString(KEY_TRANSITION_NAME, transitionName)
            bundle.putBoolean(KEY_ENABLE_REMOVE_IMAGE, enableRemoveImage)
            bundle.putBoolean(KEY_DID_REMOVE_IMAGE, didRemoveImage)
            bundle.putBoolean(KEY_IS_CONFIRMATION_SHOWING, isConfirmationShowing)
            super.onSaveInstanceState(outState)
        }
=======
    override fun onSaveInstanceState(outState: Bundle) {
        outState.putString(KEY_IMAGE_URL, imageUrl)
        outState.putString(KEY_IMAGE_TITLE, imageTitle)
        outState.putString(KEY_TRANSITION_NAME, transitionName)
        super.onSaveInstanceState(outState)
>>>>>>> 2c979947
    }

    override fun onPause() {
        confirmationDialog?.dismiss()
        super.onPause()
    }

    override fun finishAfterTransition() {
        // let the calling fragment know the product's images were changed
        if (didRemoveImage) {
            val data = Intent().also { it.putExtra(KEY_DID_REMOVE_IMAGE, true) }
            setResult(Activity.RESULT_OK, data)
        }

        if (canTransitionOnFinish) {
            super.finishAfterTransition()
        } else {
            finish()
        }
    }

    override fun onCreateOptionsMenu(menu: Menu?): Boolean {
        if (enableRemoveImage) {
            menuInflater.inflate(R.menu.menu_trash, menu)
        }
        return super.onCreateOptionsMenu(menu)
    }

    override fun onOptionsItemSelected(item: MenuItem): Boolean {
        return when (item.itemId) {
            R.id.menu_trash -> {
                confirmRemoveProductImage()
                true
            }
            android.R.id.home -> {
                onBackPressed()
                true
            } else -> {
                super.onOptionsItemSelected(item)
            }
        }
    }

    override fun onImageTapped() {
        showToolbar(true)
    }

    override fun onImageLoadError() {
        uiMessageResolver.showSnack(R.string.error_loading_image)
    }

    /**
     * Confirms that the user meant to remove this image from the product
     */
    private fun confirmRemoveProductImage() {
        isConfirmationShowing = true
        confirmationDialog = AlertDialog.Builder(ContextThemeWrapper(this, style.AppTheme))
                .setMessage(R.string.product_image_remove_confirmation)
                .setCancelable(true)
                .setPositiveButton(R.string.remove) { _, _ ->
                    removeProductImage()
                }
                .setNegativeButton(R.string.dont_remove) { _, _ ->
                    isConfirmationShowing = false
                }
                .show()
    }

    private fun removeProductImage() {
        val newImageCount = pagerAdapter.count - 1
        val currentMediaId = remoteMediaId

        // determine the image to return to when the adapter is reloaded following the image removal
        val newMediaId = if (newImageCount == 0) {
            0
        } else if (viewPager.currentItem > 0) {
            pagerAdapter.images[viewPager.currentItem - 1].id
        } else {
            pagerAdapter.images[viewPager.currentItem + 1].id
        }

        // animate the viewPager out, then remove the image and animate it back in - this gives
        // the appearance of the removed image being tossed away
        with(WooAnimUtils.getScaleOutAnim(viewPager)) {
            addListener(object : AnimatorListenerAdapter() {
                override fun onAnimationStart(animation: Animator?) {
                    didRemoveImage = true
                    canTransitionOnFinish = false
                }
                override fun onAnimationEnd(animation: Animator) {
                    remoteMediaId = newMediaId
                    viewModel.removeProductImage(currentMediaId)
                    // activity will finish if we removed the last image, so only scale back in
                    // if there are more images
                    if (newImageCount > 0) {
                        WooAnimUtils.scaleIn(viewPager)
                    }
                }
            })
            start()
        }
    }

    private fun showToolbar(show: Boolean) {
        if (!isFinishing) {
            // remove the current fade-out runnable and start a new one to hide the toolbar shortly after we show it
            fadeOutToolbarHandler.removeCallbacks(fadeOutToolbarRunnable)
            if (show) {
                fadeOutToolbarHandler.postDelayed(fadeOutToolbarRunnable, TOOLBAR_FADE_DELAY_MS)
            }

            if ((show && toolbar.visibility == View.VISIBLE) || (!show && toolbar.visibility != View.VISIBLE)) {
                return
            }

            @AnimRes val animRes = if (show) {
                R.anim.toolbar_fade_in_and_down
            } else {
                R.anim.toolbar_fade_out_and_up
            }

            val listener = object : Animation.AnimationListener {
                override fun onAnimationStart(animation: Animation) {
                    if (show) toolbar.visibility = View.VISIBLE
                }
                override fun onAnimationEnd(animation: Animation) {
                    if (!show) toolbar.visibility = View.GONE
                }
                override fun onAnimationRepeat(animation: Animation) {
                    // noop
                }
            }

            AnimationUtils.loadAnimation(this, animRes)?.let { anim ->
                anim.setAnimationListener(listener)
                toolbar.startAnimation(anim)
            }
        }
    }

    private val fadeOutToolbarRunnable = Runnable {
        showToolbar(false)
    }

    private fun setupViewPager(images: List<WCProductImageModel>) {
        pagerAdapter = ImageViewerAdapter(supportFragmentManager, images)
        viewPager.adapter = pagerAdapter
        viewPager.pageMargin = resources.getDimensionPixelSize(R.dimen.margin_large)

        // determine the position of the original media item so we can page to it immediately
        for (index in images.indices) {
            if (remoteMediaId == images[index].id) {
                viewPager.currentItem = index
                break
            }
        }

        viewPager.addOnPageChangeListener(object : ViewPager.SimpleOnPageChangeListener() {
            override fun onPageSelected(position: Int) {
                showToolbar(true)
                // don't add an exit transition if the user swiped to another image
                canTransitionOnFinish = false
                // remember this image id so we can return to it upon rotation, and so
                // we use the right image if the user requests to remove it
                remoteMediaId = images[position].id
            }
        })
    }

    internal inner class ImageViewerAdapter(fm: FragmentManager, val images: List<WCProductImageModel>) :
            FragmentStatePagerAdapter(fm) {
        override fun getItem(position: Int): Fragment {
            return ImageViewerFragment.newInstance(images[position])
        }

        override fun getCount(): Int {
            return images.size
        }
    }
}<|MERGE_RESOLUTION|>--- conflicted
+++ resolved
@@ -14,6 +14,7 @@
 import android.view.View
 import android.view.animation.Animation
 import android.view.animation.AnimationUtils
+import androidx.activity.viewModels
 import androidx.annotation.AnimRes
 import androidx.appcompat.app.AppCompatActivity
 import androidx.appcompat.view.ContextThemeWrapper
@@ -22,8 +23,6 @@
 import androidx.fragment.app.FragmentManager
 import androidx.fragment.app.FragmentStatePagerAdapter
 import androidx.lifecycle.Observer
-import androidx.lifecycle.ViewModelProvider
-import androidx.lifecycle.ViewModelProviders
 import androidx.viewpager.widget.ViewPager
 import com.woocommerce.android.R
 import com.woocommerce.android.R.style
@@ -31,9 +30,9 @@
 import com.woocommerce.android.ui.base.UIMessageResolver
 import com.woocommerce.android.ui.imageviewer.ImageViewerFragment.Companion.ImageViewerListener
 import com.woocommerce.android.util.WooAnimUtils
+import com.woocommerce.android.viewmodel.ViewModelFactory
 import dagger.android.AndroidInjection
 import kotlinx.android.synthetic.main.activity_image_viewer.*
-import org.wordpress.android.fluxc.model.WCProductImageModel
 import javax.inject.Inject
 
 /**
@@ -58,7 +57,7 @@
         fun showProductImages(
             fragment: Fragment,
             productModel: Product,
-            imageModel: WCProductImageModel,
+            imageModel: Product.Image,
             sharedElement: View? = null,
             enableRemoveImage: Boolean = false,
             requestCode: Int = 0
@@ -85,7 +84,7 @@
         }
     }
 
-    @Inject lateinit var viewModelFactory: ViewModelProvider.Factory
+    @Inject lateinit var viewModelFactory: ViewModelFactory
     @Inject lateinit var uiMessageResolver: UIMessageResolver
 
     private var remoteProductId = 0L
@@ -93,7 +92,7 @@
     private var enableRemoveImage = false
 
     private lateinit var transitionName: String
-    private lateinit var viewModel: ImageViewerViewModel
+    private val viewModel: ImageViewerViewModel by viewModels { viewModelFactory }
     private lateinit var pagerAdapter: ImageViewerAdapter
 
     private val fadeOutToolbarHandler = Handler()
@@ -141,11 +140,8 @@
         }
     }
 
-<<<<<<< HEAD
     private fun initializeViewModel() {
-        viewModel = ViewModelProviders.of(this, viewModelFactory).get(ImageViewerViewModel::class.java).also {
-            setupObservers(it)
-        }
+        setupObservers(viewModel)
         viewModel.start(remoteProductId)
     }
 
@@ -164,8 +160,8 @@
         })
     }
 
-    override fun onSaveInstanceState(outState: Bundle?) {
-        outState?.let { bundle ->
+    override fun onSaveInstanceState(outState: Bundle) {
+        outState.let { bundle ->
             bundle.putLong(KEY_IMAGE_REMOTE_PRODUCT_ID, remoteProductId)
             bundle.putLong(KEY_IMAGE_REMOTE_MEDIA_ID, remoteMediaId)
             bundle.putString(KEY_TRANSITION_NAME, transitionName)
@@ -174,13 +170,6 @@
             bundle.putBoolean(KEY_IS_CONFIRMATION_SHOWING, isConfirmationShowing)
             super.onSaveInstanceState(outState)
         }
-=======
-    override fun onSaveInstanceState(outState: Bundle) {
-        outState.putString(KEY_IMAGE_URL, imageUrl)
-        outState.putString(KEY_IMAGE_TITLE, imageTitle)
-        outState.putString(KEY_TRANSITION_NAME, transitionName)
-        super.onSaveInstanceState(outState)
->>>>>>> 2c979947
     }
 
     override fun onPause() {
@@ -325,7 +314,7 @@
         showToolbar(false)
     }
 
-    private fun setupViewPager(images: List<WCProductImageModel>) {
+    private fun setupViewPager(images: List<Product.Image>) {
         pagerAdapter = ImageViewerAdapter(supportFragmentManager, images)
         viewPager.adapter = pagerAdapter
         viewPager.pageMargin = resources.getDimensionPixelSize(R.dimen.margin_large)
@@ -350,7 +339,7 @@
         })
     }
 
-    internal inner class ImageViewerAdapter(fm: FragmentManager, val images: List<WCProductImageModel>) :
+    internal inner class ImageViewerAdapter(fm: FragmentManager, val images: List<Product.Image>) :
             FragmentStatePagerAdapter(fm) {
         override fun getItem(position: Int): Fragment {
             return ImageViewerFragment.newInstance(images[position])
