--- conflicted
+++ resolved
@@ -106,20 +106,11 @@
         }
     }
 
-<<<<<<< HEAD
     override fun onSaveInstanceState(outState: Bundle) {
         outState.putString(KEY_IMAGE_URL, imageUrl)
         outState.putString(KEY_IMAGE_TITLE, imageTitle)
+        outState.putString(KEY_TRANSITION_NAME, transitionName)
         super.onSaveInstanceState(outState)
-=======
-    override fun onSaveInstanceState(outState: Bundle?) {
-        outState?.let { bundle ->
-            bundle.putString(KEY_IMAGE_URL, imageUrl)
-            bundle.putString(KEY_IMAGE_TITLE, imageTitle)
-            bundle.putString(KEY_TRANSITION_NAME, transitionName)
-            super.onSaveInstanceState(outState)
-        }
->>>>>>> e3f3adfd
     }
 
     override fun finishAfterTransition() {
