package com.woocommerce.android.ui.dashboard

import android.content.Context
import android.os.Handler
import android.text.format.DateFormat
import android.util.AttributeSet
import android.view.LayoutInflater
import android.view.MotionEvent
import android.view.View
import android.view.ViewGroup
import android.widget.TextView
import androidx.annotation.StringRes
import androidx.core.content.ContextCompat
import com.github.mikephil.charting.charts.Chart
import com.github.mikephil.charting.components.AxisBase
import com.github.mikephil.charting.components.XAxis.XAxisPosition
import com.github.mikephil.charting.data.BarData
import com.github.mikephil.charting.data.BarDataSet
import com.github.mikephil.charting.data.BarEntry
import com.github.mikephil.charting.data.Entry
import com.github.mikephil.charting.formatter.IAxisValueFormatter
import com.github.mikephil.charting.highlight.Highlight
import com.github.mikephil.charting.listener.ChartTouchListener.ChartGesture
import com.github.mikephil.charting.listener.OnChartValueSelectedListener
import com.google.android.material.card.MaterialCardView
import com.google.android.material.tabs.TabLayout
import com.woocommerce.android.R
import com.woocommerce.android.analytics.AnalyticsTracker
import com.woocommerce.android.analytics.AnalyticsTracker.Stat
import com.woocommerce.android.extensions.formatDateToWeeksInYear
import com.woocommerce.android.extensions.formatDateToYear
import com.woocommerce.android.extensions.formatDateToYearMonth
import com.woocommerce.android.tools.SelectedSite
import com.woocommerce.android.ui.dashboard.DashboardFragment.Companion.DEFAULT_STATS_GRANULARITY
import com.woocommerce.android.ui.mystore.BarChartGestureListener
import com.woocommerce.android.util.DateUtils
import com.woocommerce.android.util.FormatCurrencyRounded
import com.woocommerce.android.util.WooAnimUtils
import com.woocommerce.android.util.WooAnimUtils.Duration
import com.woocommerce.android.widgets.SkeletonView
import kotlinx.android.synthetic.main.dashboard_main_stats_row.view.*
import kotlinx.android.synthetic.main.dashboard_stats.view.*
import org.wordpress.android.fluxc.store.WCStatsStore.StatsGranularity
import org.wordpress.android.fluxc.utils.SiteUtils
import org.wordpress.android.util.DateTimeUtils
import java.io.Serializable
import java.util.ArrayList
import java.util.Date
import java.util.Locale

class DashboardStatsView @JvmOverloads constructor(
    ctx: Context,
    attrs: AttributeSet? = null,
    defStyleAttr: Int = 0
) : MaterialCardView(ctx, attrs, defStyleAttr), OnChartValueSelectedListener, BarChartGestureListener {
    init {
        View.inflate(context, R.layout.dashboard_stats, this)
    }

    companion object {
        private const val UPDATE_DELAY_TIME_MS = 60 * 1000L
    }

    var tabStateStats: Serializable? = null // Save the current position of stats tab view

    val activeGranularity: StatsGranularity
        get() {
            return tab_layout.getTabAt(tab_layout.selectedTabPosition)?.let {
                it.tag as StatsGranularity
            } ?: tabStateStats?.let { it as StatsGranularity } ?: DEFAULT_STATS_GRANULARITY
        }

    private lateinit var selectedSite: SelectedSite

    private lateinit var formatCurrencyForDisplay: FormatCurrencyRounded

    private var chartRevenueStats = mapOf<String, Double>()
    private var chartOrderStats = mapOf<String, Int>()
    private var chartVisitorStats = mapOf<String, Int>()
    private var chartCurrencyCode: String? = null

    private var skeletonView = SkeletonView()

    private lateinit var lastUpdatedRunnable: Runnable
    private var lastUpdatedHandler: Handler? = null
    private var lastUpdated: Date? = null

    private var isRequestingStats = false
        set(value) {
            // if we're requesting chart data we clear the existing data so it doesn't continue
            // to appear, and we remove the chart's empty string so it doesn't briefly show
            // up before the chart data is added once the request completes
            if (value) {
                clearLabelValues()
                clearDateRangeValues()
                chart.setNoDataText(null)
                chart.clear()
            } else {
                // TODO: add a custom empty view
                chart.setNoDataText(context.getString(R.string.dashboard_state_no_data))
            }
            field = value
        }

    private val fadeHandler = Handler()

    fun initView(
        period: StatsGranularity = DEFAULT_STATS_GRANULARITY,
        listener: DashboardStatsListener,
        selectedSite: SelectedSite,
        formatCurrencyForDisplay: FormatCurrencyRounded
    ) {
        this.selectedSite = selectedSite
        this.formatCurrencyForDisplay = formatCurrencyForDisplay

        StatsGranularity.values().forEach { granularity ->
            val tab = tab_layout.newTab().apply {
                setText(getStringForGranularity(granularity))
                tag = granularity
            }
            tab_layout.addTab(tab)

            // Start with the given time period selected
            if (granularity == period) {
                tab.select()
            }
        }

        tab_layout.addOnTabSelectedListener(object : TabLayout.OnTabSelectedListener {
            override fun onTabSelected(tab: TabLayout.Tab) {
                // Track range change
                AnalyticsTracker.track(
                        Stat.DASHBOARD_MAIN_STATS_DATE,
                        mapOf(AnalyticsTracker.KEY_RANGE to tab.tag.toString().toLowerCase(Locale.ROOT)))

                isRequestingStats = true
                listener.onRequestLoadStats(tab.tag as StatsGranularity)
            }

            override fun onTabUnselected(tab: TabLayout.Tab) {}

            override fun onTabReselected(tab: TabLayout.Tab) {}
        })

        initChart()

        lastUpdatedHandler = Handler()
        lastUpdatedRunnable = Runnable {
            updateRecencyMessage()
            lastUpdatedHandler?.postDelayed(lastUpdatedRunnable, UPDATE_DELAY_TIME_MS)
        }
    }

    override fun onVisibilityChanged(changedView: View, visibility: Int) {
        super.onVisibilityChanged(changedView, visibility)
        if (visibility == View.VISIBLE) {
            updateRecencyMessage()
        } else {
            lastUpdatedHandler?.removeCallbacks(lastUpdatedRunnable)
        }
    }

    fun showSkeleton(show: Boolean) {
        if (show) {
            // inflate the skeleton view and adjust the bar widths based on the granularity
            val inflater = LayoutInflater.from(context)
            val skeleton = inflater.inflate(R.layout.skeleton_dashboard_stats, chart_container, false) as ViewGroup
            val barWidth = getSkeletonBarWidth()
            for (i in 0 until skeleton.childCount) {
                skeleton.getChildAt(i).layoutParams.width = barWidth
            }

            skeletonView.show(chart_container, skeleton, delayed = true)
            dashboard_recency_text.text = null
        } else {
            skeletonView.hide()
        }
    }

    private fun getSkeletonBarWidth(): Int {
        val resId = when (activeGranularity) {
            StatsGranularity.DAYS -> R.dimen.skeleton_bar_chart_bar_width_days
            StatsGranularity.WEEKS -> R.dimen.skeleton_bar_chart_bar_width_weeks
            StatsGranularity.MONTHS -> R.dimen.skeleton_bar_chart_bar_width_months
            StatsGranularity.YEARS -> R.dimen.skeleton_bar_chart_bar_width_years
        }
        return context.resources.getDimensionPixelSize(resId)
    }

    /**
     * One-time chart initialization with settings common to all granularities.
     */
    private fun initChart() {
        with(chart) {
            with(xAxis) {
                position = XAxisPosition.BOTTOM
                setDrawGridLines(false)
                setDrawAxisLine(false)
                granularity = 1f // Don't break x axis values down further than 1 unit of time

                setLabelCount(2, true) // Only show first and last date
                textColor = ContextCompat.getColor(context, R.color.graph_label_color)

                // Couldn't use the dimension resource here due to the way this component is written :/
                textSize = 10f

                valueFormatter = StartEndDateAxisFormatter()
                yOffset = resources.getDimension(R.dimen.chart_axis_bottom_padding)
            }

            axisRight.isEnabled = false

            with(axisLeft) {
                setDrawZeroLine(true)
                setDrawTopYLabelEntry(true)
                setDrawAxisLine(false)
                setDrawGridLines(true)
<<<<<<< HEAD
                gridColor = ContextCompat.getColor(context, R.color.graph_grid_color)
                setLabelCount(3, true)
                textColor = ContextCompat.getColor(context, R.color.graph_label_color)

                // Couldn't use the dimension resource here due to the way this component is written :/
                textSize = 10f

                valueFormatter = IAxisValueFormatter { value, _ ->
                    // Only use non-zero values for the axis
                    value.toDouble().takeIf { it > 0 }?.let {
                        getFormattedRevenueValue(it)
                    }.orEmpty()
                }
=======
                zeroLineColor = ContextCompat.getColor(context, R.color.wc_border_color)
                gridColor = ContextCompat.getColor(context, R.color.wc_border_color)
>>>>>>> a676a30a
            }

            description.isEnabled = false
            legend.isEnabled = false

            // touch has to be enabled in order to show a marker when a bar is tapped, but we don't want
            // pinch/zoom, or scaling to be enabled
            setTouchEnabled(true)
            setPinchZoom(false)
            isScaleXEnabled = false
            isScaleYEnabled = false
            isDragEnabled = true

            setNoDataTextColor(ContextCompat.getColor(context, R.color.graph_no_data_text_color))
            getPaint(Chart.PAINT_INFO).textSize = context.resources.getDimension(R.dimen.text_large)
        }

        chart.setOnChartValueSelectedListener(this)
        chart.onChartGestureListener = this
    }

    /**
     * Called when nothing has been selected or an "un-select" has been made.
     */
    override fun onNothingSelected() {
        // update the total values of the chart here
        updateChartView()
        fadeInLabelValue(visitors_value, chartVisitorStats.values.sum().toString())

        // update date bar when unselected
        updateDateRangeView()
    }

    override fun onValueSelected(e: Entry?, h: Highlight?) {
        val barEntry = e as BarEntry

        // display the revenue for this entry
        revenue_value.text = getFormattedRevenueValue(barEntry.y.toDouble())

        // display the order count for this entry
        val date = getDateFromIndex(barEntry.x.toInt())
        val orderValue = chartOrderStats.getValue(date)
        orders_value.text = orderValue.toString()

        // display the visitor count for this entry
        val visitorValue = getFormattedVisitorValue(date)
        visitors_value.text = visitorValue

        // update date bar
        dashboard_date_range_value.text = getFormattedDateValue(date)
    }

    /**
     * Method called when a touch-gesture has ended on the chart (ACTION_UP, ACTION_CANCEL)
     * If the touch gesture has ended, then display the entire chart data again
     */
    override fun onChartGestureEnd(me: MotionEvent?, lastPerformedGesture: ChartGesture?) {
        if (lastPerformedGesture == ChartGesture.DRAG || lastPerformedGesture == ChartGesture.FLING) {
            onNothingSelected()
        }
    }

    /**
     * removes the highlighted value, which in turn removes the marker view
     */
    private fun hideMarker() {
        chart.highlightValue(null)
    }

    fun updateView(revenueStats: Map<String, Double>, orderStats: Map<String, Int>, currencyCode: String?) {
        chartCurrencyCode = currencyCode
        chartRevenueStats = revenueStats
        chartOrderStats = orderStats

        updateChartView()
    }

    fun showErrorView(show: Boolean) {
        isRequestingStats = false
        dashboard_stats_error.visibility = if (show) View.VISIBLE else View.GONE
        chart.visibility = if (show) View.GONE else View.VISIBLE
    }

    fun showVisitorStats(visitorStats: Map<String, Int>) {
        chartVisitorStats = getFormattedVisitorStats(visitorStats)
        if (visitors_layout.visibility == View.GONE) {
            WooAnimUtils.fadeIn(visitors_layout)
        }
        fadeInLabelValue(visitors_value, visitorStats.values.sum().toString())
    }

    fun showVisitorStatsError() {
        if (visitors_layout.visibility == View.VISIBLE) {
            WooAnimUtils.fadeOut(visitors_layout)
        }
    }

    private fun updateChartView() {
        val wasEmpty = chart.barData?.let { it.dataSetCount == 0 } ?: true

        val revenue = getFormattedRevenueValue(chartRevenueStats.values.sum())
        val orders = chartOrderStats.values.sum().toString()
        fadeInLabelValue(revenue_value, revenue)
        fadeInLabelValue(orders_value, orders)

        if (chartRevenueStats.isEmpty()) {
            clearLastUpdated()
            isRequestingStats = false
            return
        }

        val barColors = ArrayList<Int>()
        val normalColor = ContextCompat.getColor(context, R.color.graph_data_color)
        for (entry in chartRevenueStats) {
            barColors.add(normalColor)
        }

        val dataSet = generateBarDataSet(chartRevenueStats).apply {
            colors = barColors
            setDrawValues(false)
            isHighlightEnabled = true
            highLightColor = ContextCompat.getColor(context, R.color.graph_highlight_color)
        }

        val duration = context.resources.getInteger(android.R.integer.config_shortAnimTime)
        with(chart) {
            data = BarData(dataSet)
            if (wasEmpty) {
                animateY(duration)
            }

            with(axisLeft) {
                setLabelCount(3, true)
                valueFormatter = RevenueAxisFormatter()
            }
        }

        hideMarker()
        resetLastUpdated()

        // update the date range view only after the Bar dataset is generated
        // since we are using the [chartRevenueStats] variable to get the
        // start and end date values
        updateDateRangeView()
        isRequestingStats = false
    }

    private fun getFormattedRevenueValue(revenue: Double) =
            formatCurrencyForDisplay(revenue, chartCurrencyCode.orEmpty())

    private fun getDateFromIndex(dateIndex: Int) =
            if (activeGranularity == StatsGranularity.YEARS) dateIndex.toString() else
                chartRevenueStats.keys.elementAt(dateIndex - 1)

    /**
     * Method to format the date value displayed when scrubbing or tapping of the chart takes place.
     * [date] is formatted based on the [activeGranularity]
     * [StatsGranularity.DAYS] format would be Aug 11
     * [StatsGranularity.WEEKS] format would be Aug 11
     * [StatsGranularity.MONTHS] format would be Aug 2019
     * [StatsGranularity.YEARS] format would be 2019
     */
    private fun getFormattedDateValue(date: String): String {
        return when (activeGranularity) {
            StatsGranularity.DAYS -> DateUtils.getShortMonthDayString(date)
            StatsGranularity.WEEKS -> DateUtils.getShortMonthDayStringForWeek(date)
            StatsGranularity.MONTHS -> DateUtils.getShortMonthYearString(date)
            StatsGranularity.YEARS -> date
        }
    }

    private fun getFormattedVisitorValue(date: String) = chartVisitorStats[date]?.toString() ?: "0"

    /**
     * Method to format the incoming visitor stats data
     * The [visitorStats] map keys are in a different date format compared to [chartRevenueStats] map date format.
     * To add scrubbing interaction, we are converting the [visitorStats] date format to [chartRevenueStats] date format
     * [StatsGranularity.WEEKS] visitor stats date format (yyyy'W'MM'W'dd) to yyyy-'W'MM
     * [StatsGranularity.MONTHS] visitor stats date format (yyyy-MM-dd) to yyyy-MM
     * [StatsGranularity.YEARS] visitor stats date format (yyyy-MM-dd) to yyyy
     * [StatsGranularity.DAYS] format is the same for both
     */
    private fun getFormattedVisitorStats(visitorStats: Map<String, Int>): Map<String, Int> {
        return visitorStats.mapKeys {
            when (activeGranularity) {
                StatsGranularity.DAYS -> it.key
                StatsGranularity.WEEKS -> it.key.formatDateToWeeksInYear()
                StatsGranularity.MONTHS -> it.key.formatDateToYearMonth()
                StatsGranularity.YEARS -> it.key.formatDateToYear()
            }
        }
    }

    /**
     * Update the date bar range with the start and end date.
     * If the start and end date are the same i.e. 2019 for YEARS, then only display
     * the date and not the range
     */
    private fun updateDateRangeView() {
        val startDate = getStartDateValue()
        val endDate = getEndDateValue()
        val dateRangeString = if (startDate == endDate) {
            startDate
        } else {
            String.format("%s – %s", startDate, endDate)
        }
        dashboard_date_range_value.text = dateRangeString
    }

    private fun clearDateRangeValues() {
        dashboard_date_range_value.text = ""
    }

    fun clearLabelValues() {
        val color = ContextCompat.getColor(context, R.color.skeleton_color)
        visitors_value.setTextColor(color)
        revenue_value.setTextColor(color)
        orders_value.setTextColor(color)

        visitors_value.setText(R.string.emdash)
        revenue_value.setText(R.string.emdash)
        orders_value.setText(R.string.emdash)
    }

    fun clearChartData() {
        chart.data?.clearValues()
    }

    private fun fadeInLabelValue(view: TextView, value: String) {
        // do nothing if value hasn't changed
        if (view.text.toString() == value) {
            return
        }

        // fade out the current value
        val duration = Duration.SHORT
        WooAnimUtils.fadeOut(view, duration, View.INVISIBLE)

        // fade in the new value after fade out finishes
        val delay = duration.toMillis(context) + 100
        fadeHandler.postDelayed({
            val color = ContextCompat.getColor(context, R.color.color_on_surface_high)
            view.setTextColor(color)
            view.text = value
            WooAnimUtils.fadeIn(view, duration)
        }, delay)
    }

    private fun generateBarDataSet(revenueStats: Map<String, Double>): BarDataSet {
        val barEntries = when (activeGranularity) {
            StatsGranularity.DAYS,
            StatsGranularity.WEEKS,
            StatsGranularity.MONTHS -> {
                chartRevenueStats = revenueStats
                chartRevenueStats.values.mapIndexed { index, value ->
                    BarEntry((index + 1).toFloat(), value.toFloat())
                }
            }
            StatsGranularity.YEARS -> {
                // Clean up leading empty years and start from first year with non-zero sales
                // (but always include current year)
                val modifiedRevenueStats = revenueStats.toMutableMap()
                for (entry in revenueStats) {
                    if (entry.value != 0.0 || entry.key == revenueStats.keys.last()) {
                        break
                    }
                    modifiedRevenueStats.remove(entry.key)
                }
                chartRevenueStats = modifiedRevenueStats
                chartRevenueStats.map { BarEntry(it.key.toFloat(), it.value.toFloat()) }
            }
        }

        return BarDataSet(barEntries, "")
    }

    private fun getStartDateValue(): String {
        val dateString = chartRevenueStats.keys.first()
        return when (activeGranularity) {
            StatsGranularity.DAYS -> DateUtils.getShortMonthDayString(dateString)
            StatsGranularity.WEEKS -> DateUtils.getShortMonthDayStringForWeek(dateString)
            StatsGranularity.MONTHS -> DateUtils.getShortMonthYearString(dateString)
            StatsGranularity.YEARS -> dateString
        }
    }

    private fun getEndDateValue(): String {
        val dateString = chartRevenueStats.keys.last()
        return when (activeGranularity) {
            StatsGranularity.DAYS -> DateUtils.getShortMonthDayString(dateString)
            StatsGranularity.WEEKS ->
                SiteUtils.getCurrentDateTimeForSite(selectedSite.get(), DateUtils.friendlyMonthDayFormat)
            StatsGranularity.MONTHS -> DateUtils.getShortMonthYearString(dateString)
            StatsGranularity.YEARS -> dateString
        }
    }

    @StringRes
    fun getStringForGranularity(timeframe: StatsGranularity): Int {
        return when (timeframe) {
            StatsGranularity.DAYS -> R.string.dashboard_stats_granularity_days
            StatsGranularity.WEEKS -> R.string.dashboard_stats_granularity_weeks
            StatsGranularity.MONTHS -> R.string.dashboard_stats_granularity_months
            StatsGranularity.YEARS -> R.string.dashboard_stats_granularity_years
        }
    }

    private fun clearLastUpdated() {
        lastUpdated = null
        updateRecencyMessage()
    }

    private fun resetLastUpdated() {
        lastUpdated = Date()
        updateRecencyMessage()
    }

    private fun updateRecencyMessage() {
        dashboard_recency_text.text = getRecencyMessage()
        lastUpdatedHandler?.removeCallbacks(lastUpdatedRunnable)

        if (lastUpdated != null) {
            lastUpdatedHandler?.postDelayed(lastUpdatedRunnable, UPDATE_DELAY_TIME_MS)
        }
    }

    /**
     * Returns the text to use for the "recency message" which tells the user when stats were last updated
     */
    private fun getRecencyMessage(): String? {
        if (lastUpdated == null) {
            return null
        }

        val now = Date()

        // up to 2 minutes -> "Updated moments ago"
        val minutes = DateTimeUtils.minutesBetween(now, lastUpdated)
        if (minutes <= 2) {
            return context.getString(R.string.dashboard_stats_updated_now)
        }

        // up to 59 minutes -> "Updated 5 minutes ago"
        if (minutes <= 59) {
            return String.format(context.getString(R.string.dashboard_stats_updated_minutes), minutes)
        }

        // 1 hour -> "Updated 1 hour ago"
        val hours = DateTimeUtils.hoursBetween(now, lastUpdated)
        if (hours == 1) {
            return context.getString(R.string.dashboard_stats_updated_one_hour)
        }

        // up to 23 hours -> "Updated 5 hours ago"
        if (hours <= 23) {
            return String.format(context.getString(R.string.dashboard_stats_updated_hours), hours)
        }

        // up to 47 hours -> "Updated 1 day ago"
        if (hours <= 47) {
            return context.getString(R.string.dashboard_stats_updated_one_day)
        }

        // otherwise date & time
        val dateStr = DateFormat.getDateFormat(context).format(lastUpdated)
        val timeStr = DateFormat.getTimeFormat(context).format(lastUpdated)
        return String.format(context.getString(R.string.dashboard_stats_updated_date_time), "$dateStr $timeStr")
    }

    private inner class StartEndDateAxisFormatter : IAxisValueFormatter {
        override fun getFormattedValue(value: Float, axis: AxisBase): String {
            return when (value) {
                axis.mEntries.first() -> getStartValue()
                axis.mEntries.max() -> getEndValue()
                else -> ""
            }
        }

        fun getStartValue(): String {
            val dateString = chartRevenueStats.keys.first()
            return when (activeGranularity) {
                StatsGranularity.DAYS -> DateUtils.getShortMonthDayString(dateString)
                StatsGranularity.WEEKS -> DateUtils.getShortMonthDayStringForWeek(dateString)
                StatsGranularity.MONTHS -> DateUtils.getShortMonthString(dateString)
                StatsGranularity.YEARS -> dateString
            }
        }

        fun getEndValue(): String {
            val dateString = chartRevenueStats.keys.last()
            return when (activeGranularity) {
                StatsGranularity.DAYS -> DateUtils.getShortMonthDayString(dateString)
                StatsGranularity.WEEKS ->
                    SiteUtils.getCurrentDateTimeForSite(selectedSite.get(), DateUtils.friendlyMonthDayFormat)
                StatsGranularity.MONTHS -> DateUtils.getShortMonthString(dateString)
                StatsGranularity.YEARS -> dateString
            }
        }
    }

    /**
     * Custom AxisFormatter for the Y-axis which only displays 3 labels:
     * the maximum, minimum and 0 value labels
     */
    private inner class RevenueAxisFormatter : IAxisValueFormatter {
        override fun getFormattedValue(value: Float, axis: AxisBase): String {
            return getFormattedRevenueValue(value.toDouble())
        }
    }
}<|MERGE_RESOLUTION|>--- conflicted
+++ resolved
@@ -215,7 +215,7 @@
                 setDrawTopYLabelEntry(true)
                 setDrawAxisLine(false)
                 setDrawGridLines(true)
-<<<<<<< HEAD
+                zeroLineColor = ContextCompat.getColor(context, R.color.graph_grid_color)
                 gridColor = ContextCompat.getColor(context, R.color.graph_grid_color)
                 setLabelCount(3, true)
                 textColor = ContextCompat.getColor(context, R.color.graph_label_color)
@@ -229,10 +229,6 @@
                         getFormattedRevenueValue(it)
                     }.orEmpty()
                 }
-=======
-                zeroLineColor = ContextCompat.getColor(context, R.color.wc_border_color)
-                gridColor = ContextCompat.getColor(context, R.color.wc_border_color)
->>>>>>> a676a30a
             }
 
             description.isEnabled = false
