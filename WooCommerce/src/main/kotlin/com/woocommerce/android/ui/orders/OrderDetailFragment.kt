package com.woocommerce.android.ui.orders

import android.app.Activity.RESULT_OK
import android.content.Context
import android.content.Intent
import android.os.Bundle
import android.support.design.widget.Snackbar
import android.support.v4.app.Fragment
import android.support.v4.widget.NestedScrollView
import android.view.LayoutInflater
import android.view.View
import android.view.ViewGroup
import com.woocommerce.android.R
import com.woocommerce.android.analytics.AnalyticsTracker
import com.woocommerce.android.analytics.AnalyticsTracker.Stat
import com.woocommerce.android.analytics.AnalyticsTracker.Stat.SNACK_ORDER_MARKED_COMPLETE_UNDO_BUTTON_TAPPED
import com.woocommerce.android.extensions.onScrollDown
import com.woocommerce.android.extensions.onScrollUp
import com.woocommerce.android.tools.NetworkStatus
import com.woocommerce.android.tools.ProductImageMap
<<<<<<< HEAD
import com.woocommerce.android.ui.base.TopLevelFragmentRouter
=======
>>>>>>> afe77966
import com.woocommerce.android.ui.base.UIMessageResolver
import com.woocommerce.android.ui.orders.AddOrderNoteActivity.Companion.FIELD_IS_CUSTOMER_NOTE
import com.woocommerce.android.ui.orders.AddOrderNoteActivity.Companion.FIELD_NOTE_TEXT
import com.woocommerce.android.ui.orders.OrderDetailOrderNoteListView.OrderDetailNoteListener
import com.woocommerce.android.util.CurrencyFormatter
import com.woocommerce.android.widgets.AppRatingDialog
import dagger.android.support.AndroidSupportInjection
import kotlinx.android.synthetic.main.fragment_order_detail.*
import org.wordpress.android.fluxc.model.WCOrderModel
import org.wordpress.android.fluxc.model.WCOrderNoteModel
import org.wordpress.android.fluxc.model.order.OrderIdentifier
import org.wordpress.android.fluxc.network.rest.wpcom.wc.order.CoreOrderStatus
import javax.inject.Inject

class OrderDetailFragment : Fragment(), OrderDetailContract.View, OrderDetailNoteListener,
        OrderStatusSelectorDialog.OrderStatusDialogListener {
    companion object {
        const val TAG = "OrderDetailFragment"
        const val FIELD_ORDER_IDENTIFIER = "order-identifier"
        const val FIELD_MARK_COMPLETE = "mark-order-complete"
        const val FIELD_REMOTE_NOTE_ID = "remote-notification-id"
        const val REQUEST_CODE_ADD_NOTE = 100

        fun newInstance(
            orderId: OrderIdentifier,
            remoteNoteId: Long? = null,
            markComplete: Boolean = false
        ): Fragment {
            val args = Bundle()
            args.putString(FIELD_ORDER_IDENTIFIER, orderId)

            // True if order fulfillment requested, else false
            args.putBoolean(FIELD_MARK_COMPLETE, markComplete)

            // If opened from a notification, add the remote_note_id
            remoteNoteId?.let { args.putLong(FIELD_REMOTE_NOTE_ID, it) }

            val fragment = OrderDetailFragment()
            fragment.arguments = args
            return fragment
        }

        fun newInstance(
            localSiteId: Int,
            remoteOrderId: Long,
            remoteNoteId: Long? = null,
            markComplete: Boolean = false
        ): Fragment {
            val orderIdentifier = OrderIdentifier(localSiteId, remoteOrderId)
            return newInstance(orderIdentifier, remoteNoteId, markComplete)
        }
    }

    @Inject lateinit var presenter: OrderDetailContract.Presenter
    @Inject lateinit var uiMessageResolver: UIMessageResolver
    @Inject lateinit var networkStatus: NetworkStatus
    @Inject lateinit var currencyFormatter: CurrencyFormatter
    @Inject lateinit var productImageMap: ProductImageMap

    private var changeOrderStatusCanceled: Boolean = false
    private var changeOrderStatusSnackbar: Snackbar? = null
    private var previousOrderStatus: String? = null
    private var notesSnack: Snackbar? = null
    private var pendingNotesError = false
    private var runOnStartFunc: (() -> Unit)? = null

    private var orderStatusSelector: OrderStatusSelectorDialog? = null

    override fun onAttach(context: Context?) {
        AndroidSupportInjection.inject(this)
        super.onAttach(context)
    }

    override fun onCreateView(inflater: LayoutInflater, container: ViewGroup?, savedInstanceState: Bundle?): View? {
        return inflater.inflate(R.layout.fragment_order_detail, container, false)
    }

    override fun onActivityCreated(savedInstanceState: Bundle?) {
        super.onActivityCreated(savedInstanceState)

        presenter.takeView(this)

        arguments?.let {
            val markComplete = it.getBoolean(FIELD_MARK_COMPLETE, false)
            it.remove(FIELD_MARK_COMPLETE)

            val orderIdentifier = it.getString(FIELD_ORDER_IDENTIFIER) as OrderIdentifier
            presenter.loadOrderDetail(orderIdentifier, markComplete)

            val remoteNoteId = it.getLong(FIELD_REMOTE_NOTE_ID, 0)
            activity?.let { ctx ->
                if (remoteNoteId > 0) {
                    presenter.markOrderNotificationRead(ctx, remoteNoteId)
                }
            }
        }

        scrollView.setOnScrollChangeListener {
            _: NestedScrollView?, _: Int, scrollY: Int, _: Int, oldScrollY: Int ->
            if (scrollY > oldScrollY) onScrollDown() else if (scrollY < oldScrollY) onScrollUp()
        }
    }

    override fun onResume() {
        super.onResume()
        AnalyticsTracker.trackViewShown(this)
    }

    override fun onActivityResult(requestCode: Int, resultCode: Int, data: Intent?) {
        if (requestCode == REQUEST_CODE_ADD_NOTE) {
            if (resultCode == RESULT_OK && data != null) {
                val noteText = data.getStringExtra(FIELD_NOTE_TEXT)
                val isCustomerNote = data.getBooleanExtra(FIELD_IS_CUSTOMER_NOTE, false)
                orderDetail_noteList.addTransientNote(noteText, isCustomerNote)
                presenter.pushOrderNote(noteText, isCustomerNote)
                AppRatingDialog.incrementInteractions()
            } else if (resultCode == AddOrderNoteActivity.RESULT_INVALID_ORDER) {
                uiMessageResolver.showSnack(R.string.add_order_note_invalid_order)
            }
        }
        super.onActivityResult(requestCode, resultCode, data)
    }

    override fun onStart() {
        super.onStart()

        runOnStartFunc?.let {
            it.invoke()
            runOnStartFunc = null
        }
    }

    override fun onPause() {
        super.onPause()
        orderStatusSelector?.let {
            it.dismiss()
            orderStatusSelector = null
        }
    }

    override fun onStop() {
        changeOrderStatusSnackbar?.dismiss()
        notesSnack?.dismiss()
        super.onStop()
    }

    override fun onDestroyView() {
        presenter.dropView()
        super.onDestroyView()
    }

    override fun showOrderDetail(order: WCOrderModel?) {
        order?.let {
            // set the title to the order number
            activity?.title = getString(R.string.orderdetail_orderstatus_ordernum, it.number)

            // Populate the Order Status Card
            val orderStatus = presenter.getOrderStatusForStatusKey(order.status)
            orderDetail_orderStatus
                    .initView(order, orderStatus, object : OrderDetailOrderStatusView.OrderStatusListener {
                override fun openOrderStatusSelector() {
                    showOrderStatusSelector()
                }
            })

            // Populate the Order Product List Card
            orderDetail_productList.initView(
                    order = order,
                    productImageMap = productImageMap,
                    expanded = false,
                    formatCurrencyForDisplay = currencyFormatter.buildFormatter(order.currency),
                    orderListener = this,
                    productListener = this
            )

            // Populate the Customer Information Card
            orderDetail_customerInfo.initView(order, false)

            // Populate the Payment Information Card
            orderDetail_paymentInfo.initView(order, currencyFormatter.buildFormatter(order.currency))

            // Check for customer note, show if available
            if (order.customerNote.isEmpty()) {
                orderDetail_customerNote.visibility = View.GONE
            } else {
                orderDetail_customerNote.visibility = View.VISIBLE
                orderDetail_customerNote.initView(order)
            }
        }
    }

    override fun showOrderNotes(notes: List<WCOrderNoteModel>) {
        // Populate order notes card
        orderDetail_noteList.initView(notes, this)
    }

    override fun showOrderNotesSkeleton(show: Boolean) {
        orderDetail_noteList.showSkeleton(show)
    }

    override fun updateOrderNotes(notes: List<WCOrderNoteModel>) {
        // Update the notes in the notes card
        orderDetail_noteList.updateView(notes)
    }

    override fun openOrderFulfillment(order: WCOrderModel) {
        parentFragment?.let { router ->
            if (router is OrdersViewRouter) {
                router.openOrderFulfillment(order)
            }
        }
    }

    override fun openOrderProductList(order: WCOrderModel) {
        parentFragment?.let { router ->
            if (router is OrdersViewRouter) {
                router.openOrderProductList(order)
            }
        }
    }

    override fun openOrderProductDetail(remoteProductId: Long) {
        activity?.let { router ->
            if (router is TopLevelFragmentRouter) {
                router.showProductDetail(remoteProductId)
            }
        }
    }

    override fun setOrderStatus(newStatus: String) {
        val orderStatus = presenter.getOrderStatusForStatusKey(newStatus)
        orderDetail_orderStatus.updateStatus(orderStatus)
        presenter.orderModel?.let {
            orderDetail_productList.updateView(it, this)
            orderDetail_paymentInfo.initView(it, currencyFormatter.buildFormatter(it.currency))
        }
    }

    override fun refreshOrderStatus() {
        presenter.orderModel?.let {
            setOrderStatus(it.status)
        }
    }

    override fun showChangeOrderStatusSnackbar(newStatus: String) {
        changeOrderStatusCanceled = false

        presenter.orderModel?.let { order ->
            AnalyticsTracker.track(Stat.ORDER_STATUS_CHANGE, mapOf(
                    AnalyticsTracker.KEY_ID to order.remoteOrderId,
                    AnalyticsTracker.KEY_FROM to order.status,
                    AnalyticsTracker.KEY_TO to newStatus))

            previousOrderStatus = order.status
            order.status = newStatus

            // artificially set order status
            setOrderStatus(newStatus)

            // Listener for the UNDO button in the snackbar
            val actionListener = View.OnClickListener {
                AnalyticsTracker.track(
                        Stat.ORDER_STATUS_CHANGE_UNDO,
                        mapOf(AnalyticsTracker.KEY_ID to order.remoteOrderId))

                when (newStatus) {
                    CoreOrderStatus.COMPLETED.value ->
                        AnalyticsTracker.track(SNACK_ORDER_MARKED_COMPLETE_UNDO_BUTTON_TAPPED)
                    else -> {}
                }

                // User canceled the action to change the order status
                changeOrderStatusCanceled = true

                presenter.orderModel?.let { order ->
                    previousOrderStatus?.let { status ->
                        order.status = status
                        setOrderStatus(status)
                    }
                    previousOrderStatus = null
                }
            }

            // Callback listens for the snackbar to be dismissed. If the swiped to dismiss, or it
            // timed out, then process the request to change the order status
            val callback = object : Snackbar.Callback() {
                override fun onDismissed(transientBottomBar: Snackbar?, event: Int) {
                    super.onDismissed(transientBottomBar, event)
                    if (pendingNotesError) {
                        notesSnack?.show()
                    }
                    if (!changeOrderStatusCanceled) {
                        presenter.doChangeOrderStatus(newStatus)
                    }
                }
            }

            // Select the appropriate snack message based on the new status
            val snackMsg = when (newStatus) {
                CoreOrderStatus.COMPLETED.value -> R.string.order_fulfill_marked_complete
                else -> R.string.order_status_changed_to
            }
            changeOrderStatusSnackbar = uiMessageResolver
                    .getUndoSnack(snackMsg, newStatus, actionListener = actionListener)
                    .also {
                        it.addCallback(callback)
                        it.show()
                    }
        }
    }

    override fun refreshProductImages() {
        if (isAdded) {
            orderDetail_productList.refreshProductImages()
        }
    }

    // TODO: replace progress bar with a skeleton
    override fun showLoadOrderProgress(show: Boolean) {
        loadingProgress.visibility = if (show) View.VISIBLE else View.GONE
        orderDetail_container.visibility = if (show) View.GONE else View.VISIBLE
    }

    override fun showLoadOrderError() {
        loadingProgress.visibility = View.GONE
        uiMessageResolver.showSnack(R.string.order_error_fetch_generic)

        if (isStateSaved) {
            runOnStartFunc = { activity?.onBackPressed() }
        } else {
            activity?.onBackPressed()
        }
    }

    override fun onRequestAddNote() {
        if (!networkStatus.isConnected()) {
            // If offline, show generic offline message and exit without opening add note screen
            uiMessageResolver.showOfflineSnack()
            return
        }

        showAddOrderNoteScreen()
    }

    override fun showAddOrderNoteScreen() {
        presenter.orderModel?.let {
            val intent = Intent(activity, AddOrderNoteActivity::class.java)
            intent.putExtra(AddOrderNoteActivity.FIELD_ORDER_IDENTIFIER, it.getIdentifier())
            intent.putExtra(AddOrderNoteActivity.FIELD_ORDER_NUMBER, it.number)
            startActivityForResult(intent, REQUEST_CODE_ADD_NOTE)
        }
    }

    override fun showAddOrderNoteSnack() {
        uiMessageResolver.getSnack(R.string.add_order_note_added).show()
    }

    override fun showAddOrderNoteErrorSnack() {
        uiMessageResolver.getSnack(R.string.add_order_note_error).show()
    }

    override fun markOrderStatusChangedSuccess() {
        previousOrderStatus = null
    }

    override fun markOrderStatusChangedFailed() {
        // Set the order status back to the previous status
        previousOrderStatus?.let {
            val orderStatus = presenter.getOrderStatusForStatusKey(it)
            orderDetail_orderStatus.updateStatus(orderStatus)
            previousOrderStatus = null
        }
    }

    override fun showNotesErrorSnack() {
        notesSnack = uiMessageResolver.getSnack(R.string.order_error_fetch_notes_generic)

        if ((changeOrderStatusSnackbar?.isShownOrQueued) == true) {
            pendingNotesError = true
        } else {
            notesSnack?.show()
        }
    }

    override fun showOrderStatusChangedError() {
        uiMessageResolver.getSnack(R.string.order_error_update_general).show()
        previousOrderStatus?.let { status ->
            setOrderStatus(status)
        }
        previousOrderStatus = null
    }

    override fun onOrderStatusSelected(orderStatus: String?) {
        orderStatus?.let {
            showChangeOrderStatusSnackbar(it)
        }
    }

    private fun showOrderStatusSelector() {
        presenter.orderModel?.let { order ->
            val orderStatusOptions = presenter.getOrderStatusOptions()
            val orderStatus = order.status
            orderStatusSelector = OrderStatusSelectorDialog
                    .newInstance(
                            orderStatusOptions,
                            orderStatus,
                            false,
                            listener = this)
                    .also { it.show(fragmentManager, OrderStatusSelectorDialog.TAG) }
        }
    }
}<|MERGE_RESOLUTION|>--- conflicted
+++ resolved
@@ -18,10 +18,6 @@
 import com.woocommerce.android.extensions.onScrollUp
 import com.woocommerce.android.tools.NetworkStatus
 import com.woocommerce.android.tools.ProductImageMap
-<<<<<<< HEAD
-import com.woocommerce.android.ui.base.TopLevelFragmentRouter
-=======
->>>>>>> afe77966
 import com.woocommerce.android.ui.base.UIMessageResolver
 import com.woocommerce.android.ui.orders.AddOrderNoteActivity.Companion.FIELD_IS_CUSTOMER_NOTE
 import com.woocommerce.android.ui.orders.AddOrderNoteActivity.Companion.FIELD_NOTE_TEXT
@@ -189,12 +185,11 @@
 
             // Populate the Order Product List Card
             orderDetail_productList.initView(
-                    order = order,
-                    productImageMap = productImageMap,
-                    expanded = false,
-                    formatCurrencyForDisplay = currencyFormatter.buildFormatter(order.currency),
-                    orderListener = this,
-                    productListener = this
+                    order,
+                    productImageMap,
+                    false,
+                    currencyFormatter.buildFormatter(order.currency),
+                    this
             )
 
             // Populate the Customer Information Card
@@ -239,14 +234,6 @@
         parentFragment?.let { router ->
             if (router is OrdersViewRouter) {
                 router.openOrderProductList(order)
-            }
-        }
-    }
-
-    override fun openOrderProductDetail(remoteProductId: Long) {
-        activity?.let { router ->
-            if (router is TopLevelFragmentRouter) {
-                router.showProductDetail(remoteProductId)
             }
         }
     }
