--- conflicted
+++ resolved
@@ -190,13 +190,9 @@
         super.onDestroyView()
     }
 
-<<<<<<< HEAD
     override fun getFragmentTitle() = getString(R.string.orderdetail_orderstatus_ordernum, presenter.orderModel?.number)
 
-    override fun showOrderDetail(order: WCOrderModel?) {
-=======
     override fun showOrderDetail(order: WCOrderModel?, isFreshData: Boolean) {
->>>>>>> 094af47f
         order?.let {
             // set the title to the order number
             updateActivityTitle()
