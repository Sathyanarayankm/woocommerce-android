package com.woocommerce.android.ui.orders

import com.woocommerce.android.analytics.AnalyticsTracker
import com.woocommerce.android.analytics.AnalyticsTracker.Stat
import com.woocommerce.android.network.ConnectionChangeReceiver
import com.woocommerce.android.network.ConnectionChangeReceiver.ConnectionChangeEvent
import com.woocommerce.android.tools.NetworkStatus
import com.woocommerce.android.tools.SelectedSite
import com.woocommerce.android.util.WooLog
import com.woocommerce.android.util.WooLog.T
import org.greenrobot.eventbus.Subscribe
import org.greenrobot.eventbus.ThreadMode
import org.wordpress.android.fluxc.Dispatcher
import org.wordpress.android.fluxc.action.WCOrderAction.FETCH_ORDERS
import org.wordpress.android.fluxc.action.WCOrderAction.UPDATE_ORDER_STATUS
import org.wordpress.android.fluxc.generated.WCOrderActionBuilder
import org.wordpress.android.fluxc.model.SiteModel
import org.wordpress.android.fluxc.model.WCOrderModel
import org.wordpress.android.fluxc.store.WCOrderStore
import org.wordpress.android.fluxc.store.WCOrderStore.FetchOrdersPayload
import org.wordpress.android.fluxc.store.WCOrderStore.OnOrderChanged
import javax.inject.Inject

class OrderListPresenter @Inject constructor(
    private val dispatcher: Dispatcher,
    private val orderStore: WCOrderStore,
    private val selectedSite: SelectedSite,
    private val networkStatus: NetworkStatus
) : OrderListContract.Presenter {
    companion object {
        private val TAG: String = OrderListPresenter::class.java.simpleName
    }

    private var orderView: OrderListContract.View? = null
    private var isLoadingOrders = false
    private var isLoadingMoreOrders = false
    private var canLoadMore = false

    override fun takeView(view: OrderListContract.View) {
        orderView = view
        dispatcher.register(this)
        ConnectionChangeReceiver.getEventBus().register(this)
    }

    override fun dropView() {
        orderView = null
        dispatcher.unregister(this)
        ConnectionChangeReceiver.getEventBus().unregister(this)
    }

    override fun loadOrders(filterByStatus: String?, forceRefresh: Boolean) {
        if (networkStatus.isConnected() && forceRefresh) {
            isLoadingOrders = true
            orderView?.showSkeleton(true)
            val payload = FetchOrdersPayload(selectedSite.get(), filterByStatus)
            dispatcher.dispatch(WCOrderActionBuilder.newFetchOrdersAction(payload))
        } else {
            fetchAndLoadOrdersFromDb(filterByStatus, isForceRefresh = false)
        }
    }

    override fun isLoading(): Boolean {
        return isLoadingOrders || isLoadingMoreOrders
    }

    override fun canLoadMore(): Boolean {
        return canLoadMore
    }

    override fun loadMoreOrders(orderStatusFilter: String?) {
        if (!networkStatus.isConnected()) return

        orderView?.setLoadingMoreIndicator(true)
        isLoadingMoreOrders = true
        val payload = FetchOrdersPayload(selectedSite.get(), orderStatusFilter, loadMore = true)
        dispatcher.dispatch(WCOrderActionBuilder.newFetchOrdersAction(payload))
    }

    @Suppress("unused")
    @Subscribe(threadMode = ThreadMode.MAIN)
    fun onOrderChanged(event: OnOrderChanged) {
        orderView?.showSkeleton(false)
        when (event.causeOfChange) {
            FETCH_ORDERS -> {
                if (event.isError) {
                    WooLog.e(T.ORDERS, "$TAG - Error fetching orders : ${event.error.message}")
                    orderView?.showLoadOrdersError()
                    fetchAndLoadOrdersFromDb(event.statusFilter, false)
                } else {
                    canLoadMore = event.canLoadMore
                    val isForceRefresh = !isLoadingMoreOrders
                    fetchAndLoadOrdersFromDb(event.statusFilter, isForceRefresh)
                }

                if (isLoadingMoreOrders) {
                    isLoadingMoreOrders = false
                    orderView?.setLoadingMoreIndicator(active = false)
                } else {
                    isLoadingOrders = false
                }
            }
            // A child fragment made a change that requires a data refresh.
            UPDATE_ORDER_STATUS -> orderView?.refreshFragmentState()
            else -> {}
        }
    }

    override fun openOrderDetail(order: WCOrderModel) {
<<<<<<< HEAD
        AnalyticsTracker.trackWithSiteDetails(Stat.ORDER_OPEN, selectedSite.get(),
                mutableMapOf("id" to order.id, "status" to order.status))
=======
        AnalyticsTracker.track(Stat.OPENED_ORDER_DETAIL)
>>>>>>> d2715e4d
        orderView?.openOrderDetail(order)
    }

    /**
     * Fetch orders from the local database.
     *
     * @param orderStatusFilter If not null, only pull orders whose status matches this filter. Default null.
     * @param isForceRefresh True if orders were refreshed from the API, else false.
     */
    override fun fetchAndLoadOrdersFromDb(orderStatusFilter: String?, isForceRefresh: Boolean) {
        val orders = orderStatusFilter?.let {
            orderStore.getOrdersForSite(selectedSite.get(), it)
        } ?: orderStore.getOrdersForSite(selectedSite.get())
        orderView?.let { view ->
            if (orders.count() > 0) {
                view.showOrders(orders, orderStatusFilter, isForceRefresh)
            } else {
                if (!networkStatus.isConnected()) {
                    // if the device if offline with no cached orders to display, show the loading
                    // indicator until a successful online refresh.
                    view.showSkeleton(true)
                } else {
                    view.showNoOrders()
                }
            }
        }
    }

    override fun getSelectedSite() = selectedSite.get()

    @Suppress("unused")
    @Subscribe(threadMode = ThreadMode.MAIN)
    fun onEventMainThread(event: ConnectionChangeEvent) {
        if (event.isConnected) {
            // Refresh data now that a connection is active if needed
            orderView?.let { order ->
                if (order.isRefreshPending) {
                    order.refreshFragmentState()
                }
            }
        }
    }
}<|MERGE_RESOLUTION|>--- conflicted
+++ resolved
@@ -106,12 +106,7 @@
     }
 
     override fun openOrderDetail(order: WCOrderModel) {
-<<<<<<< HEAD
-        AnalyticsTracker.trackWithSiteDetails(Stat.ORDER_OPEN, selectedSite.get(),
-                mutableMapOf("id" to order.id, "status" to order.status))
-=======
-        AnalyticsTracker.track(Stat.OPENED_ORDER_DETAIL)
->>>>>>> d2715e4d
+        AnalyticsTracker.track(Stat.ORDER_OPEN, mutableMapOf("id" to order.id, "status" to order.status))
         orderView?.openOrderDetail(order)
     }
 
