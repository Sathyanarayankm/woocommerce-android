package com.woocommerce.android.ui.orders

<<<<<<< HEAD
import com.woocommerce.android.tools.SelectedSite
=======
import android.util.Log
>>>>>>> bc3dbcdc
import org.greenrobot.eventbus.Subscribe
import org.greenrobot.eventbus.ThreadMode
import org.wordpress.android.fluxc.Dispatcher
import org.wordpress.android.fluxc.action.WCOrderAction.FETCH_ORDERS
import org.wordpress.android.fluxc.generated.WCOrderActionBuilder
import org.wordpress.android.fluxc.model.WCOrderModel
import org.wordpress.android.fluxc.store.WCOrderStore
import org.wordpress.android.fluxc.store.WCOrderStore.FetchOrdersPayload
import org.wordpress.android.fluxc.store.WCOrderStore.OnOrderChanged
import javax.inject.Inject

class OrderListPresenter @Inject constructor(
    private val dispatcher: Dispatcher,
    private val orderStore: WCOrderStore,
    private val selectedSite: SelectedSite
) : OrderListContract.Presenter {
    private var orderView: OrderListContract.View? = null

    override fun takeView(view: OrderListContract.View) {
        orderView = view
        dispatcher.register(this)
    }

    override fun dropView() {
        orderView = null
        dispatcher.unregister(this)
    }

    override fun loadOrders() {
        orderView?.setLoadingIndicator(true)

        val payload = FetchOrdersPayload(selectedSite.get())
        dispatcher.dispatch(WCOrderActionBuilder.newFetchOrdersAction(payload))
    }

    @Suppress("unused")
    @Subscribe(threadMode = ThreadMode.MAIN)
    fun onOrderChanged(event: OnOrderChanged) {
        if (event.isError) {
            // TODO: Notify the user of the problem
            Log.e(this::class.java.simpleName, "Error fetching orders : ${event.error.message}")
            return
        }

<<<<<<< HEAD
        val orders = orderStore.getOrdersForSite(selectedSite.get())
        if (orders.count() > 0) {
            orderView?.showOrders(orders)
        } else {
            orderView?.showNoOrders()
        }
=======
        // TODO: Temporary, we should be able to guarantee this Presenter is initialized with a non-null SiteModel
        val selectedSite = orderView?.getSelectedSite() ?: return

        if (event.causeOfChange == FETCH_ORDERS) {
            val orders = orderStore.getOrdersForSite(selectedSite)
            if (orders.count() > 0) {
                orderView?.showOrders(orders)
            } else {
                orderView?.showNoOrders()
            }
>>>>>>> bc3dbcdc

            orderView?.setLoadingIndicator(false)
        }
    }

    override fun openOrderDetail(order: WCOrderModel) {
        orderView?.openOrderDetail(order)
    }
}<|MERGE_RESOLUTION|>--- conflicted
+++ resolved
@@ -1,10 +1,7 @@
 package com.woocommerce.android.ui.orders
 
-<<<<<<< HEAD
+import android.util.Log
 import com.woocommerce.android.tools.SelectedSite
-=======
-import android.util.Log
->>>>>>> bc3dbcdc
 import org.greenrobot.eventbus.Subscribe
 import org.greenrobot.eventbus.ThreadMode
 import org.wordpress.android.fluxc.Dispatcher
@@ -49,25 +46,13 @@
             return
         }
 
-<<<<<<< HEAD
-        val orders = orderStore.getOrdersForSite(selectedSite.get())
-        if (orders.count() > 0) {
-            orderView?.showOrders(orders)
-        } else {
-            orderView?.showNoOrders()
-        }
-=======
-        // TODO: Temporary, we should be able to guarantee this Presenter is initialized with a non-null SiteModel
-        val selectedSite = orderView?.getSelectedSite() ?: return
-
         if (event.causeOfChange == FETCH_ORDERS) {
-            val orders = orderStore.getOrdersForSite(selectedSite)
+            val orders = orderStore.getOrdersForSite(selectedSite.get())
             if (orders.count() > 0) {
                 orderView?.showOrders(orders)
             } else {
                 orderView?.showNoOrders()
             }
->>>>>>> bc3dbcdc
 
             orderView?.setLoadingIndicator(false)
         }
