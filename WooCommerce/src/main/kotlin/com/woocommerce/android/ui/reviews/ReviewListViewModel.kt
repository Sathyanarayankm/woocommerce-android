package com.woocommerce.android.ui.reviews

import androidx.lifecycle.LiveData
import androidx.lifecycle.MutableLiveData
import com.woocommerce.android.R
import com.woocommerce.android.annotations.OpenClassOnDebug
import com.woocommerce.android.di.UI_THREAD
import com.woocommerce.android.model.ProductReview
import com.woocommerce.android.network.ConnectionChangeReceiver.ConnectionChangeEvent
import com.woocommerce.android.tools.NetworkStatus
import com.woocommerce.android.ui.reviews.ReviewListRepository.RequestResult.ERROR
import com.woocommerce.android.ui.reviews.ReviewListRepository.RequestResult.NO_ACTION_NEEDED
import com.woocommerce.android.ui.reviews.ReviewListRepository.RequestResult.SUCCESS
import com.woocommerce.android.ui.reviews.ReviewListViewModel.ActionStatus.COMPLETE
import com.woocommerce.android.ui.reviews.ReviewListViewModel.ActionStatus.PROCESSING
import com.woocommerce.android.util.WooLog
import com.woocommerce.android.util.WooLog.T.REVIEWS
import com.woocommerce.android.viewmodel.ScopedViewModel
import com.woocommerce.android.viewmodel.SingleLiveEvent
import kotlinx.coroutines.CoroutineDispatcher
import kotlinx.coroutines.launch
import org.greenrobot.eventbus.Subscribe
import org.greenrobot.eventbus.ThreadMode
import org.wordpress.android.fluxc.Dispatcher
import org.wordpress.android.fluxc.action.WCProductAction.FETCH_PRODUCT_REVIEWS
import org.wordpress.android.fluxc.action.WCProductAction.FETCH_SINGLE_PRODUCT_REVIEW
import org.wordpress.android.fluxc.store.WCProductStore.OnProductReviewChanged
import javax.inject.Inject
import javax.inject.Named

@OpenClassOnDebug
final class ReviewListViewModel @Inject constructor(
    @Named(UI_THREAD) private val mainDispatcher: CoroutineDispatcher,
    private val reviewRepository: ReviewListRepository,
    private val networkStatus: NetworkStatus,
    private val dispatcher: Dispatcher
) : ScopedViewModel(mainDispatcher) {
    // TODO AMANDA: should this MutableLiveData object be exposed publicly?
    val reviewList = MutableLiveData<List<ProductReview>>()

    private val _isSkeletonShown = MutableLiveData<Boolean>()
    val isSkeletonShown: LiveData<Boolean> = _isSkeletonShown

    private val _showSnackbarMessage = SingleLiveEvent<Int>()
    val showSnackbarMessage: LiveData<Int> = _showSnackbarMessage

    private val _isLoadingMore = MutableLiveData<Boolean>()
    val isLoadingMore: LiveData<Boolean> = _isLoadingMore

    private val _isRefreshing = MutableLiveData<Boolean>()
    val isRefreshing: LiveData<Boolean> = _isRefreshing

<<<<<<< HEAD
    private val _hasUnreadReviews = MutableLiveData<Boolean>()
    val hasUnreadReviews: LiveData<Boolean> = _hasUnreadReviews

    private val _isMarkingAllAsRead = MutableLiveData<ActionStatus>()
    val isMarkingAllAsRead: LiveData<ActionStatus> = _isMarkingAllAsRead

    fun start() {
=======
    init {
>>>>>>> 337ec227
        dispatcher.register(this)
    }

    override fun onCleared() {
        super.onCleared()
        dispatcher.unregister(this)
        reviewRepository.onCleanup()
    }

    final fun loadReviews(loadMore: Boolean = false) {
        if (loadMore && !reviewRepository.canLoadMoreReviews) {
            WooLog.d(REVIEWS, "No more product reviews to load")
            return
        }

        _isLoadingMore.value = loadMore

        launch {
            if (!loadMore) {
                _isSkeletonShown.value = true

                // Initial load. Get and show reviewList from the db if any
                val reviewsInDb = reviewRepository.getCachedProductReviews()
                if (reviewsInDb.isNotEmpty()) {
                    _isSkeletonShown.value = false
                    reviewList.value = reviewsInDb
                }
            }
            fetchReviewList(loadMore)
        }
    }

    fun refreshReviewList() {
        _isRefreshing.value = true
        launch {
            fetchReviewList(loadMore = false)
        }
    }

    fun checkForUnreadReviews() {
        launch {
            _hasUnreadReviews.value = reviewRepository.getHasUnreadReviews()
        }
    }

    fun markAllReviewsAsRead() {
        if (networkStatus.isConnected()) {
            _isMarkingAllAsRead.value = PROCESSING

            launch {
                when (reviewRepository.markAllReviewsAsRead()) {
                    ERROR -> {
                        _isMarkingAllAsRead.value = ActionStatus.ERROR
                        _showSnackbarMessage.value = R.string.wc_mark_all_read_error
                    }
                    NO_ACTION_NEEDED, SUCCESS -> {
                        _isMarkingAllAsRead.value = COMPLETE
                        _showSnackbarMessage.value = R.string.wc_mark_all_read_success
                    }
                }

                // Update the menu option visibility
                checkForUnreadReviews()
            }
        } else {
            // Network is not connected
            _showSnackbarMessage.value = R.string.offline_error
        }
    }

    private suspend fun fetchReviewList(loadMore: Boolean) {
        if (networkStatus.isConnected()) {
            reviewList.value = reviewRepository.fetchAndLoadProductReviews(loadMore)
<<<<<<< HEAD
            canLoadMore = reviewRepository.canLoadMoreReviews
            checkForUnreadReviews()
=======
>>>>>>> 337ec227
        } else {
            // Network is not connected
            _showSnackbarMessage.value = R.string.offline_error
        }

        _isSkeletonShown.value = false
        _isLoadingMore.value = false
        _isRefreshing.value = false
    }

    @Suppress("unused")
    @Subscribe(threadMode = ThreadMode.MAIN)
    fun onEventMainThread(event: ConnectionChangeEvent) {
        if (event.isConnected) {
            // Refresh data now that a connection is active if needed
            refreshReviewList()
        }
    }

    @Suppress("unused")
    @Subscribe(threadMode = ThreadMode.MAIN)
    fun onProductReviewChanged(event: OnProductReviewChanged) {
        if (event.causeOfChange == FETCH_SINGLE_PRODUCT_REVIEW) {
            if (event.isError) {
                WooLog.e(REVIEWS, "Error fetching single product review: ${event.error.message}")
                _showSnackbarMessage.value = R.string.review_single_fetch_error
            } else {
                refreshReviewList()
            }
        } else if (event.causeOfChange == FETCH_PRODUCT_REVIEWS) {
            if (event.isError) {
                _showSnackbarMessage.value = R.string.review_fetch_error
            }
        }
    }

    enum class ActionStatus {
        PROCESSING,
        COMPLETE,
        ERROR
    }
}<|MERGE_RESOLUTION|>--- conflicted
+++ resolved
@@ -50,17 +50,13 @@
     private val _isRefreshing = MutableLiveData<Boolean>()
     val isRefreshing: LiveData<Boolean> = _isRefreshing
 
-<<<<<<< HEAD
     private val _hasUnreadReviews = MutableLiveData<Boolean>()
     val hasUnreadReviews: LiveData<Boolean> = _hasUnreadReviews
 
     private val _isMarkingAllAsRead = MutableLiveData<ActionStatus>()
     val isMarkingAllAsRead: LiveData<ActionStatus> = _isMarkingAllAsRead
 
-    fun start() {
-=======
     init {
->>>>>>> 337ec227
         dispatcher.register(this)
     }
 
@@ -134,11 +130,7 @@
     private suspend fun fetchReviewList(loadMore: Boolean) {
         if (networkStatus.isConnected()) {
             reviewList.value = reviewRepository.fetchAndLoadProductReviews(loadMore)
-<<<<<<< HEAD
-            canLoadMore = reviewRepository.canLoadMoreReviews
             checkForUnreadReviews()
-=======
->>>>>>> 337ec227
         } else {
             // Network is not connected
             _showSnackbarMessage.value = R.string.offline_error
