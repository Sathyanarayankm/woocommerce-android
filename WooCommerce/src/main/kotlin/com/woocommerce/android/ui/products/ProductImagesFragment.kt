--- conflicted
+++ resolved
@@ -14,7 +14,6 @@
 import android.view.ViewGroup
 import androidx.appcompat.app.AlertDialog
 import androidx.lifecycle.Observer
-import androidx.navigation.fragment.FragmentNavigatorExtras
 import androidx.navigation.fragment.findNavController
 import com.woocommerce.android.R
 import com.woocommerce.android.R.style
@@ -25,6 +24,7 @@
 import com.woocommerce.android.extensions.takeIfNotEqualTo
 import com.woocommerce.android.media.ProductImagesUtils
 import com.woocommerce.android.model.Product
+import com.woocommerce.android.ui.imageviewer.ImageViewerActivity
 import com.woocommerce.android.ui.products.ProductDetailViewModel.ProductExitEvent.ExitImages
 import com.woocommerce.android.util.WooLog
 import com.woocommerce.android.util.WooLog.T
@@ -117,13 +117,6 @@
 
     override fun onGalleryImageClicked(image: Product.Image, imageView: View) {
         AnalyticsTracker.track(PRODUCT_DETAIL_IMAGE_TAPPED)
-<<<<<<< HEAD
-        val transitionName = getString(R.string.shared_element_transition_name)
-        imageView.transitionName = transitionName
-        val action = ProductImageViewerFragmentDirections.actionGlobalProductImageViewerFragment(image.source, image.id)
-        val extras = FragmentNavigatorExtras(imageView to transitionName)
-        findNavController().navigate(action, extras)
-=======
         viewModel.getProduct().productDraft?.let { product ->
             ImageViewerActivity.showProductImages(
                     this,
@@ -133,7 +126,6 @@
                     enableRemoveImage = true
             )
         }
->>>>>>> a1faeefc
     }
 
     private fun showImageSourceDialog() {
@@ -212,6 +204,16 @@
                     val uriList = ArrayList<Uri>().also { it.add(imageUri) }
                     viewModel.uploadProductImages(viewModel.getRemoteProductId(), uriList)
                 }
+                RequestCodes.PRODUCT_IMAGE_VIEWER -> data?.let { bundle ->
+                    // if the user deleted any product images in the image viewer, remove them from the draft product
+                    if (bundle.hasExtra(ImageViewerActivity.KEY_REMOVED_IMAGE_IDS)) {
+                        val removedImageIds = bundle.getSerializableExtra(
+                                ImageViewerActivity.KEY_REMOVED_IMAGE_IDS
+                        ) as ArrayList<Long>
+                        viewModel.removeProductImageListFromDraft(removedImageIds)
+                        reloadImageGallery()
+                    }
+                }
             }
         }
     }
