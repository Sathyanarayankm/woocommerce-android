package com.woocommerce.android.ui.orders

import android.content.Context
import com.woocommerce.android.analytics.AnalyticsTracker
import com.woocommerce.android.analytics.AnalyticsTracker.Stat
import com.woocommerce.android.analytics.AnalyticsTracker.Stat.ORDER_NOTE_ADD
import com.woocommerce.android.analytics.AnalyticsTracker.Stat.ORDER_NOTE_ADD_FAILED
import com.woocommerce.android.analytics.AnalyticsTracker.Stat.ORDER_NOTE_ADD_SUCCESS
<<<<<<< HEAD
import com.woocommerce.android.analytics.AnalyticsTracker.Stat.ORDER_TRACKING_DELETE_FAILED
import com.woocommerce.android.analytics.AnalyticsTracker.Stat.ORDER_TRACKING_DELETE_SUCCESS
=======
import com.woocommerce.android.annotations.OpenClassOnDebug
>>>>>>> 54fc8395
import com.woocommerce.android.network.ConnectionChangeReceiver
import com.woocommerce.android.network.ConnectionChangeReceiver.ConnectionChangeEvent
import com.woocommerce.android.push.NotificationHandler
import com.woocommerce.android.tools.NetworkStatus
import com.woocommerce.android.tools.SelectedSite
import com.woocommerce.android.ui.base.UIMessageResolver
import com.woocommerce.android.util.WooLog
import com.woocommerce.android.util.WooLog.T
import com.woocommerce.android.util.WooLog.T.NOTIFICATIONS
import org.greenrobot.eventbus.Subscribe
import org.greenrobot.eventbus.ThreadMode
import org.greenrobot.eventbus.ThreadMode.MAIN
import org.wordpress.android.fluxc.Dispatcher
import org.wordpress.android.fluxc.action.NotificationAction.MARK_NOTIFICATIONS_READ
import org.wordpress.android.fluxc.action.WCOrderAction
import org.wordpress.android.fluxc.action.WCOrderAction.DELETE_ORDER_SHIPMENT_TRACKING
import org.wordpress.android.fluxc.action.WCOrderAction.POST_ORDER_NOTE
import org.wordpress.android.fluxc.action.WCOrderAction.UPDATE_ORDER_STATUS
import org.wordpress.android.fluxc.action.WCProductAction.FETCH_SINGLE_PRODUCT
import org.wordpress.android.fluxc.generated.NotificationActionBuilder
import org.wordpress.android.fluxc.generated.WCOrderActionBuilder
import org.wordpress.android.fluxc.model.WCOrderModel
import org.wordpress.android.fluxc.model.WCOrderNoteModel
import org.wordpress.android.fluxc.model.WCOrderShipmentTrackingModel
import org.wordpress.android.fluxc.model.WCOrderStatusModel
import org.wordpress.android.fluxc.model.notification.NotificationModel
import org.wordpress.android.fluxc.model.order.OrderIdentifier
import org.wordpress.android.fluxc.model.order.toIdSet
import org.wordpress.android.fluxc.network.rest.wpcom.wc.order.CoreOrderStatus
import org.wordpress.android.fluxc.store.NotificationStore
import org.wordpress.android.fluxc.store.NotificationStore.MarkNotificationsReadPayload
import org.wordpress.android.fluxc.store.NotificationStore.OnNotificationChanged
import org.wordpress.android.fluxc.store.WCOrderStore
import org.wordpress.android.fluxc.store.WCOrderStore.DeleteOrderShipmentTrackingPayload
import org.wordpress.android.fluxc.store.WCOrderStore.FetchOrderNotesPayload
import org.wordpress.android.fluxc.store.WCOrderStore.FetchOrderShipmentTrackingsPayload
import org.wordpress.android.fluxc.store.WCOrderStore.FetchOrderStatusOptionsPayload
import org.wordpress.android.fluxc.store.WCOrderStore.OnOrderChanged
import org.wordpress.android.fluxc.store.WCOrderStore.OnOrderStatusOptionsChanged
import org.wordpress.android.fluxc.store.WCOrderStore.UpdateOrderStatusPayload
import org.wordpress.android.fluxc.store.WCProductStore
import org.wordpress.android.fluxc.store.WCProductStore.OnProductChanged
import javax.inject.Inject

@OpenClassOnDebug
class OrderDetailPresenter @Inject constructor(
    private val dispatcher: Dispatcher,
    private val orderStore: WCOrderStore,
    private val productStore: WCProductStore,
    private val selectedSite: SelectedSite,
    private val uiMessageResolver: UIMessageResolver,
    private val networkStatus: NetworkStatus,
    private val notificationStore: NotificationStore
) : OrderDetailContract.Presenter {
    companion object {
        private val TAG: String = OrderDetailPresenter::class.java.simpleName
    }

    override var orderModel: WCOrderModel? = null
    override var orderIdentifier: OrderIdentifier? = null
    override var isUsingCachedNotes = false
    override var isUsingCachedShipmentTrackings = false

    /**
     * Adding another flag here to check if shipment trackings have been fetched from api.
     * This is used to passed to [OrderFulfillmentPresenter] and if true, shipment trackings
     * are fetched from db
     */
    override var isShipmentTrackingsFetched: Boolean = false
    private var pendingRemoteOrderId: Long? = null
    private var pendingMarkReadNotification: NotificationModel? = null

    private var orderView: OrderDetailContract.View? = null
    private var isNotesInit = false
    private var isRefreshingOrderStatusOptions = false

    override fun takeView(view: OrderDetailContract.View) {
        orderView = view
        dispatcher.register(this)
        ConnectionChangeReceiver.getEventBus().register(this)
    }

    override fun dropView() {
        orderView = null
        isNotesInit = false
        dispatcher.unregister(this)
        ConnectionChangeReceiver.getEventBus().unregister(this)
    }

    /**
     * Loading order detail from local database
     */
    override fun loadOrderDetailFromDb(orderIdentifier: OrderIdentifier): WCOrderModel? {
        return orderStore.getOrderByIdentifier(orderIdentifier)
    }

    /**
     * displaying the loaded order detail data in UI
     */
    override fun loadOrderDetail(orderIdentifier: OrderIdentifier, markComplete: Boolean) {
        this.orderIdentifier = orderIdentifier
        if (orderIdentifier.isNotEmpty()) {
            orderModel = loadOrderDetailFromDb(orderIdentifier)
            orderModel?.let { order ->
                orderView?.showOrderDetail(order)
                if (markComplete) orderView?.showChangeOrderStatusSnackbar(CoreOrderStatus.COMPLETED.value)
                loadOrderNotes()
                loadOrderShipmentTrackings()
            } ?: fetchOrder(orderIdentifier.toIdSet().remoteOrderId)
        }
    }

    override fun loadOrderNotes() {
        orderView?.showOrderNotesSkeleton(true)
        orderModel?.let { order ->
            // Preload order notes from database if available
            fetchAndLoadOrderNotesFromDb()

            if (networkStatus.isConnected()) {
                // Attempt to refresh notes from api in the background
                requestOrderNotesFromApi(order)
            } else {
                // Track so when the device is connected notes can be refreshed
                orderView?.showOrderNotesSkeleton(false)
                isUsingCachedNotes = true
            }
        }
    }

    /**
     * Fetch the order notes from the device database
     * Segregating the fetching from db and displaying to UI into two separate methods
     * for better ui testing
     */
    override fun fetchOrderNotesFromDb(order: WCOrderModel): List<WCOrderNoteModel> {
        return orderStore.getOrderNotesForOrder(order)
    }

    /**
     * Fetch and display the order notes from the device database
     */
    override fun fetchAndLoadOrderNotesFromDb() {
        orderModel?.let { order ->
            val notes = fetchOrderNotesFromDb(order)
            if (isNotesInit) {
                orderView?.updateOrderNotes(notes)
            } else {
                isNotesInit = true
                orderView?.showOrderNotes(notes)
            }
        }
    }

    override fun loadOrderShipmentTrackings() {
        orderModel?.let { order ->
            // Preload trackings from the db is available
            loadShipmentTrackingsFromDb()

            if (networkStatus.isConnected()) {
                // Attempt to refresh trackings from api in the background
                requestShipmentTrackingsFromApi(order)
            } else {
                // Track so when the device is connected shipment trackings can be refreshed
                isUsingCachedShipmentTrackings = true
            }
        }
    }

    override fun fetchOrder(remoteOrderId: Long) {
        orderView?.showLoadOrderProgress(true)
        val payload = WCOrderStore.FetchSingleOrderPayload(selectedSite.get(), remoteOrderId)
        dispatcher.dispatch(WCOrderActionBuilder.newFetchSingleOrderAction(payload))
    }

    override fun doChangeOrderStatus(newStatus: String) {
        if (!networkStatus.isConnected()) {
            // Device is not connected. Display generic message and exit. Technically we shouldn't get this far, but
            // just in case...
            uiMessageResolver.showOfflineSnack()
            return
        }

        orderModel?.let { order ->
            val payload = UpdateOrderStatusPayload(order, selectedSite.get(), newStatus)
            dispatcher.dispatch(WCOrderActionBuilder.newUpdateOrderStatusAction(payload))
        }
    }

    override fun pushOrderNote(noteText: String, isCustomerNote: Boolean) {
        AnalyticsTracker.track(ORDER_NOTE_ADD, mapOf(AnalyticsTracker.KEY_PARENT_ID to orderModel!!.remoteOrderId))

        if (!networkStatus.isConnected()) {
            // Device is not connected. Display generic message and exit. Technically we shouldn't get this far, but
            // just in case...
            uiMessageResolver.showOfflineSnack()
            return
        }

        val noteModel = WCOrderNoteModel()
        noteModel.isCustomerNote = isCustomerNote
        noteModel.note = noteText

        val payload = WCOrderStore.PostOrderNotePayload(orderModel!!, selectedSite.get(), noteModel)
        dispatcher.dispatch(WCOrderActionBuilder.newPostOrderNoteAction(payload))

        orderView?.showAddOrderNoteSnack()
    }

    /**
     * Removes the notification from the system bar if present, fetch the new order notification from the database,
     * and fire the event to mark it as read.
     */
    override fun markOrderNotificationRead(context: Context, remoteNotificationId: Long) {
        NotificationHandler.removeNotificationWithNoteIdFromSystemBar(context, remoteNotificationId.toString())
        notificationStore.getNotificationByRemoteId(remoteNotificationId)?.let {
            if (!it.read) {
                it.read = true
                pendingMarkReadNotification = it
                val payload = MarkNotificationsReadPayload(listOf(it))
                dispatcher.dispatch(NotificationActionBuilder.newMarkNotificationsReadAction(payload))
            }
        }
    }

    override fun getOrderStatusForStatusKey(key: String): WCOrderStatusModel {
        return orderStore.getOrderStatusForSiteAndKey(selectedSite.get(), key) ?: WCOrderStatusModel().apply {
            statusKey = key
            label = key
        }
    }

    override fun getOrderStatusOptions(): Map<String, WCOrderStatusModel> {
        val options = orderStore.getOrderStatusOptionsForSite(selectedSite.get())
        return if (options.isEmpty()) {
            refreshOrderStatusOptions()
            emptyMap()
        } else {
            options.map { it.statusKey to it }.toMap()
        }
    }

    override fun refreshOrderStatusOptions() {
        // Refresh the order status options from the API
        if (!isRefreshingOrderStatusOptions) {
            isRefreshingOrderStatusOptions = true
            dispatcher.dispatch(
                    WCOrderActionBuilder
                            .newFetchOrderStatusOptionsAction(FetchOrderStatusOptionsPayload(selectedSite.get()))
            )
        }
    }

    override fun deleteOrderShipmentTracking(wcOrderShipmentTrackingModel: WCOrderShipmentTrackingModel) {
        if (!networkStatus.isConnected()) {
            // Device is not connected. Display generic message and exit. Technically we shouldn't get this far, but
            // just in case...
            uiMessageResolver.showOfflineSnack()
            // re-add the deleted tracking item back to the shipment tracking list
            orderView?.reAddDeletedTrackingOnError()
            return
        }

        orderModel?.let { order ->
            val payload = DeleteOrderShipmentTrackingPayload(selectedSite.get(), order, wcOrderShipmentTrackingModel)
            dispatcher.dispatch(WCOrderActionBuilder.newDeleteOrderShipmentTrackingAction(payload))
        }
    }

    @Suppress("unused")
    @Subscribe(threadMode = MAIN)
    fun onOrderChanged(event: OnOrderChanged) {
        if (event.causeOfChange == WCOrderAction.FETCH_SINGLE_ORDER) {
            if (event.isError || (orderIdentifier.isNullOrBlank() && pendingRemoteOrderId == null)) {
                WooLog.e(T.ORDERS, "$TAG - Error fetching order : ${event.error.message}")
                orderView?.showLoadOrderError()
            } else {
                orderModel = orderStore.getOrderByIdentifier(orderIdentifier!!)
                orderModel?.let { order ->
                    orderView?.showLoadOrderProgress(false)
                    orderView?.showOrderDetail(order)
                    loadOrderNotes()
                } ?: orderView?.showLoadOrderError()
            }
        } else if (event.causeOfChange == WCOrderAction.FETCH_ORDER_NOTES) {
            orderView?.showOrderNotesSkeleton(false)
            if (event.isError) {
                WooLog.e(T.ORDERS, "$TAG - Error fetching order notes : ${event.error.message}")
                orderView?.showNotesErrorSnack()
            } else {
                orderModel?.let { order ->
                    AnalyticsTracker.track(
                            Stat.ORDER_NOTES_LOADED,
                            mapOf(AnalyticsTracker.KEY_ID to order.remoteOrderId))

                    isUsingCachedNotes = false
                    val notes = orderStore.getOrderNotesForOrder(order)
                    orderView?.updateOrderNotes(notes)
                }
            }
        } else if (event.causeOfChange == WCOrderAction.FETCH_ORDER_SHIPMENT_TRACKINGS) {
            if (event.isError) {
                WooLog.e(T.ORDERS, "$TAG - Error fetching order shipment tracking info: ${event.error.message}")
            } else {
                orderModel?.let { order ->
                    AnalyticsTracker.track(
                            Stat.ORDER_TRACKING_LOADED,
                            mapOf(AnalyticsTracker.KEY_ID to order.remoteOrderId))

                    isUsingCachedShipmentTrackings = false
                    isShipmentTrackingsFetched = true
                    loadShipmentTrackingsFromDb()
                }
            }
        } else if (event.causeOfChange == UPDATE_ORDER_STATUS) {
            if (event.isError) {
                WooLog.e(T.ORDERS, "$TAG - Error updating order status : ${event.error.message}")

                AnalyticsTracker.track(
                        Stat.ORDER_STATUS_CHANGE_FAILED, mapOf(
                        AnalyticsTracker.KEY_ERROR_CONTEXT to this::class.java.simpleName,
                        AnalyticsTracker.KEY_ERROR_TYPE to event.error.type.toString(),
                        AnalyticsTracker.KEY_ERROR_DESC to event.error.message))

                orderView?.let {
                    it.showOrderStatusChangedError()
                    it.markOrderStatusChangedFailed()
                }
            } else {
                AnalyticsTracker.track(Stat.ORDER_STATUS_CHANGE_SUCCESS)

                // Successfully marked order status changed
                orderModel?.let {
                    orderModel = orderStore.getOrderByIdentifier(it.getIdentifier())
                }
                orderView?.markOrderStatusChangedSuccess()
            }
        } else if (event.causeOfChange == POST_ORDER_NOTE) {
            if (event.isError) {
                AnalyticsTracker.track(
                        ORDER_NOTE_ADD_FAILED, mapOf(
                        AnalyticsTracker.KEY_ERROR_CONTEXT to this::class.java.simpleName,
                        AnalyticsTracker.KEY_ERROR_TYPE to event.error.type.toString(),
                        AnalyticsTracker.KEY_ERROR_DESC to event.error.message))

                WooLog.e(T.ORDERS, "$TAG - Error posting order note : ${event.error.message}")
                orderView?.showAddOrderNoteErrorSnack()
            } else {
                AnalyticsTracker.track(ORDER_NOTE_ADD_SUCCESS)
            }

            // note that we refresh even on error to make sure the transient note is removed
            // from the note list
<<<<<<< HEAD
            loadNotesFromDb()
        } else if (event.causeOfChange == DELETE_ORDER_SHIPMENT_TRACKING) {
            if (event.isError) {
                AnalyticsTracker.track(ORDER_TRACKING_DELETE_FAILED)
                WooLog.e(T.ORDERS, "$TAG - Error deleting order shipment tracking : ${event.error.message}")
                orderView?.showDeleteTrackingErrorSnack()
                orderView?.reAddDeletedTrackingOnError()
            } else {
                AnalyticsTracker.track(ORDER_TRACKING_DELETE_SUCCESS)
                orderView?.markTrackingDeletedOnSuccess()
            }
        }
    }

    /**
     * Fetch the order notes from the device database.
     */
    fun loadNotesFromDb() {
        orderModel?.let { order ->
            val notes = orderStore.getOrderNotesForOrder(order)
            if (isNotesInit) {
                orderView?.updateOrderNotes(notes)
            } else {
                isNotesInit = true
                orderView?.showOrderNotes(notes)
            }
=======
            fetchAndLoadOrderNotesFromDb()
>>>>>>> 54fc8395
        }
    }

    /**
     * Fetch the order shipment tracking records from the device db.
     */
    fun loadShipmentTrackingsFromDb() {
        orderModel?.let { order ->
            val trackings = orderStore.getShipmentTrackingsForOrder(order)
            orderView?.showOrderShipmentTrackings(trackings)
        }
    }

    /**
     * Request a fresh copy of order notes from the api.
     */
    fun requestOrderNotesFromApi(order: WCOrderModel) {
        val payload = FetchOrderNotesPayload(order, selectedSite.get())
        dispatcher.dispatch(WCOrderActionBuilder.newFetchOrderNotesAction(payload))
    }

    /**
     * Request a fresh copy of order shipment tracking records from the api.
     */
    fun requestShipmentTrackingsFromApi(order: WCOrderModel) {
        val payload = FetchOrderShipmentTrackingsPayload(selectedSite.get(), order)
        dispatcher.dispatch(WCOrderActionBuilder.newFetchOrderShipmentTrackingsAction(payload))
    }

    @Suppress("unused")
    @Subscribe(threadMode = ThreadMode.MAIN)
    fun onEventMainThread(event: ConnectionChangeEvent) {
        if (event.isConnected) {
            // Refresh order notes now that a connection is active is needed
            orderModel?.let { order ->
                if (isUsingCachedNotes) {
                    requestOrderNotesFromApi(order)
                }

                if (isUsingCachedShipmentTrackings) {
                    requestShipmentTrackingsFromApi(order)
                }
            }
        }
    }

    @SuppressWarnings("unused")
    @Subscribe(threadMode = MAIN)
    fun onNotificationChanged(event: OnNotificationChanged) {
        when (event.causeOfChange) {
            MARK_NOTIFICATIONS_READ -> onNotificationMarkedRead(event)
        }
    }

    @Suppress
    @Subscribe(threadMode = ThreadMode.MAIN)
    fun onOrderStatusOptionsChanged(event: OnOrderStatusOptionsChanged) {
        isRefreshingOrderStatusOptions = false

        if (event.isError) {
            WooLog.e(T.ORDERS, "${OrderDetailPresenter.TAG} " +
                    "- Error fetching order status options from the api : ${event.error.message}")
            return
        }

        orderView?.refreshOrderStatus()
    }

    @SuppressWarnings("unused")
    @Subscribe(threadMode = MAIN)
    fun onProductChanged(event: OnProductChanged) {
        // product was just fetched, show its image
        if (event.causeOfChange == FETCH_SINGLE_PRODUCT && !event.isError) {
            orderView?.refreshProductImages()
        }
    }

    private fun onNotificationMarkedRead(event: OnNotificationChanged) {
        pendingMarkReadNotification?.let {
            // We only care about logging an error
            if (event.changedNotificationLocalIds.contains(it.noteId)) {
                if (event.isError) {
                    WooLog.e(NOTIFICATIONS, "$TAG - Error marking new order notification as read!")
                    pendingMarkReadNotification = null
                }
            }
        }
    }
}<|MERGE_RESOLUTION|>--- conflicted
+++ resolved
@@ -6,12 +6,9 @@
 import com.woocommerce.android.analytics.AnalyticsTracker.Stat.ORDER_NOTE_ADD
 import com.woocommerce.android.analytics.AnalyticsTracker.Stat.ORDER_NOTE_ADD_FAILED
 import com.woocommerce.android.analytics.AnalyticsTracker.Stat.ORDER_NOTE_ADD_SUCCESS
-<<<<<<< HEAD
 import com.woocommerce.android.analytics.AnalyticsTracker.Stat.ORDER_TRACKING_DELETE_FAILED
 import com.woocommerce.android.analytics.AnalyticsTracker.Stat.ORDER_TRACKING_DELETE_SUCCESS
-=======
 import com.woocommerce.android.annotations.OpenClassOnDebug
->>>>>>> 54fc8395
 import com.woocommerce.android.network.ConnectionChangeReceiver
 import com.woocommerce.android.network.ConnectionChangeReceiver.ConnectionChangeEvent
 import com.woocommerce.android.push.NotificationHandler
@@ -364,8 +361,7 @@
 
             // note that we refresh even on error to make sure the transient note is removed
             // from the note list
-<<<<<<< HEAD
-            loadNotesFromDb()
+            fetchAndLoadOrderNotesFromDb()
         } else if (event.causeOfChange == DELETE_ORDER_SHIPMENT_TRACKING) {
             if (event.isError) {
                 AnalyticsTracker.track(ORDER_TRACKING_DELETE_FAILED)
@@ -376,24 +372,6 @@
                 AnalyticsTracker.track(ORDER_TRACKING_DELETE_SUCCESS)
                 orderView?.markTrackingDeletedOnSuccess()
             }
-        }
-    }
-
-    /**
-     * Fetch the order notes from the device database.
-     */
-    fun loadNotesFromDb() {
-        orderModel?.let { order ->
-            val notes = orderStore.getOrderNotesForOrder(order)
-            if (isNotesInit) {
-                orderView?.updateOrderNotes(notes)
-            } else {
-                isNotesInit = true
-                orderView?.showOrderNotes(notes)
-            }
-=======
-            fetchAndLoadOrderNotesFromDb()
->>>>>>> 54fc8395
         }
     }
 
