package com.woocommerce.android.ui.orders

import android.content.Context
import android.os.Bundle
import android.os.Handler
import android.os.Parcelable
import android.view.LayoutInflater
import android.view.Menu
import android.view.MenuInflater
import android.view.MenuItem
import android.view.MenuItem.OnActionExpandListener
import android.view.View
import android.view.ViewGroup
import androidx.annotation.StringRes
import androidx.appcompat.widget.SearchView
import androidx.appcompat.widget.SearchView.OnQueryTextListener
import androidx.core.content.ContextCompat
import androidx.recyclerview.widget.RecyclerView
import com.woocommerce.android.R
import com.woocommerce.android.analytics.AnalyticsTracker
import com.woocommerce.android.analytics.AnalyticsTracker.Stat
import com.woocommerce.android.extensions.onScrollDown
import com.woocommerce.android.extensions.onScrollUp
import com.woocommerce.android.tools.SelectedSite
import com.woocommerce.android.ui.base.TopLevelFragment
import com.woocommerce.android.ui.base.UIMessageResolver
import com.woocommerce.android.ui.main.MainNavigationRouter
import com.woocommerce.android.ui.orders.OrderListAdapter.OnLoadMoreListener
import com.woocommerce.android.widgets.BadgedItemDecoration
import com.woocommerce.android.widgets.BadgedItemDecoration.ItemDecorationListener
import com.woocommerce.android.widgets.BadgedItemDecoration.ItemType
import com.woocommerce.android.widgets.SkeletonView
import dagger.android.support.AndroidSupportInjection
import kotlinx.android.synthetic.main.fragment_order_list.*
import kotlinx.android.synthetic.main.fragment_order_list.view.*
import org.wordpress.android.fluxc.model.WCOrderModel
import org.wordpress.android.fluxc.model.WCOrderStatusModel
import javax.inject.Inject

class OrderListFragment : TopLevelFragment(), OrderListContract.View,
        OrderStatusSelectorDialog.OrderStatusDialogListener,
        OnQueryTextListener,
        OnActionExpandListener,
<<<<<<< HEAD
        OnLoadMoreListener,
        ItemDecorationListener {
=======
        OnLoadMoreListener {
>>>>>>> 38dc4714
    companion object {
        val TAG: String = OrderListFragment::class.java.simpleName
        const val STATE_KEY_LIST = "list-state"
        const val STATE_KEY_REFRESH_PENDING = "is-refresh-pending"
        const val STATE_KEY_ACTIVE_FILTER = "active-order-status-filter"
        const val STATE_KEY_SEARCH_QUERY = "search-query"
        const val STATE_KEY_IS_SEARCHING = "is_searching"

        private const val SEARCH_TYPING_DELAY_MS = 500L

        fun newInstance(orderStatusFilter: String? = null): OrderListFragment {
            val fragment = OrderListFragment()
            fragment.orderStatusFilter = orderStatusFilter
            return fragment
        }
    }

    @Inject lateinit var presenter: OrderListContract.Presenter
    @Inject lateinit var ordersAdapter: OrderListAdapter
    @Inject lateinit var uiMessageResolver: UIMessageResolver
    @Inject lateinit var selectedSite: SelectedSite

    private lateinit var ordersDividerDecoration: androidx.recyclerview.widget.DividerItemDecoration
    private var orderFilterDialog: OrderStatusSelectorDialog? = null

    override var isRefreshPending = true // If true, the fragment will refresh its orders when its visible
    override var isRefreshing: Boolean
        get() = orderRefreshLayout.isRefreshing
        set(_) {}
    override var isSearching: Boolean = false

    private var listState: Parcelable? = null // Save the state of the recycler view
    private var orderStatusFilter: String? = null // Order status filter
    private var filterMenuItem: MenuItem? = null

    private var searchMenuItem: MenuItem? = null
    private var searchView: SearchView? = null
    private var searchQuery: String = ""
    private val searchHandler = Handler()

    private val skeletonView = SkeletonView()

    override fun onCreate(savedInstanceState: Bundle?) {
        super.onCreate(savedInstanceState)
        setHasOptionsMenu(true)
        savedInstanceState?.let { bundle ->
            listState = bundle.getParcelable(STATE_KEY_LIST)
            isRefreshPending = bundle.getBoolean(STATE_KEY_REFRESH_PENDING, false)
            orderStatusFilter = bundle.getString(STATE_KEY_ACTIVE_FILTER, null)
            isSearching = bundle.getBoolean(STATE_KEY_IS_SEARCHING)
            searchQuery = bundle.getString(STATE_KEY_SEARCH_QUERY, "")
        }

        ordersAdapter.setOnLoadMoreListener(this)
    }

    // region options menu
    override fun onCreateOptionsMenu(menu: Menu?, inflater: MenuInflater?) {
        inflater?.inflate(R.menu.menu_order_list_fragment, menu)

        filterMenuItem = menu?.findItem(R.id.menu_filter)

        searchMenuItem = menu?.findItem(R.id.menu_search)
        searchView = searchMenuItem?.actionView as SearchView?

        super.onCreateOptionsMenu(menu, inflater)
    }

    override fun onPrepareOptionsMenu(menu: Menu?) {
        refreshOptionsMenu()
        super.onPrepareOptionsMenu(menu)
    }

    override fun onViewStateRestored(savedInstanceState: Bundle?) {
        super.onViewStateRestored(savedInstanceState)
        if (orderStatusFilter != null && orderStatusFilter != ordersAdapter.orderStatusFilter) {
            onOrderStatusSelected(orderStatusFilter)
        }
    }

    /**
     * This is a replacement for activity?.invalidateOptionsMenu() since that causes the
     * search menu item to collapse
     */
    private fun refreshOptionsMenu() {
        val showFilter = shouldShowFilterMenuItem()
        filterMenuItem?.let {
            if (it.isVisible != showFilter) it.isVisible = showFilter
        }

        val showSearch = shouldShowFilterMenuItem()
        searchMenuItem?.let {
            if (it.isActionViewExpanded && !showFilter) it.collapseActionView()
            if (it.isVisible != showSearch) it.isVisible = showSearch
        }
    }

    override fun onOptionsItemSelected(item: MenuItem?): Boolean {
        return when (item?.itemId) {
            R.id.menu_filter -> {
                AnalyticsTracker.track(Stat.ORDERS_LIST_MENU_FILTER_TAPPED)
                showFilterDialog()
                true
            }
            R.id.menu_search -> {
                AnalyticsTracker.track(Stat.ORDERS_LIST_MENU_SEARCH_TAPPED)
                enableSearchListeners()
                true
            }
            else -> super.onOptionsItemSelected(item)
        }
    }

    private fun shouldShowFilterMenuItem(): Boolean {
        var isChildShowing = (activity as? MainNavigationRouter)?.isChildFragmentShowing() ?: false
        return when {
            !isActive -> false
            (isShowingAllOrders() && empty_view.visibility == View.VISIBLE) -> false
            (isChildShowing) -> false
            else -> true
        }
    }

    private fun shouldShowSearchMenuItem(): Boolean {
        var isChildShowing = (activity as? MainNavigationRouter)?.isChildFragmentShowing() ?: false
        return when {
            (isChildShowing) -> false
            else -> true
        }
    }
    // endregion

    override fun onAttach(context: Context?) {
        AndroidSupportInjection.inject(this)
        super.onAttach(context)
    }

    override fun onCreateView(
        inflater: LayoutInflater,
        container: ViewGroup?,
        savedInstanceState: Bundle?
    ): View? {
        val view = inflater.inflate(R.layout.fragment_order_list, container, false)
        with(view) {
            orderRefreshLayout?.apply {
                activity?.let { activity ->
                    setColorSchemeColors(
                            ContextCompat.getColor(activity, R.color.colorPrimary),
                            ContextCompat.getColor(activity, R.color.colorAccent),
                            ContextCompat.getColor(activity, R.color.colorPrimaryDark)
                    )
                }
                // Set the scrolling view in the custom SwipeRefreshLayout
                scrollUpChild = ordersList
                setOnRefreshListener {
                    AnalyticsTracker.track(Stat.ORDERS_LIST_PULLED_TO_REFRESH)

                    orderRefreshLayout.isRefreshing = false

                    if (!isRefreshPending) {
                        isRefreshPending = true
                        if (isSearching) {
                            presenter.searchOrders(searchQuery)
                        } else {
                            presenter.loadOrders(orderStatusFilter, forceRefresh = true)
                        }
                    }
                }
            }
        }
        return view
    }

    override fun onPause() {
        super.onPause()

        // If the order filter dialog is visible, close it
        orderFilterDialog?.dismiss()
        orderFilterDialog = null
    }

    override fun onResume() {
        super.onResume()
        AnalyticsTracker.trackViewShown(this)
    }

    override fun onActivityCreated(savedInstanceState: Bundle?) {
        super.onActivityCreated(savedInstanceState)

        // Set the divider decoration for the list
        ordersDividerDecoration = androidx.recyclerview.widget.DividerItemDecoration(
                context,
                androidx.recyclerview.widget.DividerItemDecoration.VERTICAL
        )

        // set the badged decoration for this list
        val unfilledDecoration = BadgedItemDecoration(activity as Context, this)

        ordersList.apply {
            layoutManager = androidx.recyclerview.widget.LinearLayoutManager(context)
            itemAnimator = androidx.recyclerview.widget.DefaultItemAnimator()
            setHasFixedSize(true)
            addItemDecoration(ordersDividerDecoration)
            addItemDecoration(unfilledDecoration)
            adapter = ordersAdapter
            addOnScrollListener(object : RecyclerView.OnScrollListener() {
                override fun onScrolled(recyclerView: androidx.recyclerview.widget.RecyclerView, dx: Int, dy: Int) {
                    if (dy > 0) {
                        onScrollDown()
                    } else if (dy < 0) {
                        onScrollUp()
                    }
                }
            })
        }

        presenter.takeView(this)

        empty_view.setSiteToShare(selectedSite.get(), Stat.ORDERS_LIST_SHARE_YOUR_STORE_BUTTON_TAPPED)

        if (isActive && !deferInit) {
            presenter.loadOrders(orderStatusFilter, forceRefresh = this.isRefreshPending, isFirstRun = true)
        }

        listState?.let {
            ordersList.layoutManager?.onRestoreInstanceState(listState)
            listState = null
        }
    }

    override fun onSaveInstanceState(outState: Bundle) {
        val listState = ordersList.layoutManager?.onSaveInstanceState()

        outState.putParcelable(STATE_KEY_LIST, listState)
        outState.putBoolean(STATE_KEY_REFRESH_PENDING, isRefreshPending)
        outState.putString(STATE_KEY_ACTIVE_FILTER, orderStatusFilter)
        outState.putBoolean(STATE_KEY_IS_SEARCHING, isSearching)
        outState.putString(STATE_KEY_SEARCH_QUERY, searchQuery)

        super.onSaveInstanceState(outState)
    }

    override fun onDestroyView() {
        disableSearchListeners()
        presenter.dropView()
        filterMenuItem = null
        searchView = null
        super.onDestroyView()
    }

    override fun onHiddenChanged(hidden: Boolean) {
        super.onHiddenChanged(hidden)

        if (hidden) {
            disableSearchListeners()
        } else {
            enableSearchListeners()

            // silently refresh if this fragment is no longer hidden
            if (isSearching) {
                presenter.searchOrders(searchQuery)
            } else {
                presenter.fetchAndLoadOrdersFromDb(orderStatusFilter, isForceRefresh = false)
            }
        }
    }

    override fun onReturnedFromChildFragment() {
        showOptionsMenu(true)

        if (isSearching) {
            searchMenuItem?.expandActionView()
            searchView?.setQuery(searchQuery, false)
        } else {
            presenter.loadOrders(orderStatusFilter, forceRefresh = this.isRefreshPending)
        }
    }

    /**
     * Used by the badged item decoration to badge unfilled orders
     */
    override fun getItemTypeAtPosition(position: Int): ItemType =
            ordersAdapter.getItemTypeAtRecyclerPosition(position)

    override fun setLoadingMoreIndicator(active: Boolean) {
        load_more_progressbar.visibility = if (active) View.VISIBLE else View.GONE
    }

    override fun showSkeleton(show: Boolean) {
        if (show) {
            skeletonView.show(ordersView, R.layout.skeleton_order_list, delayed = true)
        } else {
            skeletonView.hide()
        }
    }

    override fun showRefreshingIndicator(show: Boolean) {
        orderRefreshLayout?.isRefreshing = show
    }

    override fun showLoading(show: Boolean) {
        if (ordersAdapter.itemCount > 0) {
            showRefreshingIndicator(show)
        } else {
            showSkeleton(show)
        }
    }

    override fun showOrders(orders: List<WCOrderModel>, filterByStatus: String?, isFreshData: Boolean) {
        orderStatusFilter = filterByStatus

        if (!ordersAdapter.isSameOrderList(orders)) {
            ordersList?.let {
                if (isFreshData) {
                    ordersList.scrollToPosition(0)
                }
                ordersAdapter.setOrders(orders, orderStatusFilter)
            }
        }

        if (isFreshData) {
            isRefreshPending = false
        }

        if (isActive) {
            updateActivityTitle()
        }
    }

    /**
     * User scrolled to the last order and the adapter is requesting us to fetch more orders
     */
    override fun onRequestLoadMore() {
        if (presenter.canLoadMoreOrders() && !presenter.isLoadingOrders()) {
            if (isSearching) {
                presenter.searchMoreOrders(searchQuery)
            } else {
                presenter.loadMoreOrders(orderStatusFilter)
            }
        }
    }

    private fun isShowingAllOrders(): Boolean {
        return !isSearching && orderStatusFilter.isNullOrEmpty()
    }

    /**
     * shows the view that appears for stores that have have no orders matching the current filter
     */
    override fun showEmptyView(show: Boolean) {
        if (show) {
            // if the user is searching we show a simple "No matching orders" TextView, otherwise if
            // there isn't a filter (ie: we're showing All orders and there aren't any), then we want
            // to show the full "customers waiting" view, otherwise we show a simple textView stating
            // there aren't any orders
            @StringRes val messageId: Int
            val showImage: Boolean
            val showShareButton: Boolean
            when {
                isSearching -> {
                    showImage = false
                    showShareButton = false
                    messageId = R.string.orders_empty_message_with_search
                }
                isShowingAllOrders() -> {
                    showImage = true
                    showShareButton = true
                    messageId = R.string.waiting_for_customers
                }
                else -> {
                    showImage = true
                    showShareButton = true
                    messageId = R.string.orders_empty_message_with_filter
                }
            }
            empty_view.show(messageId, showImage, showShareButton)
            isRefreshPending = false
        } else {
            empty_view.hide()
        }
    }

    override fun getFragmentTitle(): String {
        return getString(R.string.orders)
                .plus(orderStatusFilter.takeIf { !it.isNullOrEmpty() }?.let { filter ->
                    val orderStatusLabel = presenter.getOrderStatusOptions()[filter]?.label
                    getString(R.string.orderlist_filtered, orderStatusLabel)
                } ?: "")
    }

    override fun scrollToTop() {
        ordersList.smoothScrollToPosition(0)
    }

    override fun refreshFragmentState() {
        isRefreshPending = true
        if (isActive) {
            if (isSearching) {
                presenter.searchOrders(searchQuery)
            } else {
                presenter.loadOrders(orderStatusFilter, forceRefresh = true)
            }
        }
    }

    override fun showLoadOrdersError() {
        uiMessageResolver.getSnack(R.string.orderlist_error_fetch_generic).show()
    }

    override fun showNoConnectionError() {
        uiMessageResolver.getSnack(R.string.error_generic_network).show()
    }

    override fun setOrderStatusOptions(orderStatusOptions: Map<String, WCOrderStatusModel>) {
        ordersAdapter.setOrderStatusOptions(orderStatusOptions)
    }

    /**
     * We use this to clear the options menu when navigating to a child destination - otherwise this
     * fragment's menu will continue to appear when the child is shown
     */
    private fun showOptionsMenu(show: Boolean) {
        setHasOptionsMenu(show)
        if (show) {
            refreshOptionsMenu()
        }
    }

    override fun showOrderDetail(order: WCOrderModel) {
        disableSearchListeners()
        showOptionsMenu(false)
        (activity as? MainNavigationRouter)?.showOrderDetail(order.localSiteId, order.remoteOrderId)
    }

    // region Filtering
    private fun showFilterDialog() {
        val orderStatusOptions = presenter.getOrderStatusOptions()
        orderFilterDialog = OrderStatusSelectorDialog
                .newInstance(orderStatusOptions, orderStatusFilter, true, listener = this)
                .also { it.show(fragmentManager, OrderStatusSelectorDialog.TAG) }
    }

    override fun onOrderStatusSelected(orderStatus: String?) {
        orderStatusFilter = orderStatus

        if (isAdded) {
            AnalyticsTracker.track(
                    Stat.ORDERS_LIST_FILTER,
                    mapOf(AnalyticsTracker.KEY_STATUS to orderStatus.orEmpty())
            )

            clearSearchResults()
            ordersAdapter.clearAdapterData()
            presenter.loadOrders(orderStatusFilter, true)

            updateActivityTitle()
            searchMenuItem?.isVisible = shouldShowSearchMenuItem()
        }
    }
    // endregion

    // region search
    override fun onQueryTextSubmit(query: String): Boolean {
        submitSearch(query)
        org.wordpress.android.util.ActivityUtils.hideKeyboard(activity)
        return true
    }

    override fun onQueryTextChange(newText: String): Boolean {
        if (newText.length > 2) {
            submitSearchDelayed(newText)
        } else {
            ordersAdapter.clearAdapterData()
        }
        showEmptyView(false)
        return true
    }

    override fun onMenuItemActionExpand(item: MenuItem?): Boolean {
        ordersAdapter.clearAdapterData()
        isSearching = true
        return true
    }

    override fun onMenuItemActionCollapse(item: MenuItem?): Boolean {
        clearSearchResults()
        return true
    }

    /**
     * Submit the search after a brief delay unless the query has changed - this is used to
     * perform a search while the user is typing
     */
    override fun submitSearchDelayed(query: String) {
        searchHandler.postDelayed({
            searchView?.let {
                // submit the search if the searchView's query still matches the passed query
                if (query == it.query.toString()) submitSearch(query)
            }
        }, SEARCH_TYPING_DELAY_MS)
    }

    /**
     * Submit the search with no delay
     */
    override fun submitSearch(query: String) {
        AnalyticsTracker.track(
                Stat.ORDERS_LIST_FILTER,
                mapOf(AnalyticsTracker.KEY_SEARCH to query))

        searchQuery = query
        presenter.searchOrders(query)
    }

    /**
     * Presenter received search results, show them in the adapter
     */
    override fun showSearchResults(query: String, orders: List<WCOrderModel>) {
        if (query == searchQuery) {
            org.wordpress.android.util.ActivityUtils.hideKeyboard(activity)
            ordersAdapter.setOrders(orders)
        }
    }

    /**
     * Presenter received search result with an offset due to infinite scroll, add them to the adapter
     */
    override fun addSearchResults(query: String, orders: List<WCOrderModel>) {
        if (query == searchQuery) {
            ordersAdapter.addOrders(orders)
        }
    }

    /**
     * Return to the non-search order view
     */
    override fun clearSearchResults() {
        if (isSearching) {
            searchQuery = ""
            isSearching = false
            disableSearchListeners()
            updateActivityTitle()
            searchMenuItem?.collapseActionView()
            presenter.fetchAndLoadOrdersFromDb(orderStatusFilter, isForceRefresh = false)
        }
    }

    private fun disableSearchListeners() {
        searchMenuItem?.setOnActionExpandListener(null)
        searchView?.setOnQueryTextListener(null)
    }

    private fun enableSearchListeners() {
        searchMenuItem?.setOnActionExpandListener(this)
        searchView?.setOnQueryTextListener(this)
    }
    // endregion
}<|MERGE_RESOLUTION|>--- conflicted
+++ resolved
@@ -26,9 +26,6 @@
 import com.woocommerce.android.ui.base.UIMessageResolver
 import com.woocommerce.android.ui.main.MainNavigationRouter
 import com.woocommerce.android.ui.orders.OrderListAdapter.OnLoadMoreListener
-import com.woocommerce.android.widgets.BadgedItemDecoration
-import com.woocommerce.android.widgets.BadgedItemDecoration.ItemDecorationListener
-import com.woocommerce.android.widgets.BadgedItemDecoration.ItemType
 import com.woocommerce.android.widgets.SkeletonView
 import dagger.android.support.AndroidSupportInjection
 import kotlinx.android.synthetic.main.fragment_order_list.*
@@ -41,12 +38,7 @@
         OrderStatusSelectorDialog.OrderStatusDialogListener,
         OnQueryTextListener,
         OnActionExpandListener,
-<<<<<<< HEAD
-        OnLoadMoreListener,
-        ItemDecorationListener {
-=======
         OnLoadMoreListener {
->>>>>>> 38dc4714
     companion object {
         val TAG: String = OrderListFragment::class.java.simpleName
         const val STATE_KEY_LIST = "list-state"
@@ -242,15 +234,11 @@
                 androidx.recyclerview.widget.DividerItemDecoration.VERTICAL
         )
 
-        // set the badged decoration for this list
-        val unfilledDecoration = BadgedItemDecoration(activity as Context, this)
-
         ordersList.apply {
             layoutManager = androidx.recyclerview.widget.LinearLayoutManager(context)
             itemAnimator = androidx.recyclerview.widget.DefaultItemAnimator()
             setHasFixedSize(true)
             addItemDecoration(ordersDividerDecoration)
-            addItemDecoration(unfilledDecoration)
             adapter = ordersAdapter
             addOnScrollListener(object : RecyclerView.OnScrollListener() {
                 override fun onScrolled(recyclerView: androidx.recyclerview.widget.RecyclerView, dx: Int, dy: Int) {
@@ -324,12 +312,6 @@
             presenter.loadOrders(orderStatusFilter, forceRefresh = this.isRefreshPending)
         }
     }
-
-    /**
-     * Used by the badged item decoration to badge unfilled orders
-     */
-    override fun getItemTypeAtPosition(position: Int): ItemType =
-            ordersAdapter.getItemTypeAtRecyclerPosition(position)
 
     override fun setLoadingMoreIndicator(active: Boolean) {
         load_more_progressbar.visibility = if (active) View.VISIBLE else View.GONE
