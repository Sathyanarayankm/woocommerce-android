--- conflicted
+++ resolved
@@ -26,11 +26,7 @@
     private var nextTransientTrackingId = -1
 
     /**
-<<<<<<< HEAD
-     * @param [isOrderDetail] = true, then
-=======
      * @param [isOrderDetail] is true, then
->>>>>>> 72a9d5a5
      * 1. the delete icon would not be displayed. The hanburger menu should be displayed instead
      * 2. The title should be "Tracking" instead of "Optional shipment tracking"
      */
@@ -66,11 +62,7 @@
         }
     }
 
-<<<<<<< HEAD
-    /*
-=======
     /**
->>>>>>> 72a9d5a5
      * Divider should only be displayed when there is atleast one tracking
      * item in the list
      */
@@ -83,21 +75,13 @@
         }
     }
 
-<<<<<<< HEAD
-    /*
-=======
     /**
->>>>>>> 72a9d5a5
      * a transient note is a temporary placeholder created after the user adds a provider but before the request to
      * add the provider has completed - this enables us to be optimistic about connectivity
      */
     fun addTransientTrackingProvider(wcOrderShipmentTrackingModel: WCOrderShipmentTrackingModel) {
         wcOrderShipmentTrackingModel.id = nextTransientTrackingId
-<<<<<<< HEAD
-        (shipmentTrack_items.adapter as ShipmentTrackingListAdapter).addTracking(wcOrderShipmentTrackingModel)
-=======
         (shipmentTrack_items.adapter as? ShipmentTrackingListAdapter)?.addTracking(wcOrderShipmentTrackingModel)
->>>>>>> 72a9d5a5
         nextTransientTrackingId--
         shipmentTrack_items.scrollToPosition(0)
         showOrHideDivider()
