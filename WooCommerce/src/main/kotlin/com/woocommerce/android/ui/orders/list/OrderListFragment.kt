--- conflicted
+++ resolved
@@ -214,12 +214,6 @@
                     }
                 }
         addTabLayoutToAppBar(tabLayout)
-<<<<<<< HEAD
-
-        order_list_view.init(currencyFormatter = currencyFormatter, orderListListener = this)
-        order_status_list_view.init(listener = this)
-=======
->>>>>>> d47e5751
 
         listState?.let {
             order_list_view.onFragmentRestoreInstanceState(it)
