--- conflicted
+++ resolved
@@ -177,10 +177,6 @@
 
         order_list_view.init(currencyFormatter = currencyFormatter, orderListListener = this)
         order_status_list_view.init(listener = this)
-<<<<<<< HEAD
-=======
-
->>>>>>> 92c7b8aa
         initializeViewModel()
     }
 
