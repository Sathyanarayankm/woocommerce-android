package com.woocommerce.android.ui.products

import android.os.Parcelable
import com.woocommerce.android.viewmodel.SavedStateWithArgs
import com.squareup.inject.assisted.Assisted
import com.squareup.inject.assisted.AssistedInject
import com.woocommerce.android.R
import com.woocommerce.android.analytics.AnalyticsTracker
import com.woocommerce.android.analytics.AnalyticsTracker.Stat
import com.woocommerce.android.annotations.OpenClassOnDebug
<<<<<<< HEAD
import com.woocommerce.android.di.UI_THREAD
import com.woocommerce.android.media.ProductImagesService.Companion.OnProductImagesUpdateCompletedEvent
=======
import com.woocommerce.android.di.ViewModelAssistedFactory
>>>>>>> 2c979947
import com.woocommerce.android.model.Product
import com.woocommerce.android.tools.NetworkStatus
import com.woocommerce.android.util.CoroutineDispatchers
import com.woocommerce.android.util.WooLog
import com.woocommerce.android.viewmodel.LiveDataDelegate
import com.woocommerce.android.viewmodel.MultiLiveEvent.Event.ShowSnackbar
import com.woocommerce.android.viewmodel.ScopedViewModel
import kotlinx.android.parcel.Parcelize
import kotlinx.coroutines.Job
import kotlinx.coroutines.cancelAndJoin
import kotlinx.coroutines.delay
import kotlinx.coroutines.launch
<<<<<<< HEAD
import org.greenrobot.eventbus.EventBus
import org.greenrobot.eventbus.Subscribe
import org.greenrobot.eventbus.ThreadMode
import javax.inject.Inject
import javax.inject.Named
=======
>>>>>>> 2c979947

@OpenClassOnDebug
class ProductListViewModel @AssistedInject constructor(
    @Assisted savedState: SavedStateWithArgs,
    dispatchers: CoroutineDispatchers,
    private val productRepository: ProductListRepository,
    private val networkStatus: NetworkStatus
) : ScopedViewModel(savedState, dispatchers) {
    companion object {
        private const val SEARCH_TYPING_DELAY_MS = 500L
    }

    final val viewStateLiveData = LiveDataDelegate(savedState, ViewState())
    private var viewState by viewStateLiveData

    private var searchJob: Job? = null
    private var loadJob: Job? = null

    init {
        if (viewStateLiveData.hasInitialValue) {
            loadProducts()
        }
    }

    override fun onCleared() {
        super.onCleared()
        productRepository.onCleanup()
    }

    fun onSearchQueryChanged(query: String) {
        viewState = viewState.copy(query = query, isEmptyViewVisible = false)

        if (query.length > 2) {
            onSearchRequested()
        } else {
            launch {
                searchJob?.cancelAndJoin()
                viewState = viewState.copy(productList = emptyList(), isEmptyViewVisible = false)
            }
        }
    }

    fun onRefreshRequested() {
        AnalyticsTracker.track(Stat.PRODUCT_LIST_PULLED_TO_REFRESH)
        refreshProducts()
    }

<<<<<<< HEAD
    init {
        EventBus.getDefault().register(this)
    }

    fun start(searchQuery: String? = null) {
        loadProducts(searchQuery = searchQuery)
    }

    override fun onCleared() {
        super.onCleared()
        productRepository.onCleanup()
        EventBus.getDefault().unregister(this)
=======
    fun onSearchOpened() {
        viewState = viewState.copy(isSearchActive = true, productList = emptyList())
    }

    fun onSearchClosed() {
        launch {
            searchJob?.cancelAndJoin()
            viewState = viewState.copy(query = null, isSearchActive = false, isEmptyViewVisible = false)
            loadProducts()
        }
    }

    fun onLoadMoreRequested() {
        loadProducts(loadMore = true)
    }

    fun onSearchRequested() {
        AnalyticsTracker.track(Stat.PRODUCT_LIST_SEARCHED,
                mapOf(AnalyticsTracker.KEY_SEARCH to viewState.query)
        )
        loadProducts()
>>>>>>> 2c979947
    }

    final fun loadProducts(loadMore: Boolean = false) {
        if (loadMore && !productRepository.canLoadMoreProducts) {
            WooLog.d(WooLog.T.PRODUCTS, "can't load more products")
            return
        }

        if (viewState.isSearchActive == true) {
            // cancel any existing search, then start a new one after a brief delay so we don't actually perform
            // the fetch until the user stops typing
            searchJob?.cancel()
            searchJob = launch {
                delay(SEARCH_TYPING_DELAY_MS)
                viewState = viewState.copy(
                        isLoadingMore = loadMore,
                        isSkeletonShown = !loadMore
                )
                fetchProductList(viewState.query, loadMore)
            }
        } else {
            if (searchJob?.isActive == true || loadJob?.isActive == true) {
                WooLog.d(WooLog.T.PRODUCTS, "already loading products")
                return
            }

            loadJob = launch {
                viewState = viewState.copy(isLoadingMore = loadMore)

                if (!loadMore) {
                    // if this is the initial load, first get the products from the db and if there are any show
                    // them immediately, otherwise make sure the skeleton shows
                    val productsInDb = productRepository.getProductList()
                    viewState = if (productsInDb.isEmpty()) {
                        viewState.copy(isSkeletonShown = true)
                    } else {
                        viewState.copy(productList = productsInDb)
                    }
                }

                fetchProductList(loadMore = loadMore)
            }
        }
    }

    fun refreshProducts() {
        viewState = viewState.copy(isRefreshing = true)
        loadProducts()
    }

    private suspend fun fetchProductList(searchQuery: String? = null, loadMore: Boolean = false) {
        if (networkStatus.isConnected()) {
            if (searchQuery.isNullOrEmpty()) {
                viewState = viewState.copy(productList = productRepository.fetchProductList(loadMore))
            } else {
                val fetchedProducts = productRepository.searchProductList(searchQuery, loadMore)
                // make sure the search query hasn't changed while the fetch was processing
                if (searchQuery == productRepository.lastSearchQuery) {
                    viewState = if (loadMore) {
                        viewState.copy(productList = viewState.productList.orEmpty() + fetchedProducts)
                    } else {
                        viewState.copy(productList = fetchedProducts)
                    }
                } else {
                    WooLog.d(WooLog.T.PRODUCTS, "Search query changed")
                }
            }
            viewState = viewState.copy(
                    canLoadMore = productRepository.canLoadMoreProducts,
                    isEmptyViewVisible = viewState.productList?.isEmpty() == true
            )
        } else {
            triggerEvent(ShowSnackbar(R.string.offline_error))
        }

        viewState = viewState.copy(
                isSkeletonShown = false,
                isLoadingMore = false,
                isRefreshing = false
        )
    }

<<<<<<< HEAD
    /**
     * Adds the passed list of products to the current list
     */
    private fun addProducts(products: List<Product>) {
        productList.value = productList.value.orEmpty() + products
    }

    @Suppress("unused")
    @Subscribe(threadMode = ThreadMode.MAIN)
    fun onEventMainThread(event: OnProductImagesUpdateCompletedEvent) {
        loadProducts()
    }
=======
    @Parcelize
    data class ViewState(
        val productList: List<Product>? = null,
        val isSkeletonShown: Boolean? = null,
        val isLoadingMore: Boolean? = null,
        val canLoadMore: Boolean? = null,
        val isRefreshing: Boolean? = null,
        val query: String? = null,
        val isSearchActive: Boolean? = null,
        val isEmptyViewVisible: Boolean? = null
    ) : Parcelable

    @AssistedInject.Factory
    interface Factory : ViewModelAssistedFactory<ProductListViewModel>
>>>>>>> 2c979947
}<|MERGE_RESOLUTION|>--- conflicted
+++ resolved
@@ -8,12 +8,8 @@
 import com.woocommerce.android.analytics.AnalyticsTracker
 import com.woocommerce.android.analytics.AnalyticsTracker.Stat
 import com.woocommerce.android.annotations.OpenClassOnDebug
-<<<<<<< HEAD
-import com.woocommerce.android.di.UI_THREAD
+import com.woocommerce.android.di.ViewModelAssistedFactory
 import com.woocommerce.android.media.ProductImagesService.Companion.OnProductImagesUpdateCompletedEvent
-=======
-import com.woocommerce.android.di.ViewModelAssistedFactory
->>>>>>> 2c979947
 import com.woocommerce.android.model.Product
 import com.woocommerce.android.tools.NetworkStatus
 import com.woocommerce.android.util.CoroutineDispatchers
@@ -26,14 +22,9 @@
 import kotlinx.coroutines.cancelAndJoin
 import kotlinx.coroutines.delay
 import kotlinx.coroutines.launch
-<<<<<<< HEAD
 import org.greenrobot.eventbus.EventBus
 import org.greenrobot.eventbus.Subscribe
 import org.greenrobot.eventbus.ThreadMode
-import javax.inject.Inject
-import javax.inject.Named
-=======
->>>>>>> 2c979947
 
 @OpenClassOnDebug
 class ProductListViewModel @AssistedInject constructor(
@@ -53,6 +44,7 @@
     private var loadJob: Job? = null
 
     init {
+        EventBus.getDefault().register(this)
         if (viewStateLiveData.hasInitialValue) {
             loadProducts()
         }
@@ -61,6 +53,7 @@
     override fun onCleared() {
         super.onCleared()
         productRepository.onCleanup()
+        EventBus.getDefault().unregister(this)
     }
 
     fun onSearchQueryChanged(query: String) {
@@ -81,20 +74,6 @@
         refreshProducts()
     }
 
-<<<<<<< HEAD
-    init {
-        EventBus.getDefault().register(this)
-    }
-
-    fun start(searchQuery: String? = null) {
-        loadProducts(searchQuery = searchQuery)
-    }
-
-    override fun onCleared() {
-        super.onCleared()
-        productRepository.onCleanup()
-        EventBus.getDefault().unregister(this)
-=======
     fun onSearchOpened() {
         viewState = viewState.copy(isSearchActive = true, productList = emptyList())
     }
@@ -116,7 +95,6 @@
                 mapOf(AnalyticsTracker.KEY_SEARCH to viewState.query)
         )
         loadProducts()
->>>>>>> 2c979947
     }
 
     final fun loadProducts(loadMore: Boolean = false) {
@@ -199,20 +177,12 @@
         )
     }
 
-<<<<<<< HEAD
-    /**
-     * Adds the passed list of products to the current list
-     */
-    private fun addProducts(products: List<Product>) {
-        productList.value = productList.value.orEmpty() + products
-    }
-
     @Suppress("unused")
     @Subscribe(threadMode = ThreadMode.MAIN)
     fun onEventMainThread(event: OnProductImagesUpdateCompletedEvent) {
         loadProducts()
     }
-=======
+
     @Parcelize
     data class ViewState(
         val productList: List<Product>? = null,
@@ -227,5 +197,4 @@
 
     @AssistedInject.Factory
     interface Factory : ViewModelAssistedFactory<ProductListViewModel>
->>>>>>> 2c979947
 }