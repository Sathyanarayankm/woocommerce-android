--- conflicted
+++ resolved
@@ -3,7 +3,6 @@
 import android.os.Parcelable
 import androidx.lifecycle.LiveData
 import androidx.lifecycle.MutableLiveData
-import com.woocommerce.android.viewmodel.SavedStateWithArgs
 import com.squareup.inject.assisted.Assisted
 import com.squareup.inject.assisted.AssistedInject
 import com.woocommerce.android.R
@@ -18,6 +17,7 @@
 import com.woocommerce.android.util.WooLog
 import com.woocommerce.android.viewmodel.LiveDataDelegate
 import com.woocommerce.android.viewmodel.MultiLiveEvent.Event.ShowSnackbar
+import com.woocommerce.android.viewmodel.SavedStateWithArgs
 import com.woocommerce.android.viewmodel.ScopedViewModel
 import kotlinx.android.parcel.Parcelize
 import kotlinx.coroutines.Job
@@ -49,14 +49,7 @@
     private var loadJob: Job? = null
 
     init {
-<<<<<<< HEAD
         EventBus.getDefault().register(this)
-        if (viewStateLiveData.hasInitialValue) {
-=======
-        if (_productList.value == null) {
->>>>>>> 9a5a2fc8
-            loadProducts()
-        }
     }
 
     override fun onCleared() {
