package com.woocommerce.android.ui.orders

import com.woocommerce.android.ui.base.BasePresenter
import com.woocommerce.android.ui.base.BaseView
import org.wordpress.android.fluxc.model.WCOrderModel
import org.wordpress.android.fluxc.model.WCOrderShipmentTrackingModel
import org.wordpress.android.fluxc.model.order.OrderIdentifier

interface OrderFulfillmentContract {
    interface Presenter : BasePresenter<View> {
        var orderModel: WCOrderModel?
        var isShipmentTrackingsFetched: Boolean
        var deletedOrderShipmentTrackingModel: WCOrderShipmentTrackingModel?
        fun loadOrderDetail(orderIdentifier: OrderIdentifier, isShipmentTrackingsFetched: Boolean = false)
        fun loadOrderDetailFromDb(orderIdentifier: OrderIdentifier): WCOrderModel?
        fun loadOrderShipmentTrackings()
        fun pushShipmentTrackingProvider(
            wcOrderShipmentTrackingModel: WCOrderShipmentTrackingModel,
            isCustomProvider: Boolean
        )
        fun loadShipmentTrackingsFromDb()
        fun requestShipmentTrackingsFromApi(order: WCOrderModel)
        fun requestShipmentTrackingsFromDb(order: WCOrderModel): List<WCOrderShipmentTrackingModel>
        fun markOrderComplete()
        fun deleteOrderShipmentTracking(wcOrderShipmentTrackingModel: WCOrderShipmentTrackingModel)
    }

    interface View : BaseView<Presenter>, OrderProductActionListener, OrderShipmentTrackingActionListener {
        fun showOrderDetail(order: WCOrderModel)
        fun showOrderShipmentTrackings(trackings: List<WCOrderShipmentTrackingModel>)
        fun showAddShipmentTrackingSnack()
        fun showAddAddShipmentTrackingErrorSnack()
        fun toggleCompleteButton(isEnabled: Boolean)
        fun fulfillOrder()
<<<<<<< HEAD
        fun reAddDeletedTrackingOnError()
=======
        fun undoDeletedTrackingOnError(wcOrderShipmentTrackingModel: WCOrderShipmentTrackingModel?)
>>>>>>> df4ac69e
        fun markTrackingDeletedOnSuccess()
        fun showDeleteTrackingErrorSnack()
    }
}<|MERGE_RESOLUTION|>--- conflicted
+++ resolved
@@ -32,11 +32,7 @@
         fun showAddAddShipmentTrackingErrorSnack()
         fun toggleCompleteButton(isEnabled: Boolean)
         fun fulfillOrder()
-<<<<<<< HEAD
-        fun reAddDeletedTrackingOnError()
-=======
         fun undoDeletedTrackingOnError(wcOrderShipmentTrackingModel: WCOrderShipmentTrackingModel?)
->>>>>>> df4ac69e
         fun markTrackingDeletedOnSuccess()
         fun showDeleteTrackingErrorSnack()
     }
