package com.woocommerce.android.ui.orders

import com.woocommerce.android.ui.base.BasePresenter
import com.woocommerce.android.ui.base.BaseView
import org.wordpress.android.fluxc.model.WCOrderModel
import org.wordpress.android.fluxc.model.WCOrderShipmentTrackingModel
import org.wordpress.android.fluxc.model.order.OrderIdentifier

interface OrderFulfillmentContract {
    interface Presenter : BasePresenter<View> {
        var orderModel: WCOrderModel?
        var isShipmentTrackingsFetched: Boolean
        var deletedOrderShipmentTrackingModel: WCOrderShipmentTrackingModel?
        fun loadOrderDetail(orderIdentifier: OrderIdentifier, isShipmentTrackingsFetched: Boolean = false)
<<<<<<< HEAD
        fun loadOrderDetailFromDb(orderIdentifier: OrderIdentifier): WCOrderModel?
        fun loadOrderShipmentTrackings()
=======
        fun getOrderDetailFromDb(orderIdentifier: OrderIdentifier): WCOrderModel?
        fun loadOrderShipmentTrackings()
        fun pushShipmentTrackingRecord(
            wcOrderShipmentTrackingModel: WCOrderShipmentTrackingModel,
            isCustomProvider: Boolean
        )
>>>>>>> 72a9d5a5
        fun loadShipmentTrackingsFromDb()
        fun fetchShipmentTrackingsFromApi(order: WCOrderModel)
        fun getShipmentTrackingsFromDb(order: WCOrderModel): List<WCOrderShipmentTrackingModel>
        fun markOrderComplete()
        fun deleteOrderShipmentTracking(wcOrderShipmentTrackingModel: WCOrderShipmentTrackingModel)
    }

    interface View : BaseView<Presenter>, OrderProductActionListener, OrderShipmentTrackingActionListener {
        fun showOrderDetail(order: WCOrderModel)
        fun showOrderShipmentTrackings(trackings: List<WCOrderShipmentTrackingModel>)
        fun showAddShipmentTrackingSnack()
        fun showAddAddShipmentTrackingErrorSnack()
        fun toggleCompleteButton(isEnabled: Boolean)
        fun fulfillOrder()
        fun undoDeletedTrackingOnError(wcOrderShipmentTrackingModel: WCOrderShipmentTrackingModel?)
        fun markTrackingDeletedOnSuccess()
        fun showDeleteTrackingErrorSnack()
    }
}<|MERGE_RESOLUTION|>--- conflicted
+++ resolved
@@ -12,17 +12,8 @@
         var isShipmentTrackingsFetched: Boolean
         var deletedOrderShipmentTrackingModel: WCOrderShipmentTrackingModel?
         fun loadOrderDetail(orderIdentifier: OrderIdentifier, isShipmentTrackingsFetched: Boolean = false)
-<<<<<<< HEAD
-        fun loadOrderDetailFromDb(orderIdentifier: OrderIdentifier): WCOrderModel?
-        fun loadOrderShipmentTrackings()
-=======
         fun getOrderDetailFromDb(orderIdentifier: OrderIdentifier): WCOrderModel?
         fun loadOrderShipmentTrackings()
-        fun pushShipmentTrackingRecord(
-            wcOrderShipmentTrackingModel: WCOrderShipmentTrackingModel,
-            isCustomProvider: Boolean
-        )
->>>>>>> 72a9d5a5
         fun loadShipmentTrackingsFromDb()
         fun fetchShipmentTrackingsFromApi(order: WCOrderModel)
         fun getShipmentTrackingsFromDb(order: WCOrderModel): List<WCOrderShipmentTrackingModel>
