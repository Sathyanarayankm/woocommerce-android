--- conflicted
+++ resolved
@@ -48,11 +48,7 @@
 import org.wordpress.android.fluxc.store.WCRefundStore
 import org.wordpress.android.fluxc.store.WooCommerceStore
 import java.math.BigDecimal
-<<<<<<< HEAD
 import java.math.RoundingMode.HALF_UP
-=======
-import java.math.RoundingMode
->>>>>>> 79889b6b
 import kotlin.coroutines.Continuation
 import kotlin.coroutines.resume
 import kotlin.coroutines.suspendCoroutine
@@ -145,12 +141,8 @@
                     taxes = formatCurrency(BigDecimal.ZERO),
                     formattedDiscount = formatCurrency(BigDecimal.ZERO),
                     discountCodes = order.discountCodes,
-<<<<<<< HEAD
                     formattedProductsRefund = formatCurrency(BigDecimal.ZERO),
                     isShippingRefundVisible = false
-=======
-                    formattedProductsRefund = formatCurrency(BigDecimal.ZERO)
->>>>>>> 79889b6b
             )
         }
     }
@@ -199,7 +191,6 @@
         }
     }
 
-<<<<<<< HEAD
     fun onRefundItemsShippingSwitchChanged(isChecked: Boolean) {
         refundByItemsState = if (isChecked) {
             refundByItemsState.copy(isShippingRefundVisible = true)
@@ -208,8 +199,6 @@
         }
     }
 
-=======
->>>>>>> 79889b6b
     private fun showRefundSummary() {
         refundSummaryState = refundSummaryState.copy(
                 isFormEnabled = true,
@@ -290,11 +279,7 @@
                                         reason,
                                         true,
                                         gateway.supportsRefunds,
-<<<<<<< HEAD
-                                        emptyList()//refundByItemsState.items
-=======
                                         emptyList()
->>>>>>> 79889b6b
                                 )
                             }
                             AMOUNT -> {
@@ -364,11 +349,7 @@
         items?.forEach { item ->
             subtotal += item.quantity.toBigDecimal().times(item.product.price)
 
-<<<<<<< HEAD
             val singleItemTax = item.product.totalTax.divide(item.product.quantity.toBigDecimal(), HALF_UP)
-=======
-            val singleItemTax = item.product.totalTax.divide(item.product.quantity.toBigDecimal(), RoundingMode.HALF_UP)
->>>>>>> 79889b6b
             taxes += item.quantity.toBigDecimal().times(singleItemTax)
         }
         val productsRefund = subtotal + taxes
@@ -392,11 +373,7 @@
     }
 
     fun onRefundTabChanged(type: RefundType) {
-<<<<<<< HEAD
-        val refundAmount = when (type){
-=======
         val refundAmount = when (type) {
->>>>>>> 79889b6b
             ITEMS -> refundByItemsState.totalRefund
             AMOUNT -> refundByAmountState.enteredAmount
         }
@@ -474,12 +451,8 @@
         val shippingRefund: BigDecimal = BigDecimal.ZERO,
         val formattedShippingRefund: String? = null,
         val shippingSubtotal: String? = null,
-<<<<<<< HEAD
         val shippingTaxes: String? = null,
         val isShippingRefundVisible: Boolean? = null
-=======
-        val shippingTaxes: String? = null
->>>>>>> 79889b6b
     ) : Parcelable {
         val totalRefund: BigDecimal
             get() {
