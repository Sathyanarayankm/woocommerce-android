package com.woocommerce.android.ui.refunds

import android.os.Parcelable
import com.woocommerce.android.viewmodel.SavedStateWithArgs
import com.squareup.inject.assisted.Assisted
import com.squareup.inject.assisted.AssistedInject
import com.woocommerce.android.R
import com.woocommerce.android.analytics.AnalyticsTracker
import com.woocommerce.android.analytics.AnalyticsTracker.Stat
import com.woocommerce.android.analytics.AnalyticsTracker.Stat.CREATE_ORDER_REFUND_NEXT_BUTTON_TAPPED
import com.woocommerce.android.analytics.AnalyticsTracker.Stat.CREATE_ORDER_REFUND_SUMMARY_REFUND_BUTTON_TAPPED
import com.woocommerce.android.analytics.AnalyticsTracker.Stat.CREATE_ORDER_REFUND_SUMMARY_UNDO_BUTTON_TAPPED
import com.woocommerce.android.annotations.OpenClassOnDebug
import com.woocommerce.android.util.CoroutineDispatchers
import com.woocommerce.android.di.ViewModelAssistedFactory
import com.woocommerce.android.model.Order
import com.woocommerce.android.model.toAppModel
import com.woocommerce.android.tools.NetworkStatus
import com.woocommerce.android.tools.SelectedSite
import com.woocommerce.android.util.CurrencyFormatter
import com.woocommerce.android.extensions.isEqualTo
import com.woocommerce.android.ui.orders.notes.OrderNoteRepository
import com.woocommerce.android.model.PaymentGateway
import com.woocommerce.android.ui.refunds.IssueRefundViewModel.IssueRefundEvent.HideValidationError
import com.woocommerce.android.ui.refunds.IssueRefundViewModel.InputValidationState.TOO_HIGH
import com.woocommerce.android.ui.refunds.IssueRefundViewModel.InputValidationState.TOO_LOW
import com.woocommerce.android.ui.refunds.IssueRefundViewModel.InputValidationState.VALID
import com.woocommerce.android.ui.refunds.IssueRefundViewModel.IssueRefundEvent.ShowNumberPicker
import com.woocommerce.android.ui.refunds.IssueRefundViewModel.IssueRefundEvent.ShowRefundSummary
import com.woocommerce.android.ui.refunds.IssueRefundViewModel.IssueRefundEvent.ShowValidationError
import com.woocommerce.android.ui.refunds.IssueRefundViewModel.RefundType.AMOUNT
import com.woocommerce.android.ui.refunds.IssueRefundViewModel.RefundType.ITEMS
import com.woocommerce.android.ui.refunds.RefundProductListAdapter.RefundListItem
import com.woocommerce.android.viewmodel.LiveDataDelegate
import com.woocommerce.android.viewmodel.MultiLiveEvent.Event
import com.woocommerce.android.viewmodel.MultiLiveEvent.Event.Exit
import com.woocommerce.android.viewmodel.MultiLiveEvent.Event.ShowSnackbar
import com.woocommerce.android.viewmodel.ResourceProvider
import com.woocommerce.android.viewmodel.ScopedViewModel
import kotlinx.android.parcel.Parcelize
import kotlinx.coroutines.async
import kotlinx.coroutines.launch
import org.wordpress.android.fluxc.model.order.OrderIdentifier
import org.wordpress.android.fluxc.store.WCGatewayStore
import org.wordpress.android.fluxc.store.WCOrderStore
import org.wordpress.android.fluxc.store.WCRefundStore
import org.wordpress.android.fluxc.store.WooCommerceStore
import java.math.BigDecimal
import java.math.RoundingMode
import kotlin.coroutines.Continuation
import kotlin.coroutines.resume
import kotlin.coroutines.suspendCoroutine

@OpenClassOnDebug
class IssueRefundViewModel @AssistedInject constructor(
    @Assisted savedState: SavedStateWithArgs,
    dispatchers: CoroutineDispatchers,
    currencyFormatter: CurrencyFormatter,
    private val orderStore: WCOrderStore,
    private val wooStore: WooCommerceStore,
    private val selectedSite: SelectedSite,
    private val networkStatus: NetworkStatus,
    private val resourceProvider: ResourceProvider,
    private val noteRepository: OrderNoteRepository,
    private val gatewayStore: WCGatewayStore,
    private val refundStore: WCRefundStore
) : ScopedViewModel(savedState, dispatchers) {
    companion object {
        private const val DEFAULT_DECIMAL_PRECISION = 2
        private const val REFUND_METHOD_MANUAL = "manual"
    }

    final val commonStateLiveData = LiveDataDelegate(savedState, CommonViewState())
    final val refundSummaryStateLiveData = LiveDataDelegate(savedState, RefundSummaryViewState())
    final val refundByItemsStateLiveData = LiveDataDelegate(savedState, RefundByItemsViewState(), onChange = {
        updateRefundTotal(it.productsRefund)
    })
    final val refundByAmountStateLiveData = LiveDataDelegate(savedState, RefundByAmountViewState(), onChange = {
        updateRefundTotal(it.enteredAmount)
    })

    private var commonState by commonStateLiveData
    private var refundByAmountState by refundByAmountStateLiveData
    private var refundByItemsState by refundByItemsStateLiveData
    private var refundSummaryState by refundSummaryStateLiveData
    private var refundContinuation: Continuation<Boolean>? = null

    private val order: Order
    private val maxRefund: BigDecimal
    private val formatCurrency: (BigDecimal) -> String
    private val gateway: PaymentGateway
    private val arguments: RefundsArgs by savedState.navArgs()

    init {
        order = loadOrder(arguments.orderId)
        formatCurrency = currencyFormatter.buildBigDecimalFormatter(order.currency)
        maxRefund = order.total - order.refundTotal
        gateway = loadPaymentGateway()

        initRefundByAmountState(order)
        initRefundByItemsState(order)
        initRefundSummaryState()
    }

    private fun loadOrder(orderId: Long): Order =
        requireNotNull(orderStore.getOrderByIdentifier(OrderIdentifier(selectedSite.get().id, orderId))?.toAppModel())

    private fun updateRefundTotal(amount: BigDecimal) {
        commonState = commonState.copy(
                refundTotal = amount,
                screenTitle = resourceProvider.getString(
                        R.string.order_refunds_title_with_amount, formatCurrency(amount)
                )
        )
    }

    private fun initRefundByAmountState(order: Order) {
        if (refundByAmountStateLiveData.hasInitialValue) {
            val decimals = wooStore.getSiteSettings(selectedSite.get())?.currencyDecimalNumber
                    ?: DEFAULT_DECIMAL_PRECISION

            refundByAmountState = refundByAmountState.copy(
                    currency = order.currency,
                    decimals = decimals,
                    availableForRefund = resourceProvider.getString(
                            R.string.order_refunds_available_for_refund,
                            formatCurrency(maxRefund)
                    )
            )
        }
    }

    private fun initRefundByItemsState(order: Order) {
        if (refundByItemsStateLiveData.hasInitialValue) {
            refundByItemsState = refundByItemsState.copy(
                    currency = order.currency,
                    items = order.items.map { RefundListItem(it) },
                    subtotal = formatCurrency(BigDecimal.ZERO),
                    taxes = formatCurrency(BigDecimal.ZERO),
                    formattedDiscount = formatCurrency(BigDecimal.ZERO),
                    discountCodes = order.discountCodes,
                    formattedProductsRefund = formatCurrency(BigDecimal.ZERO)
            )
        }
    }

    private fun initRefundSummaryState() {
        if (refundSummaryStateLiveData.hasInitialValue) {
            val manualRefundMethod = resourceProvider.getString(R.string.order_refunds_manual_refund)
            val paymentTitle: String
            val isManualRefund: Boolean
            if (gateway.isEnabled) {
                paymentTitle = if (gateway.supportsRefunds)
                    gateway.title
                else
                    "$manualRefundMethod via ${gateway.title}"
                isManualRefund = !gateway.supportsRefunds
            } else {
                paymentTitle = gateway.title
                isManualRefund = true
            }

            refundSummaryState = refundSummaryState.copy(
                    refundMethod = paymentTitle,
                    isMethodDescriptionVisible = isManualRefund
            )
        }
    }

    private fun loadPaymentGateway(): PaymentGateway {
        val paymentGateway = gatewayStore.getGateway(selectedSite.get(), order.paymentMethod)?.toAppModel()
        return if (paymentGateway != null && paymentGateway.isEnabled) {
            paymentGateway
        } else {
            PaymentGateway(methodTitle = REFUND_METHOD_MANUAL)
        }
    }

    fun onNextButtonTappedFromItems() {
        showRefundSummary()
    }

    fun onNextButtonTappedFromAmounts() {
        if (isInputValid()) {
            showRefundSummary()
        } else {
            showValidationState()
        }
    }

    private fun showRefundSummary() {
        refundSummaryState = refundSummaryState.copy(
                isFormEnabled = true,
                previouslyRefunded = formatCurrency(order.refundTotal),
                refundAmount = formatCurrency(commonState.refundTotal)
        )

        AnalyticsTracker.track(
                CREATE_ORDER_REFUND_NEXT_BUTTON_TAPPED,
                mapOf(
                    AnalyticsTracker.KEY_REFUND_TYPE to commonState.refundType.name,
                    AnalyticsTracker.KEY_ORDER_ID to order.remoteId
                )
        )

        triggerEvent(ShowRefundSummary(commonState.refundType))
    }

    fun onManualRefundAmountChanged(amount: BigDecimal) {
        if (refundByAmountState.enteredAmount != amount) {
            refundByAmountState = refundByAmountState.copy(enteredAmount = amount)
            showValidationState()
        }
    }

    fun onRefundConfirmed(reason: String) {
        AnalyticsTracker.track(CREATE_ORDER_REFUND_SUMMARY_REFUND_BUTTON_TAPPED, mapOf(
                AnalyticsTracker.KEY_ORDER_ID to order.remoteId
        ))

        if (networkStatus.isConnected()) {
            triggerEvent(
                    ShowSnackbar(
                            R.string.order_refunds_amount_refund_progress_message,
                            arrayOf(formatCurrency(refundByAmountState.enteredAmount)),
                            undoAction = {
                                AnalyticsTracker.track(
                                        CREATE_ORDER_REFUND_SUMMARY_UNDO_BUTTON_TAPPED,
                                        mapOf(AnalyticsTracker.KEY_ORDER_ID to order.remoteId)
                                )
                                refundContinuation?.resume(true)
                            })
            )

            launch {
                refundSummaryState = refundSummaryState.copy(
                        isFormEnabled = false,
                        refundReason = reason
                )

                // pause here until the snackbar is dismissed to allow for undo action
                val wasRefundCanceled = waitForCancellation()
                triggerEvent(ShowSnackbar(
                        R.string.order_refunds_amount_refund_progress_message,
                        arrayOf(formatCurrency(refundByAmountState.enteredAmount)),
                        isEndless = true)
                )

                if (!wasRefundCanceled) {
                    AnalyticsTracker.track(Stat.REFUND_CREATE, mapOf(
                            AnalyticsTracker.KEY_ORDER_ID to order.remoteId,
                            AnalyticsTracker.KEY_REFUND_IS_FULL to
                                    (refundByAmountState.enteredAmount isEqualTo maxRefund).toString(),
                            AnalyticsTracker.KEY_REFUND_TYPE to commonState.refundType.name,
                            AnalyticsTracker.KEY_REFUND_METHOD to gateway.methodTitle,
                            AnalyticsTracker.KEY_REFUND_AMOUNT to
                                    refundByAmountState.enteredAmount.toString()
                    ))

                    val resultCall = async(dispatchers.io) {
<<<<<<< HEAD
                        return@async when (commonState.refundType) {
                            ITEMS, AMOUNT -> {
                                refundStore.createRefund(
                                        selectedSite.get(),
                                        order.remoteId,
                                        refundByAmountState.enteredAmount,
                                        reason,
                                        gateway.supportsRefunds
                                )
                            }
                        }
=======
                        return@async refundStore.createAmountRefund(
                                selectedSite.get(),
                                order.remoteId,
                                refundByAmountState.enteredAmount,
                                reason,
                                gateway.supportsRefunds
                        )
>>>>>>> 0404fb4b
                    }

                    val result = resultCall.await()
                    if (result.isError) {
                        AnalyticsTracker.track(Stat.REFUND_CREATE_FAILED, mapOf(
                                AnalyticsTracker.KEY_ORDER_ID to order.remoteId,
                                AnalyticsTracker.KEY_ERROR_CONTEXT to this::class.java.simpleName,
                                AnalyticsTracker.KEY_ERROR_TYPE to result.error.type.toString(),
                                AnalyticsTracker.KEY_ERROR_DESC to result.error.message)
                        )

                        triggerEvent(ShowSnackbar(R.string.order_refunds_amount_refund_error))
                    } else {
                        AnalyticsTracker.track(Stat.REFUND_CREATE_SUCCESS, mapOf(
                                AnalyticsTracker.KEY_ORDER_ID to order.remoteId,
                                AnalyticsTracker.KEY_ID to result.model?.id
                        ))

                        if (reason.isNotBlank()) {
                            noteRepository.createOrderNote(order.identifier, reason, true)
                        }

                        triggerEvent(ShowSnackbar(R.string.order_refunds_amount_refund_successful))
                        triggerEvent(Exit)
                    }
                }
                refundSummaryState = refundSummaryState.copy(isFormEnabled = true)
            }
        } else {
            triggerEvent(ShowSnackbar(R.string.offline_error))
        }
    }

    fun onProceedWithRefund() {
        refundContinuation?.resume(false)
    }

    fun onRefundQuantityTapped(productId: Long) {
        val refundItem = refundByItemsState.items?.firstOrNull { it.product.productId == productId }
        if (refundItem != null) {
            triggerEvent(ShowNumberPicker(refundItem))
        }
    }

    fun onRefundQuantityChanged(productId: Long, quantity: Int) {
        val items = refundByItemsState.items?.toMutableList()?.apply {
            val index = this.indexOfFirst { it.product.productId == productId }
            this[index] = this[index].copy(quantity = quantity)
        }

        var taxes = BigDecimal.ZERO
        var subtotal = BigDecimal.ZERO
        items?.forEach { item ->
            subtotal += item.quantity.toBigDecimal().times(item.product.price)

            val singleItemTax = item.product.totalTax.divide(item.product.quantity.toBigDecimal(), RoundingMode.HALF_UP)
            taxes += item.quantity.toBigDecimal().times(singleItemTax)
        }
        val productsRefund = subtotal + taxes

        refundByItemsState = refundByItemsState.copy(
                items = items,
                productsRefund = productsRefund,
                formattedProductsRefund = formatCurrency(productsRefund),
                taxes = formatCurrency(taxes),
                discount = order.discountTotal,
                formattedDiscount = "-${formatCurrency(order.discountTotal)}",
                discountCodes = order.discountCodes,
                subtotal = formatCurrency(subtotal)
        )
    }

    fun onSelectAllButtonTapped() {
        refundByItemsState.items?.forEach {
            onRefundQuantityChanged(it.product.productId, it.product.quantity.toInt())
        }
    }

    fun onRefundTabChanged(type: RefundType) {
        val refundAmount = when (type) {
            ITEMS -> refundByItemsState.totalRefund
            AMOUNT -> refundByAmountState.enteredAmount
        }
        commonState = commonState.copy(refundType = type)
        updateRefundTotal(refundAmount)
    }

    private suspend fun waitForCancellation(): Boolean {
        val wasRefundCanceled = suspendCoroutine<Boolean> {
            refundContinuation = it
        }
        refundContinuation = null
        return wasRefundCanceled
    }

    private fun validateInput(): InputValidationState {
        return when {
            refundByAmountState.enteredAmount > maxRefund -> return TOO_HIGH
            refundByAmountState.enteredAmount isEqualTo BigDecimal.ZERO -> TOO_LOW
            else -> VALID
        }
    }

    private fun showValidationState() {
        refundByAmountState = when (validateInput()) {
            TOO_HIGH -> {
                triggerEvent(ShowValidationError(resourceProvider.getString(R.string.order_refunds_refund_high_error)))
                refundByAmountState.copy(isNextButtonEnabled = false)
            }
            TOO_LOW -> {
                triggerEvent(ShowValidationError(resourceProvider.getString(R.string.order_refunds_refund_zero_error)))
                refundByAmountState.copy(isNextButtonEnabled = false)
            }
            VALID -> {
                triggerEvent(HideValidationError)
                refundByAmountState.copy(isNextButtonEnabled = true)
            }
        }
    }

    private fun isInputValid() = validateInput() == VALID

    private enum class InputValidationState {
        TOO_HIGH,
        TOO_LOW,
        VALID
    }

    enum class RefundType {
        ITEMS,
        AMOUNT
    }

    @Parcelize
    data class RefundByAmountViewState(
        val currency: String? = null,
        val decimals: Int = DEFAULT_DECIMAL_PRECISION,
        val availableForRefund: String? = null,
        val isNextButtonEnabled: Boolean? = null,
        val enteredAmount: BigDecimal = BigDecimal.ZERO
    ) : Parcelable

    @Parcelize
    data class RefundByItemsViewState(
        val currency: String? = null,
        val items: List<RefundListItem>? = null,
        val isNextButtonEnabled: Boolean? = null,
        val productsRefund: BigDecimal = BigDecimal.ZERO,
        val formattedProductsRefund: String? = null,
        val discount: BigDecimal = BigDecimal.ZERO,
        val formattedDiscount: String? = null,
        val discountCodes: String? = null,
        val subtotal: String? = null,
        val taxes: String? = null,
        val shippingRefund: BigDecimal = BigDecimal.ZERO,
        val formattedShippingRefund: String? = null,
        val shippingSubtotal: String? = null,
        val shippingTaxes: String? = null
    ) : Parcelable {
        val totalRefund: BigDecimal
            get() {
                val refund = productsRefund + shippingRefund - discount
                return if (refund > BigDecimal.ZERO) {
                    refund
                } else {
                    BigDecimal.ZERO
                }
            }

        val isDiscountVisible: Boolean
            get() = discount > BigDecimal.ZERO
    }

    @Parcelize
    data class RefundSummaryViewState(
        val isFormEnabled: Boolean? = null,
        val previouslyRefunded: String? = null,
        val refundAmount: String? = null,
        val refundMethod: String? = null,
        val refundReason: String? = null,
        val isMethodDescriptionVisible: Boolean? = null
    ) : Parcelable

    @Parcelize
    data class CommonViewState(
        val refundTotal: BigDecimal = BigDecimal.ZERO,
        val screenTitle: String? = null,
        val refundType: RefundType = ITEMS
    ) : Parcelable

    sealed class IssueRefundEvent : Event() {
        data class ShowValidationError(val message: String) : IssueRefundEvent()
        data class ShowNumberPicker(val refundItem: RefundListItem) : IssueRefundEvent()
        data class ShowRefundSummary(val refundType: RefundType) : IssueRefundEvent()
        object HideValidationError : IssueRefundEvent()
    }

    @AssistedInject.Factory
    interface Factory : ViewModelAssistedFactory<IssueRefundViewModel>
}<|MERGE_RESOLUTION|>--- conflicted
+++ resolved
@@ -258,19 +258,6 @@
                     ))
 
                     val resultCall = async(dispatchers.io) {
-<<<<<<< HEAD
-                        return@async when (commonState.refundType) {
-                            ITEMS, AMOUNT -> {
-                                refundStore.createRefund(
-                                        selectedSite.get(),
-                                        order.remoteId,
-                                        refundByAmountState.enteredAmount,
-                                        reason,
-                                        gateway.supportsRefunds
-                                )
-                            }
-                        }
-=======
                         return@async refundStore.createAmountRefund(
                                 selectedSite.get(),
                                 order.remoteId,
@@ -278,7 +265,6 @@
                                 reason,
                                 gateway.supportsRefunds
                         )
->>>>>>> 0404fb4b
                     }
 
                     val result = resultCall.await()
