package com.woocommerce.android.ui.refunds

import android.os.Parcelable
import androidx.lifecycle.LiveData
import androidx.lifecycle.MutableLiveData
import com.woocommerce.android.viewmodel.SavedStateWithArgs
import com.squareup.inject.assisted.Assisted
import com.squareup.inject.assisted.AssistedInject
import com.woocommerce.android.R
import com.woocommerce.android.analytics.AnalyticsTracker
import com.woocommerce.android.analytics.AnalyticsTracker.Stat.CREATE_ORDER_REFUND_ITEM_QUANTITY_DIALOG_OPENED
import com.woocommerce.android.analytics.AnalyticsTracker.Stat.CREATE_ORDER_REFUND_NEXT_BUTTON_TAPPED
import com.woocommerce.android.analytics.AnalyticsTracker.Stat.CREATE_ORDER_REFUND_PRODUCT_AMOUNT_DIALOG_OPENED
import com.woocommerce.android.analytics.AnalyticsTracker.Stat.CREATE_ORDER_REFUND_SELECT_ALL_ITEMS_BUTTON_TAPPED
import com.woocommerce.android.analytics.AnalyticsTracker.Stat.CREATE_ORDER_REFUND_SUMMARY_REFUND_BUTTON_TAPPED
import com.woocommerce.android.analytics.AnalyticsTracker.Stat.CREATE_ORDER_REFUND_SUMMARY_UNDO_BUTTON_TAPPED
import com.woocommerce.android.analytics.AnalyticsTracker.Stat.CREATE_ORDER_REFUND_TAB_CHANGED
import com.woocommerce.android.analytics.AnalyticsTracker.Stat.REFUND_CREATE
import com.woocommerce.android.analytics.AnalyticsTracker.Stat.REFUND_CREATE_FAILED
import com.woocommerce.android.analytics.AnalyticsTracker.Stat.REFUND_CREATE_SUCCESS
import com.woocommerce.android.annotations.OpenClassOnDebug
import com.woocommerce.android.util.CoroutineDispatchers
import com.woocommerce.android.di.ViewModelAssistedFactory
import com.woocommerce.android.model.Order
import com.woocommerce.android.model.toAppModel
import com.woocommerce.android.tools.NetworkStatus
import com.woocommerce.android.tools.SelectedSite
import com.woocommerce.android.util.CurrencyFormatter
import com.woocommerce.android.extensions.isEqualTo
import com.woocommerce.android.util.max
import com.woocommerce.android.ui.orders.notes.OrderNoteRepository
import com.woocommerce.android.model.PaymentGateway
import com.woocommerce.android.model.Refund
import com.woocommerce.android.ui.refunds.IssueRefundViewModel.IssueRefundEvent.HideValidationError
import com.woocommerce.android.ui.refunds.IssueRefundViewModel.InputValidationState.TOO_HIGH
import com.woocommerce.android.ui.refunds.IssueRefundViewModel.InputValidationState.TOO_LOW
import com.woocommerce.android.ui.refunds.IssueRefundViewModel.InputValidationState.VALID
import com.woocommerce.android.ui.refunds.IssueRefundViewModel.IssueRefundEvent.ShowNumberPicker
import com.woocommerce.android.ui.refunds.IssueRefundViewModel.IssueRefundEvent.ShowRefundAmountDialog
import com.woocommerce.android.ui.refunds.IssueRefundViewModel.IssueRefundEvent.ShowRefundSummary
import com.woocommerce.android.ui.refunds.IssueRefundViewModel.IssueRefundEvent.ShowValidationError
import com.woocommerce.android.ui.refunds.IssueRefundViewModel.RefundType.AMOUNT
import com.woocommerce.android.ui.refunds.IssueRefundViewModel.RefundType.ITEMS
import com.woocommerce.android.ui.refunds.RefundProductListAdapter.RefundListItem
import com.woocommerce.android.util.min
import com.woocommerce.android.viewmodel.LiveDataDelegate
import com.woocommerce.android.viewmodel.MultiLiveEvent.Event
import com.woocommerce.android.viewmodel.MultiLiveEvent.Event.Exit
import com.woocommerce.android.viewmodel.MultiLiveEvent.Event.ShowSnackbar
import com.woocommerce.android.viewmodel.ResourceProvider
import com.woocommerce.android.viewmodel.ScopedViewModel
import kotlinx.android.parcel.Parcelize
import kotlinx.coroutines.async
import kotlinx.coroutines.launch
import org.wordpress.android.fluxc.model.order.OrderIdentifier
import org.wordpress.android.fluxc.store.WCGatewayStore
import org.wordpress.android.fluxc.store.WCOrderStore
import org.wordpress.android.fluxc.store.WCRefundStore
import org.wordpress.android.fluxc.store.WooCommerceStore
import java.math.BigDecimal
import java.math.RoundingMode.HALF_UP
import kotlin.coroutines.Continuation
import kotlin.coroutines.resume
import kotlin.coroutines.suspendCoroutine

@OpenClassOnDebug
class IssueRefundViewModel @AssistedInject constructor(
    @Assisted savedState: SavedStateWithArgs,
    dispatchers: CoroutineDispatchers,
    currencyFormatter: CurrencyFormatter,
    private val orderStore: WCOrderStore,
    private val wooStore: WooCommerceStore,
    private val selectedSite: SelectedSite,
    private val networkStatus: NetworkStatus,
    private val resourceProvider: ResourceProvider,
    private val noteRepository: OrderNoteRepository,
    private val gatewayStore: WCGatewayStore,
    private val refundStore: WCRefundStore
) : ScopedViewModel(savedState, dispatchers) {
    companion object {
        private const val DEFAULT_DECIMAL_PRECISION = 2
        private const val REFUND_METHOD_MANUAL = "manual"
    }

    private val _refundItems = MutableLiveData<List<RefundListItem>>()
    final val refundItems: LiveData<List<RefundListItem>> = _refundItems

    private val areAllItemsSelected: Boolean
        get() = refundItems.value?.all { it.quantity == it.maxQuantity } ?: false

    final val commonStateLiveData = LiveDataDelegate(savedState, CommonViewState())
    final val refundSummaryStateLiveData = LiveDataDelegate(savedState, RefundSummaryViewState())
    final val refundByItemsStateLiveData = LiveDataDelegate(savedState, RefundByItemsViewState(), onChange = {
        updateRefundTotal(it.productsRefund)
    })
    final val refundByAmountStateLiveData = LiveDataDelegate(savedState, RefundByAmountViewState(), onChange = {
        updateRefundTotal(it.enteredAmount)
    })
    final val productsRefundLiveData = LiveDataDelegate(savedState, ProductsRefundViewState())

    private var commonState by commonStateLiveData
    private var refundByAmountState by refundByAmountStateLiveData
    private var refundByItemsState by refundByItemsStateLiveData
    private var refundSummaryState by refundSummaryStateLiveData
    private var productsRefundState by productsRefundLiveData
    private var refundContinuation: Continuation<Boolean>? = null

    private val order: Order
    private val refunds: List<Refund>

    private val maxRefund: BigDecimal
    private val maxQuantities: Map<Long, Int>
    private val formatCurrency: (BigDecimal) -> String
    private val gateway: PaymentGateway
    private val arguments: RefundsArgs by savedState.navArgs()

    init {
        order = loadOrder(arguments.orderId)
        refunds = refundStore.getAllRefunds(selectedSite.get(), arguments.orderId).map { it.toAppModel() }

        formatCurrency = currencyFormatter.buildBigDecimalFormatter(order.currency)
        maxRefund = order.total - order.refundTotal
        maxQuantities = getMaxQuantities()
        gateway = loadPaymentGateway()

        initRefundByAmountState()
        initRefundByItemsState()
        initRefundSummaryState()
    }

    private fun loadOrder(orderId: Long): Order =
        requireNotNull(orderStore.getOrderByIdentifier(OrderIdentifier(selectedSite.get().id, orderId))?.toAppModel())

    private fun updateRefundTotal(amount: BigDecimal) {
        commonState = commonState.copy(
                refundTotal = amount,
                screenTitle = resourceProvider.getString(
                        R.string.order_refunds_title_with_amount, formatCurrency(amount)
                )
        )
    }

    private fun initRefundByAmountState() {
        if (refundByAmountStateLiveData.hasInitialValue) {
            val decimals = wooStore.getSiteSettings(selectedSite.get())?.currencyDecimalNumber
                    ?: DEFAULT_DECIMAL_PRECISION

            refundByAmountState = refundByAmountState.copy(
                    currency = order.currency,
                    decimals = decimals,
                    availableForRefund = resourceProvider.getString(
                            R.string.order_refunds_available_for_refund,
                            formatCurrency(maxRefund)
                    )
            )
        }
    }

    private fun initRefundByItemsState() {
        if (refundByItemsStateLiveData.hasInitialValue) {
            refundByItemsState = refundByItemsState.copy(
                    currency = order.currency,
                    subtotal = formatCurrency(BigDecimal.ZERO),
                    taxes = formatCurrency(BigDecimal.ZERO),
                    formattedProductsRefund = formatCurrency(BigDecimal.ZERO),
                    isShippingRefundVisible = false
            )

            val items = order.items.map { RefundListItem(it, maxQuantities[it.productId] ?: 0) }
            updateRefundItems(items)
        }

        if (productsRefundLiveData.hasInitialValue) {
            val decimals = wooStore.getSiteSettings(selectedSite.get())?.currencyDecimalNumber
                    ?: DEFAULT_DECIMAL_PRECISION

            productsRefundState = productsRefundState.copy(
                    currency = order.currency,
                    decimals = decimals
            )
        }
    }

    private fun initRefundSummaryState() {
        if (refundSummaryStateLiveData.hasInitialValue) {
            val manualRefundMethod = resourceProvider.getString(R.string.order_refunds_manual_refund)
            val paymentTitle: String
            val isManualRefund: Boolean
            if (gateway.isEnabled) {
                paymentTitle = if (gateway.supportsRefunds)
                    gateway.title
                else
                    "$manualRefundMethod via ${gateway.title}"
                isManualRefund = !gateway.supportsRefunds
            } else {
                paymentTitle = gateway.title
                isManualRefund = true
            }

            refundSummaryState = refundSummaryState.copy(
                    refundMethod = paymentTitle,
                    isMethodDescriptionVisible = isManualRefund
            )
        }
    }

    private fun loadPaymentGateway(): PaymentGateway {
        val paymentGateway = gatewayStore.getGateway(selectedSite.get(), order.paymentMethod)?.toAppModel()
        return if (paymentGateway != null && paymentGateway.isEnabled) {
            paymentGateway
        } else {
            PaymentGateway(methodTitle = REFUND_METHOD_MANUAL)
        }
    }

    fun onNextButtonTappedFromItems() {
        AnalyticsTracker.track(
                CREATE_ORDER_REFUND_NEXT_BUTTON_TAPPED,
                mapOf(
                        AnalyticsTracker.KEY_REFUND_TYPE to ITEMS.name,
                        AnalyticsTracker.KEY_ORDER_ID to order.remoteId
                )
        )

        showRefundSummary()
    }

    fun onNextButtonTappedFromAmounts() {
        AnalyticsTracker.track(
                CREATE_ORDER_REFUND_NEXT_BUTTON_TAPPED,
                mapOf(
                        AnalyticsTracker.KEY_REFUND_TYPE to AMOUNT.name,
                        AnalyticsTracker.KEY_ORDER_ID to order.remoteId
                )
        )

        if (isInputValid()) {
            showRefundSummary()
        } else {
            showValidationState()
        }
    }

    fun onRefundItemsShippingSwitchChanged(isChecked: Boolean) {
        refundByItemsState = if (isChecked) {
            refundByItemsState.copy(isShippingRefundVisible = true)
        } else {
            refundByItemsState.copy(isShippingRefundVisible = false)
        }
    }

    private fun showRefundSummary() {
        refundSummaryState = refundSummaryState.copy(
                isFormEnabled = true,
                previouslyRefunded = formatCurrency(order.refundTotal),
                refundAmount = formatCurrency(commonState.refundTotal)
        )

        triggerEvent(ShowRefundSummary(commonState.refundType))
    }

    fun onManualRefundAmountChanged(amount: BigDecimal) {
        if (refundByAmountState.enteredAmount != amount) {
            refundByAmountState = refundByAmountState.copy(enteredAmount = amount)
            showValidationState()
        }
    }

    fun onRefundConfirmed(reason: String) {
        AnalyticsTracker.track(CREATE_ORDER_REFUND_SUMMARY_REFUND_BUTTON_TAPPED, mapOf(
                AnalyticsTracker.KEY_ORDER_ID to order.remoteId
        ))

        if (networkStatus.isConnected()) {
            triggerEvent(
                    ShowSnackbar(
                            R.string.order_refunds_amount_refund_progress_message,
                            arrayOf(formatCurrency(commonState.refundTotal)),
                            undoAction = {
                                AnalyticsTracker.track(
                                        CREATE_ORDER_REFUND_SUMMARY_UNDO_BUTTON_TAPPED,
                                        mapOf(AnalyticsTracker.KEY_ORDER_ID to order.remoteId)
                                )
                                refundContinuation?.resume(true)
                            })
            )

            launch {
                refundSummaryState = refundSummaryState.copy(
                        isFormEnabled = false,
                        refundReason = reason
                )

                // pause here until the snackbar is dismissed to allow for undo action
                val wasRefundCanceled = waitForCancellation()
                if (!wasRefundCanceled) {
                    triggerEvent(ShowSnackbar(
<<<<<<< HEAD
                            R.string.order_refunds_amount_refund_progress_message,
                            arrayOf(formatCurrency(commonState.refundTotal)),
                            isEndless = true)
                    )

                    AnalyticsTracker.track(
                            REFUND_CREATE, mapOf(
=======
                            R.string.order_refunds_amount_refund_confirmation_message,
                            arrayOf(formatCurrency(refundByAmountState.enteredAmount))
                        )
                    )

                    AnalyticsTracker.track(REFUND_CREATE, mapOf(
>>>>>>> fe85d211
                            AnalyticsTracker.KEY_ORDER_ID to order.remoteId,
                            AnalyticsTracker.KEY_REFUND_IS_FULL to
                                    (commonState.refundTotal isEqualTo maxRefund).toString(),
                            AnalyticsTracker.KEY_REFUND_TYPE to commonState.refundType.name,
                            AnalyticsTracker.KEY_REFUND_METHOD to gateway.methodTitle,
                            AnalyticsTracker.KEY_REFUND_AMOUNT to commonState.refundTotal.toString()
                    ))

                    val resultCall = async(dispatchers.io) {
                        return@async when (commonState.refundType) {
                            ITEMS -> {
                                refundStore.createItemsRefund(
                                        selectedSite.get(),
                                        order.remoteId,
                                        reason,
                                        true,
                                        gateway.supportsRefunds,
                                        refundItems.value?.map { it.toDataModel() } ?: emptyList()
                                )
                            }
                            AMOUNT -> {
                                refundStore.createAmountRefund(
                                        selectedSite.get(),
                                        order.remoteId,
                                        commonState.refundTotal,
                                        reason,
                                        gateway.supportsRefunds
                                )
                            }
                        }
                    }

                    val result = resultCall.await()
                    if (result.isError) {
                        AnalyticsTracker.track(
                                REFUND_CREATE_FAILED, mapOf(
                                AnalyticsTracker.KEY_ORDER_ID to order.remoteId,
                                AnalyticsTracker.KEY_ERROR_CONTEXT to this::class.java.simpleName,
                                AnalyticsTracker.KEY_ERROR_TYPE to result.error.type.toString(),
                                AnalyticsTracker.KEY_ERROR_DESC to result.error.message)
                        )

                        triggerEvent(ShowSnackbar(R.string.order_refunds_amount_refund_error))
                    } else {
                        AnalyticsTracker.track(
                                REFUND_CREATE_SUCCESS, mapOf(
                                AnalyticsTracker.KEY_ORDER_ID to order.remoteId,
                                AnalyticsTracker.KEY_ID to result.model?.id
                        ))

                        if (reason.isNotBlank()) {
                            noteRepository.createOrderNote(order.identifier, reason, false)
                        }

                        triggerEvent(ShowSnackbar(R.string.order_refunds_amount_refund_successful))
                        triggerEvent(Exit)
                    }
                }
                refundSummaryState = refundSummaryState.copy(isFormEnabled = true)
            }
        } else {
            triggerEvent(ShowSnackbar(R.string.offline_error))
        }
    }

    fun onProceedWithRefund() {
        refundContinuation?.resume(false)
    }

    fun onRefundQuantityTapped(productId: Long) {
        _refundItems.value?.firstOrNull { it.product.productId == productId }?.let {
            triggerEvent(ShowNumberPicker(it))
        }

        AnalyticsTracker.track(
                CREATE_ORDER_REFUND_ITEM_QUANTITY_DIALOG_OPENED,
                mapOf(AnalyticsTracker.KEY_ORDER_ID to order.remoteId)
        )
    }

    // will be used in the future
    fun onProductRefundAmountTapped() {
        triggerEvent(ShowRefundAmountDialog(
                refundByItemsState.productsRefund,
                maxRefund,
                resourceProvider.getString(R.string.order_refunds_available_for_refund, formatCurrency(maxRefund))
        ))

        AnalyticsTracker.track(
                CREATE_ORDER_REFUND_PRODUCT_AMOUNT_DIALOG_OPENED,
                mapOf(AnalyticsTracker.KEY_ORDER_ID to order.remoteId)
        )
    }

    fun onProductsRefundAmountChanged(newAmount: BigDecimal) {
        refundByItemsState = refundByItemsState.copy(
                productsRefund = newAmount,
                formattedProductsRefund = formatCurrency(newAmount),
                isNextButtonEnabled = newAmount > BigDecimal.ZERO
        )
    }

    fun onRefundQuantityChanged(productId: Long, newQuantity: Int) {
        val newItems = mutableListOf<RefundListItem>()
        _refundItems.value?.forEach {
            if (it.product.productId == productId) {
                newItems.add(it.copy(quantity = newQuantity, maxQuantity = maxQuantities[productId] ?: 0))
            } else {
                newItems.add(it)
            }
        }

        var taxes = BigDecimal.ZERO
        var subtotal = BigDecimal.ZERO
        newItems.forEach { item ->
            val quantity = item.quantity.toBigDecimal()
            subtotal += quantity.times(item.product.price)

            val singleItemTax = item.product.totalTax.divide(item.product.quantity.toBigDecimal(), HALF_UP)
            taxes += quantity.times(singleItemTax)
        }
        updateRefundItems(newItems)

<<<<<<< HEAD
        val productsRefund = min(max(subtotal + taxes, BigDecimal.ZERO), maxRefund)
=======
        val productsRefund = min(max(subtotal + taxes - order.refundTotal, BigDecimal.ZERO), maxRefund)
        val selectButtonTitle = if (areAllItemsSelected)
                resourceProvider.getString(R.string.order_refunds_items_select_none)
            else
                resourceProvider.getString(R.string.order_refunds_items_select_all)

>>>>>>> fe85d211
        refundByItemsState = refundByItemsState.copy(
                productsRefund = productsRefund,
                formattedProductsRefund = formatCurrency(productsRefund),
                taxes = formatCurrency(taxes),
                subtotal = formatCurrency(subtotal),
                isNextButtonEnabled = productsRefund > BigDecimal.ZERO,
                selectButtonTitle = selectButtonTitle
        )
    }

    fun onSelectButtonTapped() {
        if (areAllItemsSelected) {
            _refundItems.value?.forEach {
                onRefundQuantityChanged(it.product.productId, 0)
            }
        } else {
            _refundItems.value?.forEach {
                onRefundQuantityChanged(it.product.productId, it.maxQuantity)
            }
        }

        AnalyticsTracker.track(
                CREATE_ORDER_REFUND_SELECT_ALL_ITEMS_BUTTON_TAPPED,
                mapOf(AnalyticsTracker.KEY_ORDER_ID to order.remoteId)
        )
    }

    fun onRefundTabChanged(type: RefundType) {
        val refundAmount = when (type) {
            ITEMS -> refundByItemsState.totalRefund
            AMOUNT -> refundByAmountState.enteredAmount
        }
        commonState = commonState.copy(refundType = type)
        updateRefundTotal(refundAmount)

        AnalyticsTracker.track(
                CREATE_ORDER_REFUND_TAB_CHANGED,
                mapOf(
                        AnalyticsTracker.KEY_ORDER_ID to order.remoteId,
                        AnalyticsTracker.KEY_TYPE to type.name
                )
        )
    }

    private fun updateRefundItems(items: List<RefundListItem>) {
        _refundItems.value = items.filter { it.maxQuantity > 0 }

        val selectedItems = items.sumBy { it.quantity }
        refundByItemsState = refundByItemsState.copy(
                selectedItemsHeader = resourceProvider.getString(
                    R.string.order_refunds_items_selected,
                    selectedItems
                )
        )
    }

    // calculate the max quantity for each item by subtracting the number of already-refunded items
    private fun getMaxQuantities(): Map<Long, Int> {
        val map = mutableMapOf<Long, Int>()
        val groupedRefunds = refunds.flatMap { it.items }.groupBy { it.productId }
        order.items.map { item ->
            map[item.productId] = item.quantity - (groupedRefunds[item.productId]?.sumBy { it.quantity } ?: 0)
        }
        return map
    }

    private suspend fun waitForCancellation(): Boolean {
        val wasRefundCanceled = suspendCoroutine<Boolean> {
            refundContinuation = it
        }
        refundContinuation = null
        return wasRefundCanceled
    }

    private fun validateInput(): InputValidationState {
        return when {
            refundByAmountState.enteredAmount > maxRefund -> return TOO_HIGH
            refundByAmountState.enteredAmount isEqualTo BigDecimal.ZERO -> TOO_LOW
            else -> VALID
        }
    }

    private fun showValidationState() {
        refundByAmountState = when (validateInput()) {
            TOO_HIGH -> {
                triggerEvent(ShowValidationError(resourceProvider.getString(R.string.order_refunds_refund_high_error)))
                refundByAmountState.copy(isNextButtonEnabled = false)
            }
            TOO_LOW -> {
                triggerEvent(ShowValidationError(resourceProvider.getString(R.string.order_refunds_refund_zero_error)))
                refundByAmountState.copy(isNextButtonEnabled = false)
            }
            VALID -> {
                triggerEvent(HideValidationError)
                refundByAmountState.copy(isNextButtonEnabled = true)
            }
        }
    }

    private fun isInputValid() = validateInput() == VALID

    private enum class InputValidationState {
        TOO_HIGH,
        TOO_LOW,
        VALID
    }

    enum class RefundType {
        ITEMS,
        AMOUNT
    }

    @Parcelize
    data class RefundByAmountViewState(
        val currency: String? = null,
        val decimals: Int = DEFAULT_DECIMAL_PRECISION,
        val availableForRefund: String? = null,
        val isNextButtonEnabled: Boolean? = null,
        val enteredAmount: BigDecimal = BigDecimal.ZERO
    ) : Parcelable

    @Parcelize
    data class ProductsRefundViewState(
        val currency: String? = null,
        val decimals: Int = DEFAULT_DECIMAL_PRECISION
    ) : Parcelable

    @Parcelize
    data class RefundByItemsViewState(
        val currency: String? = null,
        val isNextButtonEnabled: Boolean? = null,
        val productsRefund: BigDecimal = BigDecimal.ZERO,
        val formattedProductsRefund: String? = null,
        val subtotal: String? = null,
        val taxes: String? = null,
        val shippingRefund: BigDecimal = BigDecimal.ZERO,
        val formattedShippingRefund: String? = null,
        val shippingSubtotal: String? = null,
        val shippingTaxes: String? = null,
        val isShippingRefundVisible: Boolean? = null,
        val selectedItemsHeader: String? = null,
        val selectButtonTitle: String? = null
    ) : Parcelable {
        val totalRefund: BigDecimal
            get() = max(productsRefund + shippingRefund, BigDecimal.ZERO)
    }

    @Parcelize
    data class RefundSummaryViewState(
        val isFormEnabled: Boolean? = null,
        val previouslyRefunded: String? = null,
        val refundAmount: String? = null,
        val refundMethod: String? = null,
        val refundReason: String? = null,
        val isMethodDescriptionVisible: Boolean? = null
    ) : Parcelable

    @Parcelize
    data class CommonViewState(
        val refundTotal: BigDecimal = BigDecimal.ZERO,
        val screenTitle: String? = null,
        val refundType: RefundType = ITEMS
    ) : Parcelable

    sealed class IssueRefundEvent : Event() {
        data class ShowValidationError(val message: String) : IssueRefundEvent()
        data class ShowNumberPicker(val refundItem: RefundListItem) : IssueRefundEvent()
        data class ShowRefundSummary(val refundType: RefundType) : IssueRefundEvent()
        data class ShowRefundAmountDialog(
            val refundAmount: BigDecimal,
            val maxRefund: BigDecimal,
            val message: String
        ) : IssueRefundEvent()
        object HideValidationError : IssueRefundEvent()
    }

    @AssistedInject.Factory
    interface Factory : ViewModelAssistedFactory<IssueRefundViewModel>
}<|MERGE_RESOLUTION|>--- conflicted
+++ resolved
@@ -295,22 +295,12 @@
                 val wasRefundCanceled = waitForCancellation()
                 if (!wasRefundCanceled) {
                     triggerEvent(ShowSnackbar(
-<<<<<<< HEAD
-                            R.string.order_refunds_amount_refund_progress_message,
-                            arrayOf(formatCurrency(commonState.refundTotal)),
-                            isEndless = true)
-                    )
-
-                    AnalyticsTracker.track(
-                            REFUND_CREATE, mapOf(
-=======
                             R.string.order_refunds_amount_refund_confirmation_message,
-                            arrayOf(formatCurrency(refundByAmountState.enteredAmount))
+                            arrayOf(formatCurrency(commonState.refundTotal))
                         )
                     )
 
                     AnalyticsTracker.track(REFUND_CREATE, mapOf(
->>>>>>> fe85d211
                             AnalyticsTracker.KEY_ORDER_ID to order.remoteId,
                             AnalyticsTracker.KEY_REFUND_IS_FULL to
                                     (commonState.refundTotal isEqualTo maxRefund).toString(),
@@ -434,16 +424,12 @@
         }
         updateRefundItems(newItems)
 
-<<<<<<< HEAD
         val productsRefund = min(max(subtotal + taxes, BigDecimal.ZERO), maxRefund)
-=======
-        val productsRefund = min(max(subtotal + taxes - order.refundTotal, BigDecimal.ZERO), maxRefund)
         val selectButtonTitle = if (areAllItemsSelected)
                 resourceProvider.getString(R.string.order_refunds_items_select_none)
             else
                 resourceProvider.getString(R.string.order_refunds_items_select_all)
 
->>>>>>> fe85d211
         refundByItemsState = refundByItemsState.copy(
                 productsRefund = productsRefund,
                 formattedProductsRefund = formatCurrency(productsRefund),
