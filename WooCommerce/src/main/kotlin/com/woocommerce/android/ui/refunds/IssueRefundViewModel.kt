package com.woocommerce.android.ui.refunds

import android.os.Parcelable
import com.woocommerce.android.viewmodel.SavedStateWithArgs
import com.squareup.inject.assisted.Assisted
import com.squareup.inject.assisted.AssistedInject
import com.woocommerce.android.R
import com.woocommerce.android.analytics.AnalyticsTracker
import com.woocommerce.android.analytics.AnalyticsTracker.Stat.CREATE_ORDER_REFUND_NEXT_BUTTON_TAPPED
import com.woocommerce.android.analytics.AnalyticsTracker.Stat.CREATE_ORDER_REFUND_SUMMARY_REFUND_BUTTON_TAPPED
import com.woocommerce.android.analytics.AnalyticsTracker.Stat.CREATE_ORDER_REFUND_SUMMARY_UNDO_BUTTON_TAPPED
import com.woocommerce.android.analytics.AnalyticsTracker.Stat.REFUND_CREATE
import com.woocommerce.android.analytics.AnalyticsTracker.Stat.REFUND_CREATE_FAILED
import com.woocommerce.android.analytics.AnalyticsTracker.Stat.REFUND_CREATE_SUCCESS
import com.woocommerce.android.annotations.OpenClassOnDebug
import com.woocommerce.android.util.CoroutineDispatchers
import com.woocommerce.android.di.ViewModelAssistedFactory
import com.woocommerce.android.model.Order
import com.woocommerce.android.model.toAppModel
import com.woocommerce.android.tools.NetworkStatus
import com.woocommerce.android.tools.SelectedSite
import com.woocommerce.android.util.CurrencyFormatter
import com.woocommerce.android.extensions.isEqualTo
import com.woocommerce.android.ui.orders.notes.OrderNoteRepository
import com.woocommerce.android.model.PaymentGateway
import com.woocommerce.android.ui.refunds.IssueRefundViewModel.IssueRefundEvent.HideValidationError
import com.woocommerce.android.ui.refunds.IssueRefundViewModel.InputValidationState.TOO_HIGH
import com.woocommerce.android.ui.refunds.IssueRefundViewModel.InputValidationState.TOO_LOW
import com.woocommerce.android.ui.refunds.IssueRefundViewModel.InputValidationState.VALID
import com.woocommerce.android.ui.refunds.IssueRefundViewModel.IssueRefundEvent.ShowNumberPicker
import com.woocommerce.android.ui.refunds.IssueRefundViewModel.IssueRefundEvent.ShowRefundSummary
import com.woocommerce.android.ui.refunds.IssueRefundViewModel.IssueRefundEvent.ShowValidationError
import com.woocommerce.android.ui.refunds.IssueRefundViewModel.RefundType.AMOUNT
import com.woocommerce.android.ui.refunds.IssueRefundViewModel.RefundType.ITEMS
import com.woocommerce.android.ui.refunds.RefundProductListAdapter.RefundListItem
import com.woocommerce.android.viewmodel.LiveDataDelegate
import com.woocommerce.android.viewmodel.MultiLiveEvent.Event
import com.woocommerce.android.viewmodel.MultiLiveEvent.Event.Exit
import com.woocommerce.android.viewmodel.MultiLiveEvent.Event.ShowSnackbar
import com.woocommerce.android.viewmodel.ResourceProvider
import com.woocommerce.android.viewmodel.ScopedViewModel
import kotlinx.android.parcel.Parcelize
import kotlinx.coroutines.async
import kotlinx.coroutines.launch
import org.wordpress.android.fluxc.model.order.OrderIdentifier
import org.wordpress.android.fluxc.store.WCGatewayStore
import org.wordpress.android.fluxc.store.WCOrderStore
import org.wordpress.android.fluxc.store.WCRefundStore
import org.wordpress.android.fluxc.store.WooCommerceStore
import java.math.BigDecimal
import java.math.RoundingMode.HALF_UP
import kotlin.coroutines.Continuation
import kotlin.coroutines.resume
import kotlin.coroutines.suspendCoroutine

@OpenClassOnDebug
class IssueRefundViewModel @AssistedInject constructor(
    @Assisted savedState: SavedStateWithArgs,
    dispatchers: CoroutineDispatchers,
    currencyFormatter: CurrencyFormatter,
    private val orderStore: WCOrderStore,
    private val wooStore: WooCommerceStore,
    private val selectedSite: SelectedSite,
    private val networkStatus: NetworkStatus,
    private val resourceProvider: ResourceProvider,
    private val noteRepository: OrderNoteRepository,
    private val gatewayStore: WCGatewayStore,
    private val refundStore: WCRefundStore
) : ScopedViewModel(savedState, dispatchers) {
    companion object {
        private const val DEFAULT_DECIMAL_PRECISION = 2
        private const val REFUND_METHOD_MANUAL = "manual"
    }

    final val commonStateLiveData = LiveDataDelegate(savedState, CommonViewState())
    final val refundSummaryStateLiveData = LiveDataDelegate(savedState, RefundSummaryViewState())
    final val refundByItemsStateLiveData = LiveDataDelegate(savedState, RefundByItemsViewState(), onChange = {
        updateRefundTotal(it.productsRefund)
    })
    final val refundByAmountStateLiveData = LiveDataDelegate(savedState, RefundByAmountViewState(), onChange = {
        updateRefundTotal(it.enteredAmount)
    })

    private var commonState by commonStateLiveData
    private var refundByAmountState by refundByAmountStateLiveData
    private var refundByItemsState by refundByItemsStateLiveData
    private var refundSummaryState by refundSummaryStateLiveData
    private var refundContinuation: Continuation<Boolean>? = null

    private val order: Order
    private val maxRefund: BigDecimal
    private val formatCurrency: (BigDecimal) -> String
    private val gateway: PaymentGateway
    private val arguments: RefundsArgs by savedState.navArgs()

    init {
        order = loadOrder(arguments.orderId)
        formatCurrency = currencyFormatter.buildBigDecimalFormatter(order.currency)
        maxRefund = order.total - order.refundTotal
        gateway = loadPaymentGateway()

        initRefundByAmountState(order)
        initRefundByItemsState(order)
        initRefundSummaryState()
    }

    private fun loadOrder(orderId: Long): Order =
        requireNotNull(orderStore.getOrderByIdentifier(OrderIdentifier(selectedSite.get().id, orderId))?.toAppModel())

    private fun updateRefundTotal(amount: BigDecimal) {
        commonState = commonState.copy(
                refundTotal = amount,
                screenTitle = resourceProvider.getString(
                        R.string.order_refunds_title_with_amount, formatCurrency(amount)
                )
        )
    }

    private fun initRefundByAmountState(order: Order) {
        if (refundByAmountStateLiveData.hasInitialValue) {
            val decimals = wooStore.getSiteSettings(selectedSite.get())?.currencyDecimalNumber
                    ?: DEFAULT_DECIMAL_PRECISION

            refundByAmountState = refundByAmountState.copy(
                    currency = order.currency,
                    decimals = decimals,
                    availableForRefund = resourceProvider.getString(
                            R.string.order_refunds_available_for_refund,
                            formatCurrency(maxRefund)
                    )
            )
        }
    }

    private fun initRefundByItemsState(order: Order) {
        if (refundByItemsStateLiveData.hasInitialValue) {
            refundByItemsState = refundByItemsState.copy(
                    currency = order.currency,
                    items = order.items.map { RefundListItem(it) },
                    subtotal = formatCurrency(BigDecimal.ZERO),
                    taxes = formatCurrency(BigDecimal.ZERO),
                    formattedDiscount = formatCurrency(BigDecimal.ZERO),
                    discountCodes = order.discountCodes,
                    formattedProductsRefund = formatCurrency(BigDecimal.ZERO),
                    isShippingRefundVisible = false
            )
        }
    }

    private fun initRefundSummaryState() {
        if (refundSummaryStateLiveData.hasInitialValue) {
            val manualRefundMethod = resourceProvider.getString(R.string.order_refunds_manual_refund)
            val paymentTitle: String
            val isManualRefund: Boolean
            if (gateway.isEnabled) {
                paymentTitle = if (gateway.supportsRefunds)
                    gateway.title
                else
                    "$manualRefundMethod via ${gateway.title}"
                isManualRefund = !gateway.supportsRefunds
            } else {
                paymentTitle = gateway.title
                isManualRefund = true
            }

            refundSummaryState = refundSummaryState.copy(
                    refundMethod = paymentTitle,
                    isMethodDescriptionVisible = isManualRefund
            )
        }
    }

    private fun loadPaymentGateway(): PaymentGateway {
        val paymentGateway = gatewayStore.getGateway(selectedSite.get(), order.paymentMethod)?.toAppModel()
        return if (paymentGateway != null && paymentGateway.isEnabled) {
            paymentGateway
        } else {
            PaymentGateway(methodTitle = REFUND_METHOD_MANUAL)
        }
    }

    fun onNextButtonTappedFromItems() {
        AnalyticsTracker.track(
                CREATE_ORDER_REFUND_NEXT_BUTTON_TAPPED,
                mapOf(
                        AnalyticsTracker.KEY_REFUND_TYPE to ITEMS.name,
                        AnalyticsTracker.KEY_ORDER_ID to order.remoteId
                )
        )

        showRefundSummary()
    }

    fun onNextButtonTappedFromAmounts() {
        AnalyticsTracker.track(
                CREATE_ORDER_REFUND_NEXT_BUTTON_TAPPED,
                mapOf(
                        AnalyticsTracker.KEY_REFUND_TYPE to AMOUNT.name,
                        AnalyticsTracker.KEY_ORDER_ID to order.remoteId
                )
        )

        if (isInputValid()) {
            showRefundSummary()
        } else {
            showValidationState()
        }
    }

    fun onRefundItemsShippingSwitchChanged(isChecked: Boolean) {
        refundByItemsState = if (isChecked) {
            refundByItemsState.copy(isShippingRefundVisible = true)
        } else {
            refundByItemsState.copy(isShippingRefundVisible = false)
        }
    }

    private fun showRefundSummary() {
        refundSummaryState = refundSummaryState.copy(
                isFormEnabled = true,
                previouslyRefunded = formatCurrency(order.refundTotal),
                refundAmount = formatCurrency(commonState.refundTotal)
        )

        triggerEvent(ShowRefundSummary(commonState.refundType))
    }

    fun onManualRefundAmountChanged(amount: BigDecimal) {
        if (refundByAmountState.enteredAmount != amount) {
            refundByAmountState = refundByAmountState.copy(enteredAmount = amount)
            showValidationState()
        }
    }

    fun onRefundConfirmed(reason: String) {
        AnalyticsTracker.track(CREATE_ORDER_REFUND_SUMMARY_REFUND_BUTTON_TAPPED, mapOf(
                AnalyticsTracker.KEY_ORDER_ID to order.remoteId
        ))

        if (networkStatus.isConnected()) {
            triggerEvent(
                    ShowSnackbar(
                            R.string.order_refunds_amount_refund_progress_message,
                            arrayOf(formatCurrency(refundByAmountState.enteredAmount)),
                            undoAction = {
                                AnalyticsTracker.track(
                                        CREATE_ORDER_REFUND_SUMMARY_UNDO_BUTTON_TAPPED,
                                        mapOf(AnalyticsTracker.KEY_ORDER_ID to order.remoteId)
                                )
                                refundContinuation?.resume(true)
                            })
            )

            launch {
                refundSummaryState = refundSummaryState.copy(
                        isFormEnabled = false,
                        refundReason = reason
                )

                // pause here until the snackbar is dismissed to allow for undo action
                val wasRefundCanceled = waitForCancellation()
                if (!wasRefundCanceled) {
<<<<<<< HEAD
                    AnalyticsTracker.track(
                            REFUND_CREATE, mapOf(
=======
                    triggerEvent(ShowSnackbar(
                            R.string.order_refunds_amount_refund_confirmation_message,
                            arrayOf(formatCurrency(refundByAmountState.enteredAmount))
                        )
                    )

                    AnalyticsTracker.track(Stat.REFUND_CREATE, mapOf(
>>>>>>> a00d3ea7
                            AnalyticsTracker.KEY_ORDER_ID to order.remoteId,
                            AnalyticsTracker.KEY_REFUND_IS_FULL to
                                    (refundByAmountState.enteredAmount isEqualTo maxRefund).toString(),
                            AnalyticsTracker.KEY_REFUND_TYPE to commonState.refundType.name,
                            AnalyticsTracker.KEY_REFUND_METHOD to gateway.methodTitle,
                            AnalyticsTracker.KEY_REFUND_AMOUNT to
                                    refundByAmountState.enteredAmount.toString()
                    ))

                    val resultCall = async(dispatchers.io) {
<<<<<<< HEAD
                        return@async when (commonState.refundType) {
                            ITEMS -> {
                                refundStore.createItemsRefund(
                                        selectedSite.get(),
                                        order.remoteId,
                                        refundByAmountState.enteredAmount,
                                        reason,
                                        true,
                                        gateway.supportsRefunds,
                                        emptyList()
                                )
                            }
                            AMOUNT -> {
                                refundStore.createAmountRefund(
                                        selectedSite.get(),
                                        order.remoteId,
                                        refundByAmountState.enteredAmount,
                                        reason,
                                        gateway.supportsRefunds
                                )
                            }
                        }
=======
                        return@async refundStore.createAmountRefund(
                                selectedSite.get(),
                                order.remoteId,
                                refundByAmountState.enteredAmount,
                                reason,
                                gateway.supportsRefunds
                        )
>>>>>>> a00d3ea7
                    }

                    val result = resultCall.await()
                    if (result.isError) {
                        AnalyticsTracker.track(
                                REFUND_CREATE_FAILED, mapOf(
                                AnalyticsTracker.KEY_ORDER_ID to order.remoteId,
                                AnalyticsTracker.KEY_ERROR_CONTEXT to this::class.java.simpleName,
                                AnalyticsTracker.KEY_ERROR_TYPE to result.error.type.toString(),
                                AnalyticsTracker.KEY_ERROR_DESC to result.error.message)
                        )

                        triggerEvent(ShowSnackbar(R.string.order_refunds_amount_refund_error))
                    } else {
                        AnalyticsTracker.track(
                                REFUND_CREATE_SUCCESS, mapOf(
                                AnalyticsTracker.KEY_ORDER_ID to order.remoteId,
                                AnalyticsTracker.KEY_ID to result.model?.id
                        ))

                        if (reason.isNotBlank()) {
                            noteRepository.createOrderNote(order.identifier, reason, true)
                        }

                        triggerEvent(ShowSnackbar(R.string.order_refunds_amount_refund_successful))
                        triggerEvent(Exit)
                    }
                }
                refundSummaryState = refundSummaryState.copy(isFormEnabled = true)
            }
        } else {
            triggerEvent(ShowSnackbar(R.string.offline_error))
        }
    }

    fun onProceedWithRefund() {
        refundContinuation?.resume(false)
    }

    fun onRefundQuantityTapped(productId: Long) {
        refundByItemsState.items?.firstOrNull { it.product.productId == productId }?.let {
            triggerEvent(ShowNumberPicker(it))
        }
    }

    fun onRefundQuantityChanged(productId: Long, quantity: Int) {
        val items = refundByItemsState.items?.toMutableList()?.apply {
            val index = this.indexOfFirst { it.product.productId == productId }
            this[index] = this[index].copy(quantity = quantity)
        }

        var taxes = BigDecimal.ZERO
        var subtotal = BigDecimal.ZERO
        items?.forEach { item ->
            subtotal += item.quantity.toBigDecimal().times(item.product.price)

            val singleItemTax = item.product.totalTax.divide(item.product.quantity.toBigDecimal(), HALF_UP)
            taxes += item.quantity.toBigDecimal().times(singleItemTax)
        }
        val productsRefund = subtotal + taxes

        refundByItemsState = refundByItemsState.copy(
                items = items,
                productsRefund = productsRefund,
                formattedProductsRefund = formatCurrency(productsRefund),
                taxes = formatCurrency(taxes),
                discount = order.discountTotal,
                formattedDiscount = "-${formatCurrency(order.discountTotal)}",
                discountCodes = order.discountCodes,
                subtotal = formatCurrency(subtotal)
        )
    }

    fun onSelectAllButtonTapped() {
        refundByItemsState.items?.forEach {
            onRefundQuantityChanged(it.product.productId, it.product.quantity.toInt())
        }
    }

    fun onRefundTabChanged(type: RefundType) {
        val refundAmount = when (type) {
            ITEMS -> refundByItemsState.totalRefund
            AMOUNT -> refundByAmountState.enteredAmount
        }
        commonState = commonState.copy(refundType = type)
        updateRefundTotal(refundAmount)
    }

    private suspend fun waitForCancellation(): Boolean {
        val wasRefundCanceled = suspendCoroutine<Boolean> {
            refundContinuation = it
        }
        refundContinuation = null
        return wasRefundCanceled
    }

    private fun validateInput(): InputValidationState {
        return when {
            refundByAmountState.enteredAmount > maxRefund -> return TOO_HIGH
            refundByAmountState.enteredAmount isEqualTo BigDecimal.ZERO -> TOO_LOW
            else -> VALID
        }
    }

    private fun showValidationState() {
        refundByAmountState = when (validateInput()) {
            TOO_HIGH -> {
                triggerEvent(ShowValidationError(resourceProvider.getString(R.string.order_refunds_refund_high_error)))
                refundByAmountState.copy(isNextButtonEnabled = false)
            }
            TOO_LOW -> {
                triggerEvent(ShowValidationError(resourceProvider.getString(R.string.order_refunds_refund_zero_error)))
                refundByAmountState.copy(isNextButtonEnabled = false)
            }
            VALID -> {
                triggerEvent(HideValidationError)
                refundByAmountState.copy(isNextButtonEnabled = true)
            }
        }
    }

    private fun isInputValid() = validateInput() == VALID

    private enum class InputValidationState {
        TOO_HIGH,
        TOO_LOW,
        VALID
    }

    enum class RefundType {
        ITEMS,
        AMOUNT
    }

    @Parcelize
    data class RefundByAmountViewState(
        val currency: String? = null,
        val decimals: Int = DEFAULT_DECIMAL_PRECISION,
        val availableForRefund: String? = null,
        val isNextButtonEnabled: Boolean? = null,
        val enteredAmount: BigDecimal = BigDecimal.ZERO
    ) : Parcelable

    @Parcelize
    data class RefundByItemsViewState(
        val currency: String? = null,
        val items: List<RefundListItem>? = null,
        val isNextButtonEnabled: Boolean? = null,
        val productsRefund: BigDecimal = BigDecimal.ZERO,
        val formattedProductsRefund: String? = null,
        val discount: BigDecimal = BigDecimal.ZERO,
        val formattedDiscount: String? = null,
        val discountCodes: String? = null,
        val subtotal: String? = null,
        val taxes: String? = null,
        val shippingRefund: BigDecimal = BigDecimal.ZERO,
        val formattedShippingRefund: String? = null,
        val shippingSubtotal: String? = null,
        val shippingTaxes: String? = null,
        val isShippingRefundVisible: Boolean? = null
    ) : Parcelable {
        val totalRefund: BigDecimal
            get() {
                val refund = productsRefund + shippingRefund - discount
                return if (refund > BigDecimal.ZERO) {
                    refund
                } else {
                    BigDecimal.ZERO
                }
            }

        val isDiscountVisible: Boolean
            get() = discount > BigDecimal.ZERO
    }

    @Parcelize
    data class RefundSummaryViewState(
        val isFormEnabled: Boolean? = null,
        val previouslyRefunded: String? = null,
        val refundAmount: String? = null,
        val refundMethod: String? = null,
        val refundReason: String? = null,
        val isMethodDescriptionVisible: Boolean? = null
    ) : Parcelable

    @Parcelize
    data class CommonViewState(
        val refundTotal: BigDecimal = BigDecimal.ZERO,
        val screenTitle: String? = null,
        val refundType: RefundType = ITEMS
    ) : Parcelable

    sealed class IssueRefundEvent : Event() {
        data class ShowValidationError(val message: String) : IssueRefundEvent()
        data class ShowNumberPicker(val refundItem: RefundListItem) : IssueRefundEvent()
        data class ShowRefundSummary(val refundType: RefundType) : IssueRefundEvent()
        object HideValidationError : IssueRefundEvent()
    }

    @AssistedInject.Factory
    interface Factory : ViewModelAssistedFactory<IssueRefundViewModel>
}<|MERGE_RESOLUTION|>--- conflicted
+++ resolved
@@ -260,18 +260,13 @@
                 // pause here until the snackbar is dismissed to allow for undo action
                 val wasRefundCanceled = waitForCancellation()
                 if (!wasRefundCanceled) {
-<<<<<<< HEAD
-                    AnalyticsTracker.track(
-                            REFUND_CREATE, mapOf(
-=======
                     triggerEvent(ShowSnackbar(
                             R.string.order_refunds_amount_refund_confirmation_message,
                             arrayOf(formatCurrency(refundByAmountState.enteredAmount))
                         )
                     )
 
-                    AnalyticsTracker.track(Stat.REFUND_CREATE, mapOf(
->>>>>>> a00d3ea7
+                    AnalyticsTracker.track(REFUND_CREATE, mapOf(
                             AnalyticsTracker.KEY_ORDER_ID to order.remoteId,
                             AnalyticsTracker.KEY_REFUND_IS_FULL to
                                     (refundByAmountState.enteredAmount isEqualTo maxRefund).toString(),
@@ -282,13 +277,11 @@
                     ))
 
                     val resultCall = async(dispatchers.io) {
-<<<<<<< HEAD
                         return@async when (commonState.refundType) {
                             ITEMS -> {
                                 refundStore.createItemsRefund(
                                         selectedSite.get(),
                                         order.remoteId,
-                                        refundByAmountState.enteredAmount,
                                         reason,
                                         true,
                                         gateway.supportsRefunds,
@@ -305,15 +298,6 @@
                                 )
                             }
                         }
-=======
-                        return@async refundStore.createAmountRefund(
-                                selectedSite.get(),
-                                order.remoteId,
-                                refundByAmountState.enteredAmount,
-                                reason,
-                                gateway.supportsRefunds
-                        )
->>>>>>> a00d3ea7
                     }
 
                     val result = resultCall.await()
