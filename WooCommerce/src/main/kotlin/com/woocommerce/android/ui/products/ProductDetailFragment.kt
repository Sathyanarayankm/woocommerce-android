package com.woocommerce.android.ui.products

import android.Manifest.permission
import android.content.Context
import android.content.Intent
import android.os.Bundle
import android.view.LayoutInflater
import android.view.Menu
import android.view.MenuInflater
import android.view.MenuItem
import android.view.View
import android.view.ViewGroup
import android.view.ViewGroup.LayoutParams
import android.view.ViewGroup.LayoutParams.MATCH_PARENT
import android.widget.LinearLayout
import androidx.annotation.StringRes
import androidx.core.content.ContextCompat
import androidx.fragment.app.viewModels
import androidx.lifecycle.Observer
import androidx.navigation.fragment.navArgs
import com.woocommerce.android.R
import com.woocommerce.android.analytics.AnalyticsTracker
import com.woocommerce.android.analytics.AnalyticsTracker.Stat
import com.woocommerce.android.analytics.AnalyticsTracker.Stat.PRODUCT_DETAIL_IMAGE_TAPPED
import com.woocommerce.android.analytics.AnalyticsTracker.Stat.PRODUCT_DETAIL_SHARE_BUTTON_TAPPED
import com.woocommerce.android.analytics.AnalyticsTracker.Stat.PRODUCT_DETAIL_VIEW_AFFILIATE_TAPPED
import com.woocommerce.android.analytics.AnalyticsTracker.Stat.PRODUCT_DETAIL_VIEW_EXTERNAL_TAPPED
import com.woocommerce.android.model.Product
import com.woocommerce.android.ui.base.BaseFragment
import com.woocommerce.android.ui.base.UIMessageResolver
import com.woocommerce.android.ui.imageviewer.ImageViewerActivity
import com.woocommerce.android.ui.products.ProductDetailViewModel.ProductWithParameters
import com.woocommerce.android.ui.products.ProductType.EXTERNAL
import com.woocommerce.android.ui.products.ProductType.GROUPED
import com.woocommerce.android.ui.products.ProductType.VARIABLE
import com.woocommerce.android.util.StringUtils
import com.woocommerce.android.util.WooPermissionUtils
import com.woocommerce.android.viewmodel.ViewModelFactory
import com.woocommerce.android.widgets.SkeletonView
import com.woocommerce.android.widgets.WCProductImageGalleryView.OnGalleryImageClickListener
import dagger.android.support.AndroidSupportInjection
import kotlinx.android.synthetic.main.fragment_product_detail.*
import org.wordpress.android.fluxc.model.WCProductImageModel
import org.wordpress.android.util.DisplayUtils
import org.wordpress.android.util.HtmlUtils
import javax.inject.Inject

class ProductDetailFragment : BaseFragment(), OnGalleryImageClickListener {
    private enum class DetailCard {
        Primary,
        PricingAndInventory,
        Inventory,
        PurchaseDetails
    }

    @Inject lateinit var viewModelFactory: ViewModelFactory
    @Inject lateinit var uiMessageResolver: UIMessageResolver

    private val viewModel: ProductDetailViewModel by viewModels { viewModelFactory }

    private var productTitle = ""
    private var isVariation = false
    private var imageHeight = 0
    private val skeletonView = SkeletonView()

    private val navArgs: ProductDetailFragmentArgs by navArgs()

    override fun onCreateView(inflater: LayoutInflater, container: ViewGroup?, savedInstanceState: Bundle?): View? {
        super.onCreate(savedInstanceState)
        setHasOptionsMenu(true)
        return inflater.inflate(R.layout.fragment_product_detail, container, false)
    }

    override fun onAttach(context: Context) {
        AndroidSupportInjection.inject(this)
        super.onAttach(context)
    }

    override fun onDestroyView() {
        // hide the skeleton view if fragment is destroyed
        skeletonView.hide()
        super.onDestroyView()
    }

    override fun onResume() {
        super.onResume()
        AnalyticsTracker.trackViewShown(this)
    }

    override fun onViewCreated(view: View, savedInstanceState: Bundle?) {
        super.onViewCreated(view, savedInstanceState)
        initializeViewModel()
    }

    private fun initializeViewModel() {
        setupObservers(viewModel)
        viewModel.start(navArgs.remoteProductId)
    }

    private fun setupObservers(viewModel: ProductDetailViewModel) {
        viewModel.isSkeletonShown.observe(this, Observer {
            showSkeleton(it)
        })

        viewModel.productData.observe(this, Observer {
            showProduct(it)
        })

        viewModel.shareProduct.observe(this, Observer {
            shareProduct(it)
        })

        viewModel.showSnackbarMessage.observe(this, Observer {
            uiMessageResolver.showSnack(it)
        })

        viewModel.exit.observe(this, Observer {
            activity?.onBackPressed()
        })
    }

    override fun onActivityCreated(savedInstanceState: Bundle?) {
        super.onActivityCreated(savedInstanceState)

        // make image height a percentage of screen height, adjusting for landscape
        val displayHeight = DisplayUtils.getDisplayPixelHeight(activity!!)
        val multiplier = if (DisplayUtils.isLandscape(activity!!)) 0.5f else 0.3f
        imageHeight = (displayHeight * multiplier).toInt()
        imageGallery.layoutParams.height = imageHeight
    }

    override fun onCreateOptionsMenu(menu: Menu, inflater: MenuInflater) {
        menu.clear()
        inflater.inflate(R.menu.menu_share, menu)
    }

<<<<<<< HEAD
    override fun onOptionsItemSelected(item: MenuItem): Boolean {
        return when {
            item.itemId == R.id.menu_share -> {
=======
    override fun onOptionsItemSelected(item: MenuItem?): Boolean {
        return when (item?.itemId) {
            R.id.menu_share -> {
>>>>>>> e3f3adfd
                AnalyticsTracker.track(PRODUCT_DETAIL_SHARE_BUTTON_TAPPED)
                viewModel.onShareButtonClicked()
                true
            }
            else -> super.onOptionsItemSelected(item)
        }
    }

    private fun showSkeleton(show: Boolean) {
        if (show) {
            skeletonView.show(productDetail_root, R.layout.skeleton_product_detail, delayed = true)
            skeletonView.findViewById(R.id.productImage_Skeleton)?.layoutParams?.height = imageHeight
        } else {
            skeletonView.hide()
        }
    }

    override fun getFragmentTitle() = productTitle

    private fun showProduct(productData: ProductWithParameters) {
        if (!isAdded) return

        val product = productData.product
        productTitle = when (product.type) {
            EXTERNAL -> getString(R.string.product_name_external, product.name)
            GROUPED -> getString(R.string.product_name_grouped, product.name)
            VARIABLE -> getString(R.string.product_name_variable, product.name)
            else -> {
                if (product.isVirtual) {
                    getString(R.string.product_name_virtual, product.name)
                } else {
                    product.name
                }
            }
        }

        updateActivityTitle()

        imageGallery.showProductImages(product, this)

        isVariation = product.type == ProductType.VARIATION

        // show status badge for unpublished products
        product.status?.let { status ->
            if (status != ProductStatus.PUBLISH) {
                frameStatusBadge.visibility = View.VISIBLE
                textStatusBadge.text = status.toString(activity!!)
            }
        }

        addPrimaryCard(productData)
        addPricingAndInventoryCard(productData)
        addPurchaseDetailsCard(productData)
    }

    private fun addPrimaryCard(productData: ProductWithParameters) {
        val product = productData.product

        addPropertyView(DetailCard.Primary, R.string.product_name, productTitle, LinearLayout.VERTICAL)

        // we don't show total sales for variations because they're always zero
        if (!isVariation) {
            addPropertyView(
                    DetailCard.Primary,
                    R.string.product_total_orders,
                    StringUtils.formatCount(product.totalSales)
            )
        }

        // we don't show reviews for variations because they're always empty
        if (!isVariation && product.reviewsAllowed) {
            addPropertyView(
                    DetailCard.Primary,
                    R.string.product_reviews,
                    StringUtils.formatCount(product.ratingCount)
            )?.setRating(product.averageRating)
        }

        addLinkView(
                DetailCard.Primary,
                R.string.product_view_in_store,
                product.permalink,
                PRODUCT_DETAIL_VIEW_EXTERNAL_TAPPED
        )
        addLinkView(
                DetailCard.Primary,
                R.string.product_view_affiliate,
                product.externalUrl,
                PRODUCT_DETAIL_VIEW_AFFILIATE_TAPPED
        )
    }

    private fun addPricingAndInventoryCard(productData: ProductWithParameters) {
        val product = productData.product

        // if we have pricing info this card is "Pricing and inventory" otherwise it's just "Inventory"
        val hasPricingInfo = product.price != null || product.salePrice != null || product.taxClass.isNotEmpty()
        val pricingCard = if (hasPricingInfo) DetailCard.PricingAndInventory else DetailCard.Inventory

        if (hasPricingInfo) {
            // when there's a sale price show price & sales price as a group, otherwise show price separately
            if (product.salePrice != null) {
                val group = mapOf(
                        Pair(getString(R.string.product_regular_price), productData.regularPriceWithCurrency),
                        Pair(getString(R.string.product_sale_price), productData.salePriceWithCurrency)
                )
                addPropertyGroup(pricingCard, R.string.product_price, group)
            } else {
                addPropertyView(
                        pricingCard,
                        R.string.product_price,
                        productData.priceWithCurrency,
                        LinearLayout.VERTICAL
                )
            }
        }

        // show stock properties as a group if stock management is enabled, otherwise show sku separately
        if (product.manageStock) {
            val group = mapOf(
                    Pair(getString(R.string.product_stock_status), stockStatusToDisplayString(product.stockStatus)),
                    Pair(getString(R.string.product_backorders), backordersToDisplayString(product.backorderStatus)),
                    Pair(getString(R.string.product_stock_quantity), StringUtils.formatCount(product.stockQuantity)),
                    Pair(getString(R.string.product_sku), product.sku)
            )
            addPropertyGroup(pricingCard, R.string.product_inventory, group)
        } else {
            addPropertyView(pricingCard, R.string.product_sku, product.sku, LinearLayout.VERTICAL)
        }
    }

    private fun addPurchaseDetailsCard(productData: ProductWithParameters) {
        val product = productData.product

        val shippingGroup = mapOf(
                Pair(getString(R.string.product_weight), productData.weightWithUnits),
                Pair(getString(R.string.product_size), productData.sizeWithUnits),
                Pair(getString(R.string.product_shipping_class), product.shippingClass)
        )
        addPropertyGroup(DetailCard.PurchaseDetails, R.string.product_shipping, shippingGroup)

        if (product.isDownloadable) {
            val limit = if (product.downloadLimit > 0) String.format(
                    getString(R.string.product_download_limit_count),
                    product.downloadLimit
            ) else ""
            val expiry = if (product.downloadExpiry > 0) String.format(
                    getString(R.string.product_download_expiry_days),
                    product.downloadExpiry
            ) else ""

            val downloadGroup = mapOf(
                    Pair(getString(R.string.product_downloadable_files), product.fileCount.toString()),
                    Pair(getString(R.string.product_download_limit), limit),
                    Pair(getString(R.string.product_download_expiry), expiry)
            )
            addPropertyGroup(DetailCard.PurchaseDetails, R.string.product_downloads, downloadGroup)
        }

        if (product.purchaseNote.isNotBlank()) {
            addReadMoreView(
                    DetailCard.PurchaseDetails,
                    R.string.product_purchase_note,
                    product.purchaseNote,
                    2
            )
        }
    }

    /**
     * Adds a property card to the current view if it doesn't already exist, then adds the property & value
     * to the card if they don't already exist - this enables us to dynamically build the product detail and
     * more easily move things around.
     *
     * ex: addPropertyView(DetailCard.Pricing, R.string.product_price, product.price) will add the Pricing card if it
     * doesn't exist, and then add the product price caption and property to the card - but if the property
     * is empty, nothing gets added.
     */
    private fun addPropertyView(
        card: DetailCard,
        @StringRes propertyNameId: Int,
        propertyValue: String,
        orientation: Int = LinearLayout.HORIZONTAL
    ): WCProductPropertyView? {
        return addPropertyView(card, getString(propertyNameId), propertyValue, orientation)
    }

    private fun addPropertyView(
        card: DetailCard,
        propertyName: String,
        propertyValue: String,
        orientation: Int = LinearLayout.HORIZONTAL
    ): WCProductPropertyView? {
        if (propertyValue.isBlank()) return null

        // locate the card, add it if it doesn't exist yet
        val cardView = findOrAddCardView(card)

        // locate the linear layout container inside the card
        val container = cardView.findViewById<LinearLayout>(R.id.cardContainerView)

        // locate the existing property view in the container, add it if not found
        val propertyTag = "{$propertyName}_tag"
        var propertyView = container.findViewWithTag<WCProductPropertyView>(propertyTag)
        if (propertyView == null) {
            propertyView = WCProductPropertyView(activity!!)
            propertyView.tag = propertyTag
            container.addView(propertyView)
        }

        // some details, such as product description, contain html which needs to be stripped here
        propertyView.show(orientation, propertyName, HtmlUtils.fastStripHtml(propertyValue).trim())
        return propertyView
    }

    /**
     * Adds a group of related properties as a single property view
     */
    private fun addPropertyGroup(
        card: DetailCard,
        @StringRes groupTitleId: Int,
        properties: Map<String, String>
    ): WCProductPropertyView? {
        var propertyValue = ""
        properties.forEach { property ->
            if (property.value.isNotEmpty()) {
                if (propertyValue.isNotEmpty()) {
                    propertyValue += "\n"
                }
                propertyValue += "${property.key}: ${property.value}"
            }
        }
        return addPropertyView(card, getString(groupTitleId), propertyValue, LinearLayout.VERTICAL)
    }

    /**
     * Adds a property link to the passed card
     */
    private fun addLinkView(
        card: DetailCard,
        @StringRes captionId: Int,
        url: String,
        tracksEvent: Stat
    ): WCProductPropertyLinkView? {
        if (url.isEmpty()) return null

        val caption = getString(captionId)
        val linkViewTag = "${caption}_tag"

        val cardView = findOrAddCardView(card)
        val container = cardView.findViewById<LinearLayout>(R.id.cardContainerView)
        var linkView = container.findViewWithTag<WCProductPropertyLinkView>(linkViewTag)

        if (linkView == null) {
            linkView = WCProductPropertyLinkView(activity!!)
            linkView.tag = linkViewTag
            container.addView(linkView)
        }

        linkView.show(caption, url, tracksEvent)
        return linkView
    }

    /**
     * Adds a "read more" view which limits content to a certain number of lines, and if it goes over
     * a "Read more" button appears
     */
    private fun addReadMoreView(card: DetailCard, @StringRes captionId: Int, content: String, maxLines: Int) {
        val caption = getString(captionId)
        val readMoreTag = "${caption}_read_more_tag"

        val cardView = findOrAddCardView(card)
        val container = cardView.findViewById<LinearLayout>(R.id.cardContainerView)
        var readMoreView = container.findViewWithTag<WCProductPropertyReadMoreView>(readMoreTag)

        if (readMoreView == null) {
            readMoreView = WCProductPropertyReadMoreView(activity!!)
            readMoreView.tag = readMoreTag
            container.addView(readMoreView)
        }

        readMoreView.show(caption, HtmlUtils.fastStripHtml(content), maxLines)
    }

    /**
     * Returns the card view for the passed DetailCard - card will be added if it doesn't already exist
     */
    private fun findOrAddCardView(card: DetailCard): WCProductPropertyCardView {
        val cardTag = "${card.name}_tag"
        productDetail_container.findViewWithTag<WCProductPropertyCardView>(cardTag)?.let {
            return it
        }

        // add a divider above the card if this isn't the first card
        if (card != DetailCard.Primary) {
            addCardDividerView(activity!!)
        }

        val cardView = WCProductPropertyCardView(activity!!)
        cardView.tag = cardTag

        val cardViewCaption: String? = when (card) {
            DetailCard.Primary -> null
            DetailCard.PricingAndInventory -> getString(R.string.product_pricing_and_inventory)
            DetailCard.Inventory -> getString(R.string.product_inventory)
            DetailCard.PurchaseDetails -> getString(R.string.product_purchase_details)
        }

        cardView.show(cardViewCaption)
        productDetail_container.addView(cardView)

        return cardView
    }

    /**
     * Adds a divider between cards
     */
    private fun addCardDividerView(context: Context) {
        val divider = View(context)
        divider.layoutParams = LayoutParams(
                MATCH_PARENT,
                resources.getDimensionPixelSize(R.dimen.product_detail_card_divider_height)
        )
        divider.setBackgroundColor(ContextCompat.getColor(context, R.color.default_window_background))
        productDetail_container.addView(divider)
    }

    private fun shareProduct(product: Product) {
        val shareIntent: Intent = Intent().apply {
            action = Intent.ACTION_SEND
            putExtra(Intent.EXTRA_SUBJECT, product.name)
            putExtra(Intent.EXTRA_TEXT, product.permalink)
            type = "text/plain"
        }
        val title = resources.getText(R.string.product_share_dialog_title)
        startActivity(Intent.createChooser(shareIntent, title))
    }

    /**
     * returns the product's stock status formatted for display
     */
    private fun stockStatusToDisplayString(status: ProductStockStatus): String {
        return if (status.stringResource != 0) {
            getString(status.stringResource)
        } else {
            status.value
        }
    }

    private fun backordersToDisplayString(status: ProductBackorderStatus): String {
        return if (status.stringResource != 0) {
            getString(status.stringResource)
        } else {
            status.value
        }
    }

    override fun onGalleryImageClicked(image: WCProductImageModel, imageView: View) {
        AnalyticsTracker.track(PRODUCT_DETAIL_IMAGE_TAPPED)
        ImageViewerActivity.show(
                requireActivity(),
                image.src,
                title = productTitle,
                sharedElement = imageView
        )
    }

    /**
     * Requests storage permission, returns true only if permission is already available
     */
    private fun requestStoragePermission(): Boolean {
        if (!isAdded) {
            return false
        } else if (WooPermissionUtils.hasStoragePermission(activity!!)) {
            return true
        }

        val permissions = arrayOf(permission.WRITE_EXTERNAL_STORAGE)
        requestPermissions(permissions, WooPermissionUtils.STORAGE_PERMISSION_REQUEST_CODE)
        return false
    }

    /**
     * Requests camera & storage permissions, returns true only if permissions are already
     * available. Note that we need to ask for both permissions because we also need storage
     * permission to store media from the camera.
     */
    private fun requestCameraPermission(): Boolean {
        if (!isAdded) {
            return false
        }

        val hasStorage = WooPermissionUtils.hasStoragePermission(activity!!)
        val hasCamera = WooPermissionUtils.hasCameraPermission(activity!!)
        if (hasStorage && hasCamera) {
            return true
        }

        val permissions = when {
            hasStorage -> arrayOf(permission.CAMERA)
            hasCamera -> arrayOf(permission.WRITE_EXTERNAL_STORAGE)
            else -> arrayOf(permission.CAMERA, permission.WRITE_EXTERNAL_STORAGE)
        }

        requestPermissions(
                permissions,
                WooPermissionUtils.CAMERA_PERMISSION_REQUEST_CODE
        )
        return false
    }

    override fun onRequestPermissionsResult(
        requestCode: Int,
        permissions: Array<String>,
        grantResults: IntArray
    ) {
        if (!isAdded) {
            return
        }

        val allGranted = WooPermissionUtils.setPermissionListAsked(
                activity!!, requestCode, permissions, grantResults, checkForAlwaysDenied = true
        )

        if (allGranted) {
            when (requestCode) {
                WooPermissionUtils.STORAGE_PERMISSION_REQUEST_CODE -> {
                    // TODO chooseProductImage()
                }
                WooPermissionUtils.CAMERA_PERMISSION_REQUEST_CODE -> {
                    // TODO captureProduceImage()
                }
            }
        }
    }
}<|MERGE_RESOLUTION|>--- conflicted
+++ resolved
@@ -134,15 +134,9 @@
         inflater.inflate(R.menu.menu_share, menu)
     }
 
-<<<<<<< HEAD
     override fun onOptionsItemSelected(item: MenuItem): Boolean {
-        return when {
-            item.itemId == R.id.menu_share -> {
-=======
-    override fun onOptionsItemSelected(item: MenuItem?): Boolean {
-        return when (item?.itemId) {
+        return when (item.itemId) {
             R.id.menu_share -> {
->>>>>>> e3f3adfd
                 AnalyticsTracker.track(PRODUCT_DETAIL_SHARE_BUTTON_TAPPED)
                 viewModel.onShareButtonClicked()
                 true
