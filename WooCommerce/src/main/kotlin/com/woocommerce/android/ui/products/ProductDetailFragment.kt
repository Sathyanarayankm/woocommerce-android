package com.woocommerce.android.ui.products

import android.content.Context
import android.os.Bundle
import android.text.SpannableString
import android.view.LayoutInflater
import android.view.Menu
import android.view.MenuInflater
import android.view.MenuItem
import android.view.View
import android.view.ViewGroup
import android.view.ViewGroup.LayoutParams
import android.view.ViewGroup.LayoutParams.MATCH_PARENT
import android.widget.LinearLayout
import androidx.annotation.DrawableRes
import androidx.annotation.StringRes
import androidx.core.content.ContextCompat
import androidx.navigation.fragment.navArgs
import com.woocommerce.android.R
import com.woocommerce.android.analytics.AnalyticsTracker
import com.woocommerce.android.analytics.AnalyticsTracker.Stat
import com.woocommerce.android.analytics.AnalyticsTracker.Stat.PRODUCT_DETAIL_SHARE_BUTTON_TAPPED
import com.woocommerce.android.analytics.AnalyticsTracker.Stat.PRODUCT_DETAIL_UPDATE_BUTTON_TAPPED
import com.woocommerce.android.analytics.AnalyticsTracker.Stat.PRODUCT_DETAIL_VIEW_AFFILIATE_TAPPED
import com.woocommerce.android.analytics.AnalyticsTracker.Stat.PRODUCT_DETAIL_VIEW_EXTERNAL_TAPPED
import com.woocommerce.android.extensions.fastStripHtml
import com.woocommerce.android.extensions.formatToMMMdd
import com.woocommerce.android.extensions.formatToMMMddYYYY
import com.woocommerce.android.extensions.takeIfNotEqualTo
import com.woocommerce.android.model.Product
import com.woocommerce.android.ui.aztec.AztecEditorFragment
import com.woocommerce.android.ui.aztec.AztecEditorFragment.Companion.ARG_AZTEC_EDITOR_TEXT
import com.woocommerce.android.ui.aztec.AztecEditorFragment.Companion.AZTEC_EDITOR_REQUEST_CODE
import com.woocommerce.android.ui.main.MainActivity.NavigationResult
import com.woocommerce.android.ui.products.ProductDetailViewModel.ProductDetailViewState
import com.woocommerce.android.ui.products.ProductDetailViewModel.ProductExitEvent.ExitProductDetail
import com.woocommerce.android.ui.products.ProductNavigationTarget.ViewProductDescriptionEditor
import com.woocommerce.android.ui.products.ProductNavigationTarget.ViewProductInventory
import com.woocommerce.android.ui.products.ProductNavigationTarget.ViewProductPricing
import com.woocommerce.android.ui.products.ProductNavigationTarget.ViewProductShipping
import com.woocommerce.android.ui.products.ProductNavigationTarget.ViewProductVariations
import com.woocommerce.android.ui.products.ProductType.VARIABLE
import com.woocommerce.android.util.ChromeCustomTabUtils
import com.woocommerce.android.util.DateUtils
import com.woocommerce.android.util.FeatureFlag
import com.woocommerce.android.util.StringUtils
import com.woocommerce.android.widgets.CustomProgressDialog
import com.woocommerce.android.widgets.SkeletonView
import com.woocommerce.android.widgets.WCProductImageGalleryView.OnGalleryImageClickListener
import kotlinx.android.synthetic.main.fragment_product_detail.*
import org.wordpress.android.util.ActivityUtils
import org.wordpress.android.util.DateTimeUtils
import org.wordpress.android.util.HtmlUtils
import java.lang.ref.WeakReference
import java.util.Date

class ProductDetailFragment : BaseProductFragment(), OnGalleryImageClickListener, NavigationResult {
    private enum class DetailCard {
        Primary,
        Secondary,
        PricingAndInventory,
        Inventory,
        PurchaseDetails
    }

    private var productName = ""
    private var isVariation = false
    private val skeletonView = SkeletonView()

    private var progressDialog: CustomProgressDialog? = null

    private val navArgs: ProductDetailFragmentArgs by navArgs()

    override fun onCreateView(inflater: LayoutInflater, container: ViewGroup?, savedInstanceState: Bundle?): View? {
        setHasOptionsMenu(true)
        return inflater.inflate(R.layout.fragment_product_detail, container, false)
    }

    override fun onDestroyView() {
        // hide the skeleton view if fragment is destroyed
        skeletonView.hide()
        super.onDestroyView()
    }

    override fun onResume() {
        super.onResume()
        AnalyticsTracker.trackViewShown(this)
    }

    override fun onViewCreated(view: View, savedInstanceState: Bundle?) {
        super.onViewCreated(view, savedInstanceState)
        initializeViewModel()
    }

    private fun initializeViewModel() {
        setupObservers(viewModel)
        viewModel.start(navArgs.remoteProductId)
    }

    private fun setupObservers(viewModel: ProductDetailViewModel) {
        viewModel.productDetailViewStateData.observe(viewLifecycleOwner) { old, new ->
            new.productDraft?.takeIfNotEqualTo(old?.productDraft) { showProduct(new) }
            new.isProductUpdated?.takeIfNotEqualTo(old?.isProductUpdated) { showUpdateProductAction(it) }
            new.isSkeletonShown?.takeIfNotEqualTo(old?.isSkeletonShown) { showSkeleton(it) }
            new.isProgressDialogShown?.takeIfNotEqualTo(old?.isProgressDialogShown) { showProgressDialog(it) }
            new.uploadingImageUris?.takeIfNotEqualTo(old?.uploadingImageUris) {
                imageGallery.setPlaceholderImageUris(it)
            }
        }
    }

    override fun onCreateOptionsMenu(menu: Menu, inflater: MenuInflater) {
        menu.clear()
        inflater.inflate(R.menu.menu_product_detail_fragment, menu)

        menu.findItem(R.id.menu_view_product).isVisible = FeatureFlag.PRODUCT_RELEASE_M2.isEnabled()
        super.onCreateOptionsMenu(menu, inflater)
    }

    override fun onOptionsItemSelected(item: MenuItem): Boolean {
        return when (item.itemId) {
            R.id.menu_share -> {
                AnalyticsTracker.track(PRODUCT_DETAIL_SHARE_BUTTON_TAPPED)
                viewModel.onShareButtonClicked()
                true
            }

            R.id.menu_done -> {
                AnalyticsTracker.track(PRODUCT_DETAIL_UPDATE_BUTTON_TAPPED)
                ActivityUtils.hideKeyboard(activity)
                viewModel.onUpdateButtonClicked()
                true
            }

            R.id.menu_view_product -> {
                viewModel.getProduct().productDraft?.permalink?.let {
                    AnalyticsTracker.track(PRODUCT_DETAIL_VIEW_EXTERNAL_TAPPED)
                    ChromeCustomTabUtils.launchUrl(requireContext(), it)
                }
                true
            }
            else -> super.onOptionsItemSelected(item)
        }
    }

    private fun showSkeleton(show: Boolean) {
        if (show) {
            skeletonView.show(app_bar_layout, R.layout.skeleton_product_detail, delayed = true)
            skeletonView.findViewById(R.id.productImage_Skeleton)?.layoutParams?.height = imageGallery.height
        } else {
            skeletonView.hide()
        }
    }

    private fun showProgressDialog(show: Boolean) {
        if (show) {
            hideProgressDialog()
            progressDialog = CustomProgressDialog.show(
                    getString(R.string.product_update_dialog_title),
                    getString(R.string.product_update_dialog_message)
            ).also { it.show(parentFragmentManager, CustomProgressDialog.TAG) }
            progressDialog?.isCancelable = false
        } else {
            hideProgressDialog()
        }
    }

    private fun hideProgressDialog() {
        progressDialog?.dismiss()
        progressDialog = null
    }

    override fun getFragmentTitle() = productName

    private fun showProduct(productData: ProductDetailViewState) {
        if (!isAdded) return

        val product = requireNotNull(productData.productDraft)
        productName = product.name.fastStripHtml()
        updateActivityTitle()

        if (product.images.isEmpty() && !viewModel.isUploading()) {
            imageGallery.visibility = View.GONE
            if (FeatureFlag.PRODUCT_RELEASE_M2.isEnabled(requireActivity())) {
                addImageContainer.visibility = View.VISIBLE
                addImageContainer.setOnClickListener {
                    viewModel.onAddImageClicked()
                }
            }
        } else {
            addImageContainer.visibility = View.GONE
            imageGallery.visibility = View.VISIBLE
            imageGallery.showProductImages(product, this)
        }

        isVariation = product.type == ProductType.VARIATION

        // show status badge for unpublished products
        product.status?.let { status ->
            if (status != ProductStatus.PUBLISH) {
                frameStatusBadge.visibility = View.VISIBLE
                textStatusBadge.text = status.toString(requireActivity())
            }
        }

        addPrimaryCard(productData)

        // display pricing/inventory card only if product is not a variable product
        // since pricing, inventory, shipping and SKU for a variable product can differ per variant
        if (product.type != VARIABLE) {
            if (isAddEditProductRelease1Enabled(product.type)) {
                addSecondaryCard(productData)
            } else {
                addPricingAndInventoryCard(productData)
            }
        }
        addPurchaseDetailsCard(productData)
    }

    private fun addPrimaryCard(productData: ProductDetailViewState) {
        val product = requireNotNull(productData.productDraft)

        if (isAddEditProductRelease1Enabled(product.type)) {
            addEditableView(DetailCard.Primary, R.string.product_detail_title_hint, productName)?.also { view ->
                view.setOnTextChangedListener { viewModel.updateProductDraft(title = it.toString()) }
            }
        } else {
            addPropertyView(DetailCard.Primary, R.string.product_name, productName, LinearLayout.VERTICAL)
        }

        if (isAddEditProductRelease1Enabled(product.type)) {
            val productDescription = product.description
            val showCaption = productDescription.isNotEmpty()
            val description = if (productDescription.isEmpty()) {
                getString(R.string.product_description_empty)
            } else {
                productDescription
            }
            addPropertyView(
                    DetailCard.Primary,
                    getString(R.string.product_description),
                    SpannableString(HtmlUtils.fromHtml(description)),
                    LinearLayout.VERTICAL
            )?.also {
                it.showPropertyName(showCaption)
                it.setMaxLines(1)
                it.setClickListener {
                    AnalyticsTracker.track(Stat.PRODUCT_DETAIL_VIEW_PRODUCT_DESCRIPTION_TAPPED)
                    viewModel.onEditProductCardClicked(ViewProductDescriptionEditor(
                                productDescription, getString(R.string.product_description)
                    ))
                }
            }
        }

        // we don't show total sales for variations because they're always zero
        // we are removing the total orders sections from products M2 release
        if (!isVariation && !FeatureFlag.PRODUCT_RELEASE_M2.isEnabled()) {
            addPropertyView(
                    DetailCard.Primary,
                    R.string.product_total_orders,
                    StringUtils.formatCount(product.totalSales)
            )
        }

        // we don't show reviews for variations because they're always empty
        if (!isVariation && product.reviewsAllowed) {
            addPropertyView(
                    DetailCard.Primary,
                    R.string.product_reviews,
                    StringUtils.formatCount(product.ratingCount)
            )?.setRating(product.averageRating)
        }

        // show product variants only if product type is variable and if there are variations for the product
        if (product.type == VARIABLE && product.numVariations > 0) {
            val properties = mutableMapOf<String, String>()
            for (attribute in product.attributes) {
                properties[attribute.name] = attribute.options.size.toString()
            }

            val propertyValue = getPropertyValue(properties, R.string.product_property_variant_formatter)
            addPropertyView(
                    DetailCard.Primary,
                    getString(R.string.product_variations),
                    propertyValue,
                    LinearLayout.VERTICAL
            )?.setClickListener {
                AnalyticsTracker.track(Stat.PRODUCT_DETAIL_VIEW_PRODUCT_VARIANTS_TAPPED)
                viewModel.onEditProductCardClicked(ViewProductVariations(product.remoteId))
            }
        } else {
            removePropertyView(DetailCard.Primary, getString(R.string.product_variations))
        }

        // display `View product on Store` in options menu from M2 products release
        if (!FeatureFlag.PRODUCT_RELEASE_M2.isEnabled()) {
            addLinkView(
                    DetailCard.Primary,
                    R.string.product_view_in_store,
                    product.permalink,
                    PRODUCT_DETAIL_VIEW_EXTERNAL_TAPPED
            )
        }
        addLinkView(
                DetailCard.Primary,
                R.string.product_view_affiliate,
                product.externalUrl,
                PRODUCT_DETAIL_VIEW_AFFILIATE_TAPPED
        )
    }

    /**
     * New product detail card UI slated for new products release 1
     */
    private fun addSecondaryCard(productData: ProductDetailViewState) {
        val product = requireNotNull(productData.productDraft)

        // If we have pricing info, show price & sales price as a group,
        // otherwise provide option to add pricing info for the product
        val hasPricingInfo = product.price != null || product.salePrice != null || product.taxClass.isNotEmpty()
        val pricingGroup = mutableMapOf<String, String>()
        if (hasPricingInfo) {
            // regular product price
            pricingGroup[getString(R.string.product_regular_price)] =
                    requireNotNull(productData.regularPriceWithCurrency)
            // display product sale price, if available
            if (product.salePrice != null) {
                pricingGroup[getString(R.string.product_sale_price)] = requireNotNull(productData.salePriceWithCurrency)
            }

            // display product sale dates using the site's timezone, if available
            if (product.isSaleScheduled) {
                val gmtOffset = productData.gmtOffset
                var dateOnSaleFrom = product.dateOnSaleFromGmt?.let {
                    DateUtils.offsetGmtDate(it, gmtOffset)
                }
                val dateOnSaleTo = product.dateOnSaleToGmt?.let {
                    DateUtils.offsetGmtDate(it, gmtOffset)
                }
                if (dateOnSaleTo != null && dateOnSaleFrom == null) {
                    dateOnSaleFrom = DateUtils.offsetGmtDate(Date(), gmtOffset)
                }
                val saleDates = when {
                    (dateOnSaleFrom != null && dateOnSaleTo != null) -> {
                        getProductSaleDates(dateOnSaleFrom, dateOnSaleTo)
                    }
                    (dateOnSaleFrom != null && dateOnSaleTo == null) -> {
                        getString(R.string.product_sale_date_from, dateOnSaleFrom.formatToMMMddYYYY())
                    }
                    else -> null
                }
                saleDates?.let {
                    pricingGroup[getString(R.string.product_sale_dates)] = it
                }
            }
        } else {
            pricingGroup[""] = getString(R.string.product_price_empty)
        }

        addPropertyGroup(
                DetailCard.Secondary,
                R.string.product_price,
                pricingGroup,
                groupIconId = R.drawable.ic_gridicons_money
        )?.also {
            // display pricing caption only if pricing info is available
            if (!hasPricingInfo) {
                it.showPropertyName(false)
            }
            it.setClickListener {
                AnalyticsTracker.track(Stat.PRODUCT_DETAIL_VIEW_PRICE_SETTINGS_TAPPED)
                viewModel.onEditProductCardClicked(ViewProductPricing(product.remoteId))
            }
        }

        // show stock properties as a group if stock management is enabled, otherwise show sku separately
        val inventoryGroup = when {
            product.manageStock -> mapOf(
                    Pair(getString(R.string.product_backorders), ProductBackorderStatus.backordersToDisplayString(
                            requireContext(), product.backorderStatus
                    )),
                    Pair(getString(R.string.product_stock_quantity), StringUtils.formatCount(product.stockQuantity)),
                    Pair(getString(R.string.product_sku), product.sku)
            )
            product.sku.isNotEmpty() -> mapOf(
                    Pair(getString(R.string.product_sku), product.sku),
                    Pair(getString(R.string.product_stock_status), ProductStockStatus.stockStatusToDisplayString(
                            requireContext(), product.stockStatus
                    ))
            )
            else -> mapOf(Pair("", getString(R.string.product_inventory_empty)))
        }

        addPropertyGroup(
                DetailCard.Secondary,
                R.string.product_inventory,
                inventoryGroup,
                groupIconId = R.drawable.ic_gridicons_list_checkmark
        )?.also {
            // display inventory caption only if manage stock is true or if product sku is available
            if (!product.manageStock && product.sku.isEmpty()) {
                it.showPropertyName(false)
            }
            it.setClickListener {
                AnalyticsTracker.track(Stat.PRODUCT_DETAIL_VIEW_INVENTORY_SETTINGS_TAPPED)
                viewModel.onEditProductCardClicked(ViewProductInventory(product.remoteId))
            }
        }

<<<<<<< HEAD
        val shippingGroup = mapOf(
                Pair(getString(R.string.product_weight), requireNotNull(productData.weightWithUnits)),
                Pair(getString(R.string.product_dimensions), requireNotNull(productData.sizeWithUnits)),
                Pair(
                        getString(R.string.product_shipping_class),
                        viewModel.getShippingClassByRemoteShippingClassId(product.shippingClassId)
                )
        )
=======
        val hasShippingInfo = productData.weightWithUnits?.isNotEmpty() == true ||
                productData.sizeWithUnits?.isNotEmpty() == true ||
                product.shippingClass.isNotEmpty()
        val shippingGroup = if (hasShippingInfo) {
            mapOf(
                    Pair(getString(R.string.product_weight), requireNotNull(productData.weightWithUnits)),
                    Pair(getString(R.string.product_dimensions), requireNotNull(productData.sizeWithUnits)),
                    Pair(getString(R.string.product_shipping_class), product.shippingClass)
            )
        } else mapOf(Pair("", getString(R.string.product_shipping_empty)))

>>>>>>> e0871670
        addPropertyGroup(
                DetailCard.Secondary,
                R.string.product_shipping,
                shippingGroup,
                groupIconId = R.drawable.ic_gridicons_shipping
        )?.also {
            // display shipping caption only if shipping info is not available
            if (!hasShippingInfo) {
                it.showPropertyName(false)
            }
            it.setClickListener {
                AnalyticsTracker.track(Stat.PRODUCT_DETAIL_VIEW_SHIPPING_SETTINGS_TAPPED)
                viewModel.onEditProductCardClicked(ViewProductShipping(product.remoteId))
            }
        }
    }

    /**
     * Existing product detail card UI which that will be replaced by the new design once
     * Product Release 1 changes are completed.
     */
    private fun addPricingAndInventoryCard(productData: ProductDetailViewState) {
        val product = requireNotNull(productData.productDraft)

        // if we have pricing info this card is "Pricing and inventory" otherwise it's just "Inventory"
        val hasPricingInfo = product.price != null || product.salePrice != null || product.taxClass.isNotEmpty()
        val pricingCard = if (hasPricingInfo) DetailCard.PricingAndInventory else DetailCard.Inventory

        if (hasPricingInfo) {
            // when there's a sale price show price & sales price as a group, otherwise show price separately
            if (product.salePrice != null) {
                val group = mapOf(getString(R.string.product_regular_price)
                        to requireNotNull(productData.regularPriceWithCurrency),
                        getString(R.string.product_sale_price) to requireNotNull(productData.salePriceWithCurrency)
                )
                addPropertyGroup(pricingCard, R.string.product_price, group)
            } else {
                addPropertyView(
                        pricingCard,
                        R.string.product_price,
                        requireNotNull(productData.priceWithCurrency),
                        LinearLayout.VERTICAL
                )
            }
        }

        // show stock properties as a group if stock management is enabled, otherwise show sku separately
        if (product.manageStock) {
            val group = mapOf(
                    Pair(getString(R.string.product_stock_status), ProductStockStatus.stockStatusToDisplayString(
                            requireContext(), product.stockStatus
                    )),
                    Pair(getString(R.string.product_backorders), ProductBackorderStatus.backordersToDisplayString(
                            requireContext(), product.backorderStatus
                    )),
                    Pair(getString(R.string.product_stock_quantity), StringUtils.formatCount(product.stockQuantity)),
                    Pair(getString(R.string.product_sku), product.sku)
            )
            addPropertyGroup(pricingCard, R.string.product_inventory, group)
        } else {
            addPropertyView(pricingCard, R.string.product_sku, product.sku, LinearLayout.VERTICAL)
        }
    }

    private fun addPurchaseDetailsCard(productData: ProductDetailViewState) {
        val product = requireNotNull(productData.productDraft)

        // shipping group is part of the secondary card if edit product is enabled
        if (!isAddEditProductRelease1Enabled(product.type)) {
            val shippingGroup = mapOf(
                    Pair(getString(R.string.product_weight), requireNotNull(productData.weightWithUnits)),
                    Pair(getString(R.string.product_size), requireNotNull(productData.sizeWithUnits)),
                    Pair(getString(R.string.product_shipping_class), product.shippingClass)
            )
            addPropertyGroup(DetailCard.PurchaseDetails, R.string.product_shipping, shippingGroup)
        }

        if (product.isDownloadable) {
            val limit = if (product.downloadLimit > 0) String.format(
                    getString(R.string.product_download_limit_count),
                    product.downloadLimit
            ) else ""
            val expiry = if (product.downloadExpiry > 0) String.format(
                    getString(R.string.product_download_expiry_days),
                    product.downloadExpiry
            ) else ""

            val downloadGroup = mapOf(
                    Pair(getString(R.string.product_downloadable_files), product.fileCount.toString()),
                    Pair(getString(R.string.product_download_limit), limit),
                    Pair(getString(R.string.product_download_expiry), expiry)
            )
            addPropertyGroup(DetailCard.PurchaseDetails, R.string.product_downloads, downloadGroup)
        }

        if (product.purchaseNote.isNotBlank()) {
            addReadMoreView(
                    DetailCard.PurchaseDetails,
                    R.string.product_purchase_note,
                    product.purchaseNote,
                    2
            )
        }
    }

    /**
     * Adds a property card to the current view if it doesn't already exist, then adds the property & value
     * to the card if they don't already exist - this enables us to dynamically build the product detail and
     * more easily move things around.
     *
     * ex: addPropertyView(DetailCard.Pricing, R.string.product_price, product.price) will add the Pricing card if it
     * doesn't exist, and then add the product price caption and property to the card - but if the property
     * is empty, nothing gets added.
     */
    private fun addPropertyView(
        card: DetailCard,
        @StringRes propertyNameId: Int,
        propertyValue: String,
        orientation: Int = LinearLayout.HORIZONTAL
    ): WCProductPropertyView? {
        return addPropertyView(card, getString(propertyNameId), propertyValue, orientation)
    }

    private fun addPropertyView(
        card: DetailCard,
        propertyName: String,
        propertyValue: String,
        orientation: Int = LinearLayout.HORIZONTAL,
        @DrawableRes propertyIcon: Int? = null
    ): WCProductPropertyView? {
        return addPropertyView(card, propertyName, SpannableString(propertyValue), orientation, propertyIcon)
    }

    private fun removePropertyView(
        card: DetailCard,
        propertyName: String
    ) {
        // locate the card, add it if it doesn't exist yet
        val cardView = findOrAddCardView(card)

        // locate the linear layout container inside the card
        val container = cardView.findViewById<LinearLayout>(R.id.cardContainerView)

        // locate the existing property view in the container, add it if not found
        val propertyTag = "{$propertyName}_tag"
        val propertyView = container.findViewWithTag<WCProductPropertyView>(propertyTag)
        if (propertyView != null) {
            container.removeView(propertyView)
        }
    }

    private fun addPropertyView(
        card: DetailCard,
        propertyName: String,
        propertyValue: SpannableString,
        orientation: Int = LinearLayout.HORIZONTAL,
        @DrawableRes propertyIcon: Int? = null
    ): WCProductPropertyView? {
        if (propertyValue.isBlank()) return null

        // locate the card, add it if it doesn't exist yet
        val cardView = findOrAddCardView(card)

        // locate the linear layout container inside the card
        val container = cardView.findViewById<LinearLayout>(R.id.cardContainerView)

        // locate the existing property view in the container, add it if not found
        val propertyTag = "{$propertyName}_tag"
        var propertyView = container.findViewWithTag<WCProductPropertyView>(propertyTag)
        if (propertyView == null) {
            propertyView = WCProductPropertyView(requireActivity())
            propertyView.tag = propertyTag
            container.addView(propertyView)
        }

        propertyView.show(orientation, propertyName, propertyValue, propertyIcon)
        return propertyView
    }

    /**
     * Adds a group of related properties as a single property view
     */
    private fun addPropertyGroup(
        card: DetailCard,
        @StringRes groupTitleId: Int,
        properties: Map<String, String>,
        @StringRes propertyValueFormatterId: Int = R.string.product_property_default_formatter,
        propertyGroupClickListener: ((view: View) -> Unit)? = null,
        @DrawableRes groupIconId: Int? = null
    ): WCProductPropertyView? {
        val propertyValue = getPropertyValue(properties, propertyValueFormatterId)
        return addPropertyView(card, getString(groupTitleId), propertyValue, LinearLayout.VERTICAL, groupIconId)?.also {
            it.setClickListener(propertyGroupClickListener)
        }
    }

    /**
     * Adds a property link to the passed card
     */
    private fun addLinkView(
        card: DetailCard,
        @StringRes captionId: Int,
        url: String,
        tracksEvent: Stat
    ): WCProductPropertyLinkView? {
        if (url.isEmpty()) return null

        val caption = getString(captionId)
        val linkViewTag = "${caption}_tag"

        val cardView = findOrAddCardView(card)
        val container = cardView.findViewById<LinearLayout>(R.id.cardContainerView)
        var linkView = container.findViewWithTag<WCProductPropertyLinkView>(linkViewTag)

        if (linkView == null) {
            linkView = WCProductPropertyLinkView(requireActivity())
            linkView.tag = linkViewTag
            container.addView(linkView)
        }

        linkView.show(caption, url, tracksEvent)
        return linkView
    }

    /**
     * Adds a "read more" view which limits content to a certain number of lines, and if it goes over
     * a "Read more" button appears
     */
    private fun addReadMoreView(card: DetailCard, @StringRes captionId: Int, content: String, maxLines: Int) {
        val caption = getString(captionId)
        val readMoreTag = "${caption}_read_more_tag"

        val cardView = findOrAddCardView(card)
        val container = cardView.findViewById<LinearLayout>(R.id.cardContainerView)
        var readMoreView = container.findViewWithTag<WCProductPropertyReadMoreView>(readMoreTag)

        if (readMoreView == null) {
            readMoreView = WCProductPropertyReadMoreView(requireActivity())
            readMoreView.tag = readMoreTag
            container.addView(readMoreView)
        }

        readMoreView.show(caption, HtmlUtils.fastStripHtml(content), maxLines)
    }

    /**
     * Adds an editText to the passed card
     */
    private fun addEditableView(
        card: DetailCard,
        @StringRes propertyNameId: Int,
        propertyValue: String?
    ): WCProductPropertyEditableView? {
        val hint = getString(propertyNameId)
        val editableViewTag = "${hint}_tag"

        val cardView = findOrAddCardView(card)
        val container = cardView.findViewById<LinearLayout>(R.id.cardContainerView)
        var editableView = container.findViewWithTag<WCProductPropertyEditableView>(editableViewTag)

        if (editableView == null) {
            editableView = WCProductPropertyEditableView(requireActivity())
            editableView.tag = editableViewTag
            container.addView(editableView)
        }

        editableView.show(hint, propertyValue)
        return editableView
    }

    /**
     * Returns the card view for the passed DetailCard - card will be added if it doesn't already exist
     */
    private fun findOrAddCardView(card: DetailCard): WCProductPropertyCardView {
        val cardTag = "${card.name}_tag"
        productDetail_container.findViewWithTag<WCProductPropertyCardView>(cardTag)?.let {
            return it
        }

        // add a divider above the card if this isn't the first card
        if (card != DetailCard.Primary) {
            addCardDividerView(requireActivity())
        }

        val cardView = WCProductPropertyCardView(requireActivity())
        cardView.tag = cardTag

        val cardViewCaption: String? = when (card) {
            DetailCard.Primary -> null
            DetailCard.Secondary -> null
            DetailCard.PricingAndInventory -> getString(R.string.product_pricing_and_inventory)
            DetailCard.Inventory -> getString(R.string.product_inventory)
            DetailCard.PurchaseDetails -> getString(R.string.product_purchase_details)
        }

        cardView.show(cardViewCaption)
        productDetail_container.addView(cardView)

        return cardView
    }

    /**
     * Given a map of product properties [properties] and a formatter [propertyValueFormatterId]
     * returns a String with the property names and corresponding values
     * Eg:
     * Regular Price: $20.00
     * Sale Price: $10.00
     *      OR
     * Color: 3 options
     * Size: 2 options
     */
    private fun getPropertyValue(
        properties: Map<String, String>,
        @StringRes propertyValueFormatterId: Int = R.string.product_property_default_formatter
    ): String {
        var propertyValue = ""
        properties.forEach { property ->
            if (property.key.isEmpty()) {
                propertyValue += property.value
            } else if (property.value.isNotEmpty()) {
                if (propertyValue.isNotEmpty()) {
                    propertyValue += "\n"
                }
                propertyValue += getString(propertyValueFormatterId, property.key, property.value)
            }
        }
        return propertyValue
    }

    /**
     * Adds a divider between cards
     */
    private fun addCardDividerView(context: Context) {
        val divider = View(context)
        divider.layoutParams = LayoutParams(
                MATCH_PARENT,
                resources.getDimensionPixelSize(R.dimen.product_detail_card_divider_height)
        )
        divider.setBackgroundColor(ContextCompat.getColor(context, R.color.default_window_background))
        productDetail_container.addView(divider)
    }

    private fun getProductSaleDates(dateOnSaleFrom: Date, dateOnSaleTo: Date): String {
        val formattedFromDate = if (DateTimeUtils.isSameYear(dateOnSaleFrom, dateOnSaleTo)) {
            dateOnSaleFrom.formatToMMMdd()
        } else {
            dateOnSaleFrom.formatToMMMddYYYY()
        }
        return getString(R.string.product_sale_date_from_to, formattedFromDate, dateOnSaleTo.formatToMMMddYYYY())
    }

    override fun onNavigationResult(requestCode: Int, result: Bundle) {
        when (requestCode) {
            AZTEC_EDITOR_REQUEST_CODE -> {
                if (result.getBoolean(AztecEditorFragment.ARG_AZTEC_HAS_CHANGES)) {
                    viewModel.updateProductDraft(result.getString(ARG_AZTEC_EDITOR_TEXT))
                }
            }
        }
    }

    override fun onRequestAllowBackPress(): Boolean {
        return viewModel.onBackButtonClicked(ExitProductDetail())
    }

    override fun onGalleryImageClicked(image: Product.Image, imageView: View) {
        viewModel.onImageGalleryClicked(image, WeakReference(imageView))
    }

    override fun onGalleryAddImageClicked() {
        viewModel.onAddImageClicked()
    }

    /**
     * Add/Edit Product Release 1 is enabled by default for SIMPLE products
     */
    private fun isAddEditProductRelease1Enabled(productType: ProductType) = productType == ProductType.SIMPLE
}<|MERGE_RESOLUTION|>--- conflicted
+++ resolved
@@ -247,7 +247,7 @@
                 it.setClickListener {
                     AnalyticsTracker.track(Stat.PRODUCT_DETAIL_VIEW_PRODUCT_DESCRIPTION_TAPPED)
                     viewModel.onEditProductCardClicked(ViewProductDescriptionEditor(
-                                productDescription, getString(R.string.product_description)
+                            productDescription, getString(R.string.product_description)
                     ))
                 }
             }
@@ -408,16 +408,6 @@
             }
         }
 
-<<<<<<< HEAD
-        val shippingGroup = mapOf(
-                Pair(getString(R.string.product_weight), requireNotNull(productData.weightWithUnits)),
-                Pair(getString(R.string.product_dimensions), requireNotNull(productData.sizeWithUnits)),
-                Pair(
-                        getString(R.string.product_shipping_class),
-                        viewModel.getShippingClassByRemoteShippingClassId(product.shippingClassId)
-                )
-        )
-=======
         val hasShippingInfo = productData.weightWithUnits?.isNotEmpty() == true ||
                 productData.sizeWithUnits?.isNotEmpty() == true ||
                 product.shippingClass.isNotEmpty()
@@ -425,11 +415,11 @@
             mapOf(
                     Pair(getString(R.string.product_weight), requireNotNull(productData.weightWithUnits)),
                     Pair(getString(R.string.product_dimensions), requireNotNull(productData.sizeWithUnits)),
-                    Pair(getString(R.string.product_shipping_class), product.shippingClass)
+                    Pair(getString(R.string.product_shipping_class),
+                            viewModel.getShippingClassByRemoteShippingClassId(product.shippingClassId))
             )
         } else mapOf(Pair("", getString(R.string.product_shipping_empty)))
 
->>>>>>> e0871670
         addPropertyGroup(
                 DetailCard.Secondary,
                 R.string.product_shipping,
