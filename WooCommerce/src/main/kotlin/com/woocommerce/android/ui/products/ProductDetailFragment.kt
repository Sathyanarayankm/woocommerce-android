package com.woocommerce.android.ui.products

import android.content.Context
import android.content.Intent
import android.os.Bundle
import android.support.annotation.StringRes
import android.support.v4.app.Fragment
import android.support.v4.content.ContextCompat
import android.view.LayoutInflater
import android.view.Menu
import android.view.MenuInflater
import android.view.MenuItem
import android.view.View
import android.view.ViewGroup
import android.view.ViewGroup.LayoutParams
import android.view.ViewGroup.LayoutParams.MATCH_PARENT
import android.widget.LinearLayout
import com.bumptech.glide.load.resource.drawable.DrawableTransitionOptions
import com.woocommerce.android.R
import com.woocommerce.android.analytics.AnalyticsTracker
import com.woocommerce.android.di.GlideApp
import com.woocommerce.android.tools.NetworkStatus
import com.woocommerce.android.ui.base.UIMessageResolver
import com.woocommerce.android.widgets.SkeletonView
import dagger.android.support.AndroidSupportInjection
import kotlinx.android.synthetic.main.fragment_product_detail.*
import org.wordpress.android.fluxc.model.WCProductModel
import org.wordpress.android.util.DisplayUtils
import org.wordpress.android.util.HtmlUtils
import org.wordpress.android.util.PhotonUtils
import javax.inject.Inject

class ProductDetailFragment : Fragment(), ProductDetailContract.View {
    companion object {
        const val TAG = "ProductDetailFragment"
        private const val ARG_REMOTE_PRODUCT_ID = "remote_product_id"

        fun newInstance(remoteProductId: Long): Fragment {
            val args = Bundle()
            args.putLong(ARG_REMOTE_PRODUCT_ID, remoteProductId)
            val fragment = ProductDetailFragment()
            fragment.arguments = args
            return fragment
        }
    }

    private enum class DetailCard {
        Primary,
        PricingAndInventory,
        Inventory,
        Attributes,
        PurchaseDetails
    }

    @Inject lateinit var presenter: ProductDetailContract.Presenter
    @Inject lateinit var uiMessageResolver: UIMessageResolver
    @Inject lateinit var networkStatus: NetworkStatus

    private var remoteProductId = 0L
    private var runOnStartFunc: (() -> Unit)? = null
    private val skeletonView = SkeletonView()

    override fun onCreate(savedInstanceState: Bundle?) {
        super.onCreate(savedInstanceState)
        setHasOptionsMenu(true)
    }

    override fun onAttach(context: Context?) {
        AndroidSupportInjection.inject(this)
        super.onAttach(context)
    }

    override fun onCreateView(inflater: LayoutInflater, container: ViewGroup?, savedInstanceState: Bundle?): View? {
        return inflater.inflate(R.layout.fragment_product_detail, container, false)
    }

    override fun onActivityCreated(savedInstanceState: Bundle?) {
        super.onActivityCreated(savedInstanceState)

        presenter.takeView(this)

        remoteProductId = arguments?.getLong(ARG_REMOTE_PRODUCT_ID) ?: 0L
        val product = presenter.getProduct(remoteProductId)
        if (product == null) {
            presenter.fetchProduct(remoteProductId)
        } else {
            showProduct(product)
            if (savedInstanceState == null) {
                presenter.fetchProduct(remoteProductId)
            }
        }
    }

    override fun onResume() {
        super.onResume()
        AnalyticsTracker.trackViewShown(this)
    }

    override fun onStart() {
        super.onStart()

        runOnStartFunc?.let {
            it.invoke()
            runOnStartFunc = null
        }
    }

    override fun onDestroyView() {
        presenter.dropView()
        super.onDestroyView()
    }

    override fun onCreateOptionsMenu(menu: Menu?, inflater: MenuInflater?) {
        inflater?.inflate(R.menu.menu_share, menu)
    }

    override fun onOptionsItemSelected(item: MenuItem?): Boolean {
        return if (item?.itemId == R.id.menu_share) {
            shareProduct()
            true
        } else {
            super.onOptionsItemSelected(item)
        }
    }

    override fun showFetchProductError() {
        uiMessageResolver.showSnack(R.string.product_detail_fetch_product_error)

        if (isStateSaved) {
            runOnStartFunc = { activity?.onBackPressed() }
        } else {
            activity?.onBackPressed()
        }
    }

    override fun showSkeleton(show: Boolean) {
        if (show) {
            skeletonView.show(productDetail_container, R.layout.skeleton_product_detail, delayed = true)
        } else {
            skeletonView.hide()
        }
    }

    override fun showProduct(product: WCProductModel) {
        if (!isAdded) return

        if (product.name.isNotEmpty()) {
            activity?.title = product.name
        }

        product.getFirstImageUrl()?.let {
            val imageWidth = DisplayUtils.getDisplayPixelWidth(activity)
            val imageHeight = resources.getDimensionPixelSize(R.dimen.product_detail_image_height)
            val imageUrl = PhotonUtils.getPhotonImageUrl(it, imageWidth, imageHeight)
            GlideApp.with(activity as Context)
                    .load(imageUrl)
                    .error(R.drawable.ic_product)
                    .placeholder(R.drawable.picture_frame)
                    .transition(DrawableTransitionOptions.withCrossFade())
                    .into(productDetail_image)
        }

        addPrimaryCard(product)
        addPricingAndInventoryCard(product)
        addAttributesCard(product)
        addPurchaseDetailsCard(product)
    }

    private fun addPrimaryCard(product: WCProductModel) {
        addPropertyView(DetailCard.Primary, R.string.product_name, product.name, LinearLayout.VERTICAL)
        addPropertyView(DetailCard.Primary, R.string.product_total_orders, product.totalSales.toString())

        if (product.ratingCount > 0) {
            addPropertyView(
                    DetailCard.Primary,
                    R.string.product_reviews,
                    product.ratingCount.toString()
            )?.setRating(product.averageRating)
        }

        addLinkView(DetailCard.Primary, R.string.product_view_in_store, product.permalink)
        addLinkView(DetailCard.Primary, R.string.product_view_affiliate, product.externalUrl)
    }

    private fun addPricingAndInventoryCard(product: WCProductModel) {
        // if we have pricing info this card is "Pricing and inventory" otherwise it's just "Inventory"
        val hasPricingInfo = product.price.isNotEmpty() ||
                product.salePrice.isNotEmpty() ||
                product.taxClass.isNotEmpty() ||
                product.taxStatus.isNotEmpty()
        val pricingCard = if (hasPricingInfo) DetailCard.PricingAndInventory else DetailCard.Inventory

        if (hasPricingInfo) {
            // when there's a sale price show price & sales price as a group, otherwise show price separately
            if (product.salePrice.isNotEmpty()) {
                val group = mapOf(
                        Pair(getString(R.string.product_regular_price), presenter.formatCurrency(product.regularPrice)),
                        Pair(getString(R.string.product_sale_price), presenter.formatCurrency(product.salePrice))
                )
                addPropertyGroup(pricingCard, R.string.product_price, group)
            } else {
                addPropertyView(pricingCard, R.string.product_price, presenter.formatCurrency(product.price))
            }
        }

        // show stock properties as a group if stock management is enabled, otherwise show sku separately
        if (product.manageStock) {
            val group = mapOf(
                    Pair(getString(R.string.product_stock_status), product.stockStatus),
                    Pair(getString(R.string.product_backorders), product.backorders),
                    Pair(getString(R.string.product_stock_quantity), product.stockQuantity.toString()),
                    Pair(getString(R.string.product_sku), product.sku)
            )
            addPropertyGroup(pricingCard, R.string.product_inventory, group)
        } else {
            addPropertyView(pricingCard, getString(R.string.product_sku), product.sku)
        }
    }

    private fun addAttributesCard(product: WCProductModel) {
        product.getAttributes().forEach { attribute ->
            addPropertyView(
                    DetailCard.Attributes,
                    attribute.name,
                    attribute.getCommaSeparatedOptions(),
                    LinearLayout.VERTICAL
            )
        }
    }

    private fun addPurchaseDetailsCard(product: WCProductModel) {
        val hasLength = product.length.isNotEmpty()
        val hasWidth = product.width.isNotEmpty()
        val hasHeight = product.height.isNotEmpty()

        val dimensionUnit = presenter.getDimensionUnit()
        val propertySize = if (hasLength && hasWidth && hasHeight) {
            "${product.length} x ${product.width} x ${product.height} $dimensionUnit"
        } else if (hasWidth && hasHeight) {
            "${product.width} x ${product.height} $dimensionUnit"
        } else {
            ""
        }

<<<<<<< HEAD
        val shippingGroup = mapOf(
                Pair(getString(R.string.product_weight), product.weight),
=======
        val weightUnit = presenter.getWeightUnit()
        val weight = if (product.weight.isNotEmpty()) "${product.weight} $weightUnit" else ""

        val group = mapOf(
                Pair(getString(R.string.product_weight), weight),
>>>>>>> ed8221f2
                Pair(getString(R.string.product_size), propertySize),
                Pair(getString(R.string.product_shipping_class), product.shippingClass)
        )
        addPropertyGroup(DetailCard.PurchaseDetails, R.string.product_shipping, shippingGroup)

        if (product.downloadable) {
            val count = product.getDownloadableFiles().size.toString()
            val limit = if (product.downloadLimit > 0) product.downloadLimit.toString() else ""
            val expiry = if (product.downloadExpiry > 0) String.format(
                    getString(R.string.product_download_expiry_days),
                    product.downloadExpiry
            ) else ""

            val downloadGroup = mapOf(
                    Pair(getString(R.string.product_downloadable_files), count),
                    Pair(getString(R.string.product_download_limit), limit),
                    Pair(getString(R.string.product_download_expiry), expiry)
            )
            addPropertyGroup(DetailCard.PurchaseDetails, R.string.product_downloads, downloadGroup)
        }

        addPropertyView(
                DetailCard.PurchaseDetails,
                R.string.product_purchase_note,
                product.purchaseNote,
                LinearLayout.VERTICAL
        )
    }

    /**
     * Adds a property card to the current view if it doesn't already exist, then adds the property & value
     * to the card if they don't already exist - this enables us to dynamically build the product detail and
     * more easily move things around.
     *
     * ex: addPropertyView(DetailCard.Pricing, R.string.product_price, product.price) will add the Pricing card if it
     * doesn't exist, and then add the product price caption and property to the card - but if the property
     * is empty, nothing gets added.
     */
    private fun addPropertyView(
        card: DetailCard,
        @StringRes propertyNameId: Int,
        propertyValue: String,
        orientation: Int = LinearLayout.HORIZONTAL
    ): WCProductPropertyView? {
        return addPropertyView(card, getString(propertyNameId), propertyValue, orientation)
    }

    private fun addPropertyView(
        card: DetailCard,
        propertyName: String,
        propertyValue: String,
        orientation: Int = LinearLayout.HORIZONTAL
    ): WCProductPropertyView? {
        if (propertyValue.isBlank() || view == null) return null

        // locate the card, add it if it doesn't exist yet
        val cardView = findOrAddCardView(card)

        // locate the linear layout container inside the card
        val container = cardView.findViewById<LinearLayout>(R.id.cardContainerView)

        // locate the existing property view in the container, add it if not found
        val propertyTag = "{$propertyName}_tag"
        var propertyView = container.findViewWithTag<WCProductPropertyView>(propertyTag)
        if (propertyView == null) {
            propertyView = WCProductPropertyView(activity as Context)
            propertyView.tag = propertyTag
            container.addView(propertyView)
        }

        // some details, such as product description, contain html which needs to be stripped here
        propertyView.show(orientation, propertyName, HtmlUtils.fastStripHtml(propertyValue).trim())
        return propertyView
    }

    /**
     * Adds a group of related properties as a single property view
     */
    private fun addPropertyGroup(
        card: DetailCard,
        @StringRes groupTitleId: Int,
        properties: Map<String, String>
    ): WCProductPropertyView? {
        var propertyValue = ""
        properties.forEach { property ->
            if (property.value.isNotEmpty()) {
                if (propertyValue.isNotEmpty()) {
                    propertyValue += "\n"
                }
                propertyValue += "${property.key}: ${property.value}"
            }
        }
        return addPropertyView(card, getString(groupTitleId), propertyValue, LinearLayout.VERTICAL)
    }

    /**
     * Adds a property link to the passed card
     */
    private fun addLinkView(card: DetailCard, @StringRes captionId: Int, url: String): WCProductPropertyLinkView? {
        if (url.isEmpty()) return null

        val caption = getString(captionId)
        val linkViewTag = "${caption}_tag"

        val cardView = findOrAddCardView(card)
        val container = cardView.findViewById<LinearLayout>(R.id.cardContainerView)
        var linkView = container.findViewWithTag<WCProductPropertyLinkView>(linkViewTag)

        if (linkView == null) {
            linkView = WCProductPropertyLinkView(activity as Context)
            linkView.tag = linkViewTag
            container.addView(linkView)
        }

        linkView.show(caption, url)
        return linkView
    }

    /**
     * Returns the card view for the passed DetailCard - card will be added if it doesn't already exist
     */
    private fun findOrAddCardView(card: DetailCard): WCProductPropertyCardView {
        val cardTag = "${card.name}_tag"
        productDetail_container.findViewWithTag<WCProductPropertyCardView>(cardTag)?.let {
            return it
        }

        // add a divider above the card if this isn't the first card
        val context = activity as Context
        if (card != DetailCard.Primary) {
            addCardDividerView(context)
        }

        val cardView = WCProductPropertyCardView(context)
        cardView.elevation = (resources.getDimensionPixelSize(R.dimen.card_elevation)).toFloat()
        cardView.tag = cardTag

        val cardViewCaption: String? = when (card) {
            DetailCard.Primary -> null
            DetailCard.PricingAndInventory -> getString(R.string.product_pricing_and_inventory)
            DetailCard.Inventory -> getString(R.string.product_inventory)
            DetailCard.Attributes -> getString(R.string.product_attributes)
            DetailCard.PurchaseDetails -> getString(R.string.product_purchase_details)
        }

        cardView.show(cardViewCaption)
        productDetail_container.addView(cardView)

        return cardView
    }

    /**
     * Adds a divider between cards
     */
    private fun addCardDividerView(context: Context) {
        val divider = View(context)
        divider.layoutParams = LayoutParams(
                MATCH_PARENT,
                resources.getDimensionPixelSize(R.dimen.product_detail_card_divider_height)
        )
        divider.setBackgroundColor(ContextCompat.getColor(context, R.color.list_divider))
        productDetail_container.addView(divider)
    }

    private fun shareProduct() {
        presenter.getProduct(remoteProductId)?.let { product ->
            val shareIntent: Intent = Intent().apply {
                action = Intent.ACTION_SEND
                putExtra(Intent.EXTRA_SUBJECT, product.name)
                putExtra(Intent.EXTRA_TEXT, product.permalink)
                type = "text/plain"
            }
            val title = resources.getText(R.string.product_share_dialog_title)
            activity?.startActivity(Intent.createChooser(shareIntent, title))
        }
    }
}<|MERGE_RESOLUTION|>--- conflicted
+++ resolved
@@ -49,6 +49,7 @@
         PricingAndInventory,
         Inventory,
         Attributes,
+        Downloads,
         PurchaseDetails
     }
 
@@ -163,6 +164,7 @@
         addPrimaryCard(product)
         addPricingAndInventoryCard(product)
         addAttributesCard(product)
+        addDownloadCard(product)
         addPurchaseDetailsCard(product)
     }
 
@@ -213,7 +215,7 @@
             )
             addPropertyGroup(pricingCard, R.string.product_inventory, group)
         } else {
-            addPropertyView(pricingCard, getString(R.string.product_sku), product.sku)
+            addPropertyView(pricingCard, R.string.product_sku, product.sku)
         }
     }
 
@@ -228,6 +230,23 @@
         }
     }
 
+    private fun addDownloadCard(product: WCProductModel) {
+        if (!product.downloadable) return
+
+        addPropertyView(
+                DetailCard.Downloads,
+                R.string.product_downloadable_files,
+                product.getDownloadableFiles().size.toString()
+        )
+        if (product.downloadLimit > 0) {
+            addPropertyView(DetailCard.Downloads, R.string.product_download_limit, product.downloadLimit.toString())
+        }
+        if (product.downloadExpiry > 0) {
+            val expiryDays = String.format(getString(R.string.product_download_expiry_days), product.downloadExpiry)
+            addPropertyView(DetailCard.Downloads, R.string.product_download_expiry, expiryDays)
+        }
+    }
+
     private fun addPurchaseDetailsCard(product: WCProductModel) {
         val hasLength = product.length.isNotEmpty()
         val hasWidth = product.width.isNotEmpty()
@@ -242,36 +261,15 @@
             ""
         }
 
-<<<<<<< HEAD
-        val shippingGroup = mapOf(
-                Pair(getString(R.string.product_weight), product.weight),
-=======
         val weightUnit = presenter.getWeightUnit()
         val weight = if (product.weight.isNotEmpty()) "${product.weight} $weightUnit" else ""
 
         val group = mapOf(
                 Pair(getString(R.string.product_weight), weight),
->>>>>>> ed8221f2
                 Pair(getString(R.string.product_size), propertySize),
                 Pair(getString(R.string.product_shipping_class), product.shippingClass)
         )
-        addPropertyGroup(DetailCard.PurchaseDetails, R.string.product_shipping, shippingGroup)
-
-        if (product.downloadable) {
-            val count = product.getDownloadableFiles().size.toString()
-            val limit = if (product.downloadLimit > 0) product.downloadLimit.toString() else ""
-            val expiry = if (product.downloadExpiry > 0) String.format(
-                    getString(R.string.product_download_expiry_days),
-                    product.downloadExpiry
-            ) else ""
-
-            val downloadGroup = mapOf(
-                    Pair(getString(R.string.product_downloadable_files), count),
-                    Pair(getString(R.string.product_download_limit), limit),
-                    Pair(getString(R.string.product_download_expiry), expiry)
-            )
-            addPropertyGroup(DetailCard.PurchaseDetails, R.string.product_downloads, downloadGroup)
-        }
+        addPropertyGroup(DetailCard.PurchaseDetails, R.string.product_shipping, group)
 
         addPropertyView(
                 DetailCard.PurchaseDetails,
@@ -332,7 +330,7 @@
      */
     private fun addPropertyGroup(
         card: DetailCard,
-        @StringRes groupTitleId: Int,
+        @StringRes groupNameId: Int,
         properties: Map<String, String>
     ): WCProductPropertyView? {
         var propertyValue = ""
@@ -344,7 +342,7 @@
                 propertyValue += "${property.key}: ${property.value}"
             }
         }
-        return addPropertyView(card, getString(groupTitleId), propertyValue, LinearLayout.VERTICAL)
+        return addPropertyView(card, groupNameId, propertyValue, LinearLayout.VERTICAL)
     }
 
     /**
@@ -394,6 +392,7 @@
             DetailCard.PricingAndInventory -> getString(R.string.product_pricing_and_inventory)
             DetailCard.Inventory -> getString(R.string.product_inventory)
             DetailCard.Attributes -> getString(R.string.product_attributes)
+            DetailCard.Downloads -> getString(R.string.product_downloads)
             DetailCard.PurchaseDetails -> getString(R.string.product_purchase_details)
         }
 
