package com.woocommerce.android.ui.refunds

import android.os.Bundle
import android.view.LayoutInflater
import android.view.View
import android.view.ViewGroup
import androidx.fragment.app.activityViewModels
import androidx.lifecycle.Observer
import androidx.navigation.fragment.findNavController
import com.google.android.material.snackbar.Snackbar
import com.woocommerce.android.R
import com.woocommerce.android.analytics.AnalyticsTracker
import com.woocommerce.android.extensions.hide
import com.woocommerce.android.ui.base.UIMessageResolver
import com.woocommerce.android.extensions.navigateBackWithResult
import com.woocommerce.android.extensions.show
import com.woocommerce.android.extensions.takeIfNotEqualTo
import com.woocommerce.android.ui.main.MainActivity.Companion.BackPressListener
import com.woocommerce.android.ui.orders.OrderDetailFragment.Companion.REFUND_REQUEST_CODE
import com.woocommerce.android.viewmodel.MultiLiveEvent.Event.Exit
import com.woocommerce.android.viewmodel.MultiLiveEvent.Event.ShowSnackbar
import com.woocommerce.android.viewmodel.ViewModelFactory
import dagger.android.support.DaggerFragment
import kotlinx.android.synthetic.main.fragment_refund_summary.*
import javax.inject.Inject

class RefundSummaryFragment : DaggerFragment(), BackPressListener {
    @Inject lateinit var viewModelFactory: ViewModelFactory
    @Inject lateinit var uiMessageResolver: UIMessageResolver

    private val viewModel: IssueRefundViewModel by activityViewModels { viewModelFactory }

    override fun onCreateView(inflater: LayoutInflater, container: ViewGroup?, savedInstanceState: Bundle?): View? {
        super.onCreate(savedInstanceState)
        return inflater.inflate(R.layout.fragment_refund_summary, container, false)
    }

    override fun onResume() {
        super.onResume()
        AnalyticsTracker.trackViewShown(this)
    }

    override fun onViewCreated(view: View, savedInstanceState: Bundle?) {
        super.onViewCreated(view, savedInstanceState)

        initializeViews()
        setupObservers()
    }

    private fun setupObservers() {
        viewModel.event.observe(this, Observer { event ->
            when (event) {
                is ShowSnackbar -> {
                    if (event.undoAction == null) {
                        uiMessageResolver.showSnack(event.message)
                    } else {
                        val snackbar = uiMessageResolver.getUndoSnack(
                                event.message,
                                "",
                                actionListener = View.OnClickListener { event.undoAction.invoke() }
                        )
                        snackbar.addCallback(object : Snackbar.Callback() {
                            override fun onDismissed(transientBottomBar: Snackbar?, event: Int) {
                                viewModel.onProceedWithRefund()
                            }
                        })
                        snackbar.show()
                    }
                }
<<<<<<< HEAD
                is ExitAfterRefund -> {
                    // temporary workaround for activity VM scope
                    viewModel.resetLiveData()

=======
                is Exit -> {
>>>>>>> b386be20
                    requireActivity().navigateBackWithResult(
                            REFUND_REQUEST_CODE,
                            Bundle(),
                            R.id.nav_host_fragment_main,
                            R.id.orderDetailFragment
                    )
                }
                else -> event.isHandled = false
            }
        })

        viewModel.refundSummaryStateLiveData.observe(this) { old, new ->
            new.isFormEnabled?.takeIfNotEqualTo(old?.isFormEnabled) {
                refundSummary_btnRefund.isEnabled = new.isFormEnabled
                refundSummary_reason.isEnabled = new.isFormEnabled
            }
            new.refundAmount?.takeIfNotEqualTo(old?.refundAmount) { refundSummary_refundAmount.text = it }
            new.previouslyRefunded?.takeIfNotEqualTo(old?.previouslyRefunded) {
                refundSummary_previouslyRefunded.text = it
            }
            new.refundMethod?.takeIfNotEqualTo(old?.refundMethod) { refundSummary_method.text = it }
            new.isMethodDescriptionVisible?.takeIfNotEqualTo(old?.isMethodDescriptionVisible) { visible ->
                if (visible)
                    refundSummary_methodDescription.show()
                else
                    refundSummary_methodDescription.hide()
            }
        }
    }

    private fun initializeViews() {
        refundSummary_btnRefund.setOnClickListener {
            viewModel.onRefundConfirmed(refundSummary_reason.text.toString())
        }
    }

    override fun onRequestAllowBackPress(): Boolean {
        findNavController().popBackStack()
        return false
    }
}<|MERGE_RESOLUTION|>--- conflicted
+++ resolved
@@ -67,14 +67,10 @@
                         snackbar.show()
                     }
                 }
-<<<<<<< HEAD
-                is ExitAfterRefund -> {
+                is Exit -> {
                     // temporary workaround for activity VM scope
                     viewModel.resetLiveData()
 
-=======
-                is Exit -> {
->>>>>>> b386be20
                     requireActivity().navigateBackWithResult(
                             REFUND_REQUEST_CODE,
                             Bundle(),
