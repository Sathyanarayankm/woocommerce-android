package com.woocommerce.android.ui.orders

import android.app.Activity.RESULT_OK
import android.content.Context
import android.content.Intent
import android.os.Bundle
import android.support.design.widget.Snackbar
import android.support.v4.app.Fragment
import android.support.v4.widget.NestedScrollView
import android.view.LayoutInflater
import android.view.View
import android.view.ViewGroup
import com.woocommerce.android.AppPrefs
import com.woocommerce.android.R
import com.woocommerce.android.R.layout
import com.woocommerce.android.analytics.AnalyticsTracker
import com.woocommerce.android.analytics.AnalyticsTracker.Stat.ORDER_FULFILLMENT_MARK_ORDER_COMPLETE_BUTTON_TAPPED
import com.woocommerce.android.analytics.AnalyticsTracker.Stat.ORDER_FULFILLMENT_TRACKING_ADD_TRACKING_BUTTON_TAPPED
import com.woocommerce.android.analytics.AnalyticsTracker.Stat.ORDER_FULFILLMENT_TRACKING_DELETE_BUTTON_TAPPED
import com.woocommerce.android.extensions.onScrollDown
import com.woocommerce.android.extensions.onScrollUp
import com.woocommerce.android.tools.NetworkStatus
import com.woocommerce.android.tools.ProductImageMap
import com.woocommerce.android.ui.base.TopLevelFragmentRouter
import com.woocommerce.android.ui.base.UIMessageResolver
<<<<<<< HEAD
=======
import com.woocommerce.android.ui.orders.AddOrderShipmentTrackingActivity.Companion.FIELD_IS_CUSTOM_PROVIDER
import com.woocommerce.android.ui.orders.AddOrderShipmentTrackingActivity.Companion.FIELD_ORDER_TRACKING_CUSTOM_PROVIDER_URL
import com.woocommerce.android.ui.orders.AddOrderShipmentTrackingActivity.Companion.FIELD_ORDER_TRACKING_DATE_SHIPPED
import com.woocommerce.android.ui.orders.AddOrderShipmentTrackingActivity.Companion.FIELD_ORDER_TRACKING_NUMBER
import com.woocommerce.android.ui.orders.AddOrderShipmentTrackingActivity.Companion.FIELD_ORDER_TRACKING_PROVIDER
>>>>>>> 72a9d5a5
import com.woocommerce.android.util.CurrencyFormatter
import com.woocommerce.android.util.WooAnimUtils
import com.woocommerce.android.widgets.AppRatingDialog
import dagger.android.support.AndroidSupportInjection
import kotlinx.android.synthetic.main.fragment_order_fulfillment.*
import org.wordpress.android.fluxc.model.WCOrderModel
import org.wordpress.android.fluxc.model.WCOrderShipmentTrackingModel
import javax.inject.Inject

class OrderFulfillmentFragment : Fragment(), OrderFulfillmentContract.View, View.OnClickListener {
    companion object {
        const val TAG = "OrderFulfillmentFragment"
        const val FIELD_ORDER_IDENTIFIER = "order-identifier"
        const val FIELD_ORDER_NUMBER = "order-number"
        const val FIELD_SHIPMENT_TRACKINGS_FETCHED = "is-shipment-trackings-fetched"
<<<<<<< HEAD
=======
        const val REQUEST_CODE_ADD_TRACKING = 101
>>>>>>> 72a9d5a5

        fun newInstance(order: WCOrderModel, isUsingCachedShipmentTrackings: Boolean = false): Fragment {
            val args = Bundle()
            args.putString(FIELD_ORDER_IDENTIFIER, order.getIdentifier())

            // Use for populating the title only, not for record retrieval
            args.putString(FIELD_ORDER_NUMBER, order.number)

            // Used to check if the shipment trackings is using cache only. If shipment
            // trackings list is already fetched from api in order detail, we can just
            // fetch the same from local cache
            args.putBoolean(FIELD_SHIPMENT_TRACKINGS_FETCHED, isUsingCachedShipmentTrackings)

            val fragment = OrderFulfillmentFragment()
            fragment.arguments = args
            return fragment
        }
    }

    @Inject lateinit var presenter: OrderFulfillmentContract.Presenter
    @Inject lateinit var uiMessageResolver: UIMessageResolver
    @Inject lateinit var currencyFormatter: CurrencyFormatter
    @Inject lateinit var productImageMap: ProductImageMap
    @Inject lateinit var networkStatus: NetworkStatus

    /**
     * Keep track of the deleted [WCOrderShipmentTrackingModel] in case
     * the request to server fails, we need to display an error message
     * and add the deleted [WCOrderShipmentTrackingModel] back to the list
     */
    private var deleteOrderShipmentTrackingSnackbar: Snackbar? = null
<<<<<<< HEAD
=======
    private var deleteOrderShipmentTrackingResponseSnackbar: Snackbar? = null
>>>>>>> 72a9d5a5
    private var deleteOrderShipmentTrackingSet = mutableSetOf<WCOrderShipmentTrackingModel>()

    override fun onAttach(context: Context?) {
        AndroidSupportInjection.inject(this)
        super.onAttach(context)
    }

    override fun onCreateView(inflater: LayoutInflater, container: ViewGroup?, savedInstanceState: Bundle?): View? {
        val view = inflater.inflate(layout.fragment_order_fulfillment, container, false)

        // Set activity title
        arguments?.getString(FIELD_ORDER_NUMBER, "").also {
            activity?.title = getString(R.string.orderdetail_order_fulfillment, it) }

        return view
    }

    override fun onActivityCreated(savedInstanceState: Bundle?) {
        super.onActivityCreated(savedInstanceState)

        presenter.takeView(this)
        arguments?.getString(FIELD_ORDER_IDENTIFIER, null)?.let {
            presenter.loadOrderDetail(
                    orderIdentifier = it,
                    isShipmentTrackingsFetched = arguments?.getBoolean(FIELD_SHIPMENT_TRACKINGS_FETCHED) ?: false
            )
        }

        scrollView.setOnScrollChangeListener {
            v: NestedScrollView?, scrollX: Int, scrollY: Int, oldScrollX: Int, oldScrollY: Int ->
            if (scrollY > oldScrollY) onScrollDown() else if (scrollY < oldScrollY) onScrollUp()
        }
    }

    override fun onResume() {
        super.onResume()
        AnalyticsTracker.trackViewShown(this)
    }

    override fun onDestroyView() {
        presenter.dropView()
        super.onDestroyView()
    }

    override fun onStop() {
        deleteOrderShipmentTrackingSnackbar?.dismiss()
<<<<<<< HEAD
        super.onStop()
    }

=======
        deleteOrderShipmentTrackingSnackbar = null
        deleteOrderShipmentTrackingResponseSnackbar?.dismiss()
        deleteOrderShipmentTrackingResponseSnackbar = null
        super.onStop()
    }

    override fun onActivityResult(requestCode: Int, resultCode: Int, data: Intent?) {
        if (requestCode == REQUEST_CODE_ADD_TRACKING) {
            if (data != null) {
                val selectedShipmentTrackingProviderName = data.getStringExtra(FIELD_ORDER_TRACKING_PROVIDER)
                AppPrefs.setSelectedShipmentTrackingProviderName(selectedShipmentTrackingProviderName)

                if (resultCode == RESULT_OK) {
                    val isCustomProvider = data.getBooleanExtra(FIELD_IS_CUSTOM_PROVIDER, false)
                    AppPrefs.setIsSelectedShipmentTrackingProviderNameCustom(isCustomProvider)

                    val dateShipped = data.getStringExtra(FIELD_ORDER_TRACKING_DATE_SHIPPED)
                    val customProviderUrlText = data.getStringExtra(FIELD_ORDER_TRACKING_CUSTOM_PROVIDER_URL)
                    val trackingNumText = data.getStringExtra(FIELD_ORDER_TRACKING_NUMBER)

                    val orderShipmentTrackingModel = WCOrderShipmentTrackingModel()
                    orderShipmentTrackingModel.trackingNumber = trackingNumText
                    orderShipmentTrackingModel.dateShipped = dateShipped
                    orderShipmentTrackingModel.trackingProvider = selectedShipmentTrackingProviderName
                    if (isCustomProvider) {
                        customProviderUrlText?.let { orderShipmentTrackingModel.trackingLink = it }
                    }

                    orderFulfill_addShipmentTracking.addTransientTrackingProvider(orderShipmentTrackingModel)
                    presenter.pushShipmentTrackingRecord(orderShipmentTrackingModel, isCustomProvider)
                }
            }
        }
        super.onActivityResult(requestCode, resultCode, data)
    }

>>>>>>> 72a9d5a5
    override fun showOrderDetail(order: WCOrderModel) {
        // Populate the Order Product List Card
        orderFulfill_products.initView(
                order = order,
                productImageMap = productImageMap,
                expanded = true,
                formatCurrencyForDisplay = currencyFormatter.buildFormatter(order.currency),
                orderListener = null,
                productListener = this
        )

        // Check for customer provided note, show if available
        if (order.customerNote.isEmpty()) {
            orderFulfill_customerNote.visibility = View.GONE
        } else {
            orderFulfill_customerNote.visibility = View.VISIBLE
            orderFulfill_customerNote.initView(order)
        }

        // Populate the Customer Information Card
        orderFulfill_customerInfo.initView(order, true)

        orderFulfill_btnComplete.setOnClickListener(this)
    }

    /**
     * The Optional shipment tracking card should be displayed
     * even if there are no trackings available
     */
    override fun showOrderShipmentTrackings(trackings: List<WCOrderShipmentTrackingModel>) {
            orderFulfill_addShipmentTracking.initView(
                    trackings = trackings,
                    uiMessageResolver = uiMessageResolver,
                    isOrderDetail = false,
                    shipmentTrackingActionListener = this
            )
            if (orderFulfill_addShipmentTracking.visibility != View.VISIBLE) {
                WooAnimUtils.scaleIn(orderFulfill_addShipmentTracking, WooAnimUtils.Duration.MEDIUM)
            }
    }

    override fun showAddShipmentTrackingSnack() {
        uiMessageResolver.getSnack(R.string.order_shipment_tracking_added).show()
    }

    override fun showAddAddShipmentTrackingErrorSnack() {
        uiMessageResolver.getSnack(R.string.order_shipment_tracking_error).show()
    }

    /**
     * This method error could be because of network error
     * or a failure to delete the shipment tracking from server api.
     * In both cases, add the deleted item back to the shipment tracking list
     */
    override fun undoDeletedTrackingOnError(wcOrderShipmentTrackingModel: WCOrderShipmentTrackingModel?) {
        wcOrderShipmentTrackingModel?.let {
            orderFulfill_addShipmentTracking.undoDeleteTrackingRecord(it)
        }
    }

    override fun showDeleteTrackingErrorSnack() {
<<<<<<< HEAD
        uiMessageResolver.getSnack(R.string.order_shipment_tracking_delete_error).show()
    }

    override fun markTrackingDeletedOnSuccess() {
        uiMessageResolver.getSnack(R.string.order_shipment_tracking_delete_success).show()
=======
        deleteOrderShipmentTrackingResponseSnackbar =
                uiMessageResolver.getSnack(R.string.order_shipment_tracking_delete_error)
        if ((deleteOrderShipmentTrackingSnackbar?.isShownOrQueued) == false) {
            deleteOrderShipmentTrackingResponseSnackbar?.show()
        }
    }

    override fun markTrackingDeletedOnSuccess() {
        deleteOrderShipmentTrackingResponseSnackbar =
                uiMessageResolver.getSnack(R.string.order_shipment_tracking_delete_success)
        if ((deleteOrderShipmentTrackingSnackbar?.isShownOrQueued) == false) {
            deleteOrderShipmentTrackingResponseSnackbar?.show()
        }
>>>>>>> 72a9d5a5
    }

    override fun onClick(v: View?) {
        // User has clicked the button to mark this order complete.
        context?.let {
            AnalyticsTracker.track(ORDER_FULFILLMENT_MARK_ORDER_COMPLETE_BUTTON_TAPPED)

            presenter.orderModel?.let {
                presenter.markOrderComplete()
                AppRatingDialog.incrementInteractions()
            }
        }
    }

    override fun toggleCompleteButton(isEnabled: Boolean) {
        orderFulfill_btnComplete?.isEnabled = isEnabled
    }

    override fun fulfillOrder() {
        parentFragment?.let { router ->
            if (router is OrdersViewRouter) {
                presenter.orderModel?.let {
                    router.openOrderDetail(it, true)
                }
            }
        }
    }

    override fun openOrderProductDetail(remoteProductId: Long) {
        activity?.let { router ->
            if (router is TopLevelFragmentRouter) {
                router.showProductDetail(remoteProductId)
            }
        }
    }

    override fun openAddOrderShipmentTrackingScreen() {
        AnalyticsTracker.track(ORDER_FULFILLMENT_TRACKING_ADD_TRACKING_BUTTON_TAPPED)
<<<<<<< HEAD
        parentFragment?.let { router ->
            if (router is OrdersViewRouter) {
                presenter.orderModel?.let {
                    router.openAddOrderShipmentTracking(
                            orderIdentifier = it.getIdentifier(),
                            orderTrackingProvider = AppPrefs.getSelectedShipmentTrackingProviderName(),
                            isCustomProvider = AppPrefs.getIsSelectedShipmentTrackingProviderCustom())
                }
            }
=======
        presenter.orderModel?.let {
            val intent = Intent(activity, AddOrderShipmentTrackingActivity::class.java)
            intent.putExtra(AddOrderShipmentTrackingActivity.FIELD_ORDER_IDENTIFIER, it.getIdentifier())
            intent.putExtra(FIELD_ORDER_TRACKING_PROVIDER, AppPrefs.getSelectedShipmentTrackingProviderName())
            intent.putExtra(FIELD_IS_CUSTOM_PROVIDER, AppPrefs.getIsSelectedShipmentTrackingProviderCustom())
            startActivityForResult(intent, REQUEST_CODE_ADD_TRACKING)
>>>>>>> 72a9d5a5
        }
    }

    override fun deleteOrderShipmentTracking(item: WCOrderShipmentTrackingModel) {
        AnalyticsTracker.track(ORDER_FULFILLMENT_TRACKING_DELETE_BUTTON_TAPPED)
        /*
         * Check if network is available. If not display offline snack
         * remove the shipment tracking model from the tracking list
         * display snackbar message with undo option
         * if undo option is selected, add the tracking model to the list
         * if snackbar is dismissed or times out, initiate request to delete the tracking
         */
        if (!networkStatus.isConnected()) {
            uiMessageResolver.showOfflineSnack()
            return
        }

        // if undo snackbar is displayed for a deleted item and user clicks on another item to delete,
        // the first snackbar should be dismissed before displaying the second snackbar
        if (deleteOrderShipmentTrackingSnackbar?.isShownOrQueued == true) {
            deleteOrderShipmentTrackingSnackbar?.dismiss()
            deleteOrderShipmentTrackingSnackbar = null
        }

        deleteOrderShipmentTrackingSet.add(item)
        orderFulfill_addShipmentTracking.deleteTrackingProvider(item)

        // Listener for the UNDO button in the snackbar
        val actionListener = View.OnClickListener {
            // User canceled the action to delete the shipment tracking
            deleteOrderShipmentTrackingSet.remove(item)
            orderFulfill_addShipmentTracking.undoDeleteTrackingRecord(item)
        }

        val callback = object : Snackbar.Callback() {
            // The onDismiss in snack bar is called multiple times.
            // In order to avoid requesting delete multiple times, we are
            // storing the deleted items in a set and removing them from the set
            // if they are dismissed or if the request to delete the item is already initiated
            override fun onDismissed(transientBottomBar: Snackbar?, event: Int) {
                super.onDismissed(transientBottomBar, event)
                if (deleteOrderShipmentTrackingSet.contains(item)) {
                    presenter.deleteOrderShipmentTracking(item)
                    deleteOrderShipmentTrackingSet.remove(item)
                }
            }
        }

        // Display snack bar with undo option here
        deleteOrderShipmentTrackingSnackbar = uiMessageResolver
                .getUndoSnack(R.string.order_shipment_tracking_delete_snackbar_msg, actionListener = actionListener)
                .also {
                    it.addCallback(callback)
                    it.show()
                }
    }
}<|MERGE_RESOLUTION|>--- conflicted
+++ resolved
@@ -1,8 +1,6 @@
 package com.woocommerce.android.ui.orders
 
-import android.app.Activity.RESULT_OK
 import android.content.Context
-import android.content.Intent
 import android.os.Bundle
 import android.support.design.widget.Snackbar
 import android.support.v4.app.Fragment
@@ -23,14 +21,6 @@
 import com.woocommerce.android.tools.ProductImageMap
 import com.woocommerce.android.ui.base.TopLevelFragmentRouter
 import com.woocommerce.android.ui.base.UIMessageResolver
-<<<<<<< HEAD
-=======
-import com.woocommerce.android.ui.orders.AddOrderShipmentTrackingActivity.Companion.FIELD_IS_CUSTOM_PROVIDER
-import com.woocommerce.android.ui.orders.AddOrderShipmentTrackingActivity.Companion.FIELD_ORDER_TRACKING_CUSTOM_PROVIDER_URL
-import com.woocommerce.android.ui.orders.AddOrderShipmentTrackingActivity.Companion.FIELD_ORDER_TRACKING_DATE_SHIPPED
-import com.woocommerce.android.ui.orders.AddOrderShipmentTrackingActivity.Companion.FIELD_ORDER_TRACKING_NUMBER
-import com.woocommerce.android.ui.orders.AddOrderShipmentTrackingActivity.Companion.FIELD_ORDER_TRACKING_PROVIDER
->>>>>>> 72a9d5a5
 import com.woocommerce.android.util.CurrencyFormatter
 import com.woocommerce.android.util.WooAnimUtils
 import com.woocommerce.android.widgets.AppRatingDialog
@@ -46,10 +36,6 @@
         const val FIELD_ORDER_IDENTIFIER = "order-identifier"
         const val FIELD_ORDER_NUMBER = "order-number"
         const val FIELD_SHIPMENT_TRACKINGS_FETCHED = "is-shipment-trackings-fetched"
-<<<<<<< HEAD
-=======
-        const val REQUEST_CODE_ADD_TRACKING = 101
->>>>>>> 72a9d5a5
 
         fun newInstance(order: WCOrderModel, isUsingCachedShipmentTrackings: Boolean = false): Fragment {
             val args = Bundle()
@@ -81,10 +67,7 @@
      * and add the deleted [WCOrderShipmentTrackingModel] back to the list
      */
     private var deleteOrderShipmentTrackingSnackbar: Snackbar? = null
-<<<<<<< HEAD
-=======
     private var deleteOrderShipmentTrackingResponseSnackbar: Snackbar? = null
->>>>>>> 72a9d5a5
     private var deleteOrderShipmentTrackingSet = mutableSetOf<WCOrderShipmentTrackingModel>()
 
     override fun onAttach(context: Context?) {
@@ -131,48 +114,12 @@
 
     override fun onStop() {
         deleteOrderShipmentTrackingSnackbar?.dismiss()
-<<<<<<< HEAD
-        super.onStop()
-    }
-
-=======
         deleteOrderShipmentTrackingSnackbar = null
         deleteOrderShipmentTrackingResponseSnackbar?.dismiss()
         deleteOrderShipmentTrackingResponseSnackbar = null
         super.onStop()
     }
 
-    override fun onActivityResult(requestCode: Int, resultCode: Int, data: Intent?) {
-        if (requestCode == REQUEST_CODE_ADD_TRACKING) {
-            if (data != null) {
-                val selectedShipmentTrackingProviderName = data.getStringExtra(FIELD_ORDER_TRACKING_PROVIDER)
-                AppPrefs.setSelectedShipmentTrackingProviderName(selectedShipmentTrackingProviderName)
-
-                if (resultCode == RESULT_OK) {
-                    val isCustomProvider = data.getBooleanExtra(FIELD_IS_CUSTOM_PROVIDER, false)
-                    AppPrefs.setIsSelectedShipmentTrackingProviderNameCustom(isCustomProvider)
-
-                    val dateShipped = data.getStringExtra(FIELD_ORDER_TRACKING_DATE_SHIPPED)
-                    val customProviderUrlText = data.getStringExtra(FIELD_ORDER_TRACKING_CUSTOM_PROVIDER_URL)
-                    val trackingNumText = data.getStringExtra(FIELD_ORDER_TRACKING_NUMBER)
-
-                    val orderShipmentTrackingModel = WCOrderShipmentTrackingModel()
-                    orderShipmentTrackingModel.trackingNumber = trackingNumText
-                    orderShipmentTrackingModel.dateShipped = dateShipped
-                    orderShipmentTrackingModel.trackingProvider = selectedShipmentTrackingProviderName
-                    if (isCustomProvider) {
-                        customProviderUrlText?.let { orderShipmentTrackingModel.trackingLink = it }
-                    }
-
-                    orderFulfill_addShipmentTracking.addTransientTrackingProvider(orderShipmentTrackingModel)
-                    presenter.pushShipmentTrackingRecord(orderShipmentTrackingModel, isCustomProvider)
-                }
-            }
-        }
-        super.onActivityResult(requestCode, resultCode, data)
-    }
-
->>>>>>> 72a9d5a5
     override fun showOrderDetail(order: WCOrderModel) {
         // Populate the Order Product List Card
         orderFulfill_products.initView(
@@ -234,13 +181,6 @@
     }
 
     override fun showDeleteTrackingErrorSnack() {
-<<<<<<< HEAD
-        uiMessageResolver.getSnack(R.string.order_shipment_tracking_delete_error).show()
-    }
-
-    override fun markTrackingDeletedOnSuccess() {
-        uiMessageResolver.getSnack(R.string.order_shipment_tracking_delete_success).show()
-=======
         deleteOrderShipmentTrackingResponseSnackbar =
                 uiMessageResolver.getSnack(R.string.order_shipment_tracking_delete_error)
         if ((deleteOrderShipmentTrackingSnackbar?.isShownOrQueued) == false) {
@@ -254,7 +194,6 @@
         if ((deleteOrderShipmentTrackingSnackbar?.isShownOrQueued) == false) {
             deleteOrderShipmentTrackingResponseSnackbar?.show()
         }
->>>>>>> 72a9d5a5
     }
 
     override fun onClick(v: View?) {
@@ -293,7 +232,6 @@
 
     override fun openAddOrderShipmentTrackingScreen() {
         AnalyticsTracker.track(ORDER_FULFILLMENT_TRACKING_ADD_TRACKING_BUTTON_TAPPED)
-<<<<<<< HEAD
         parentFragment?.let { router ->
             if (router is OrdersViewRouter) {
                 presenter.orderModel?.let {
@@ -303,14 +241,6 @@
                             isCustomProvider = AppPrefs.getIsSelectedShipmentTrackingProviderCustom())
                 }
             }
-=======
-        presenter.orderModel?.let {
-            val intent = Intent(activity, AddOrderShipmentTrackingActivity::class.java)
-            intent.putExtra(AddOrderShipmentTrackingActivity.FIELD_ORDER_IDENTIFIER, it.getIdentifier())
-            intent.putExtra(FIELD_ORDER_TRACKING_PROVIDER, AppPrefs.getSelectedShipmentTrackingProviderName())
-            intent.putExtra(FIELD_IS_CUSTOM_PROVIDER, AppPrefs.getIsSelectedShipmentTrackingProviderCustom())
-            startActivityForResult(intent, REQUEST_CODE_ADD_TRACKING)
->>>>>>> 72a9d5a5
         }
     }
 
