--- conflicted
+++ resolved
@@ -73,14 +73,8 @@
      * the request to server fails, we need to display an error message
      * and add the deleted [WCOrderShipmentTrackingModel] back to the list
      */
-<<<<<<< HEAD
-    private var deletedOrderShipmentTrackingModel: WCOrderShipmentTrackingModel? = null
-    private var deleteOrderShipmentTrackingCancelled: Boolean = false
-    private var deleteOrderShipmentTrackingSnackbar: Snackbar? = null
-=======
     private var deleteOrderShipmentTrackingSnackbar: Snackbar? = null
     private var deleteOrderShipmentTrackingSet = mutableSetOf<WCOrderShipmentTrackingModel>()
->>>>>>> df4ac69e
 
     override fun onAttach(context: Context?) {
         AndroidSupportInjection.inject(this)
@@ -208,18 +202,6 @@
         uiMessageResolver.getSnack(R.string.order_shipment_tracking_error).show()
     }
 
-<<<<<<< HEAD
-    override fun reAddDeletedTrackingOnError() {
-        /**
-         * This error could be because of network error
-         * or a failure to delete the shipment tracking from server api.
-         * In both cases, add the deleted item back to the shipment tracking list
-         */
-        deletedOrderShipmentTrackingModel?.let {
-            orderFulfill_addShipmentTracking.undoDeleteTrackingProvider(it)
-        }
-        deletedOrderShipmentTrackingModel = null
-=======
     /**
      * This method error could be because of network error
      * or a failure to delete the shipment tracking from server api.
@@ -229,7 +211,6 @@
         wcOrderShipmentTrackingModel?.let {
             orderFulfill_addShipmentTracking.undoDeleteTrackingRecord(it)
         }
->>>>>>> df4ac69e
     }
 
     override fun showDeleteTrackingErrorSnack() {
@@ -238,10 +219,6 @@
 
     override fun markTrackingDeletedOnSuccess() {
         uiMessageResolver.getSnack(R.string.order_shipment_tracking_delete_success).show()
-<<<<<<< HEAD
-        deletedOrderShipmentTrackingModel = null
-=======
->>>>>>> df4ac69e
     }
 
     override fun onClick(v: View?) {
@@ -289,11 +266,7 @@
     }
 
     override fun deleteOrderShipmentTracking(item: WCOrderShipmentTrackingModel) {
-<<<<<<< HEAD
-        /**
-=======
         /*
->>>>>>> df4ac69e
          * Check if network is available. If not display offline snack
          * remove the shipment tracking model from the tracking list
          * display snackbar message with undo option
@@ -305,9 +278,6 @@
             return
         }
 
-<<<<<<< HEAD
-        deleteOrderShipmentTrackingCancelled = false
-=======
         // if undo snackbar is displayed for a deleted item and user clicks on another item to delete,
         // the first snackbar should be dismissed before displaying the second snackbar
         if (deleteOrderShipmentTrackingSnackbar?.isShownOrQueued == true) {
@@ -317,24 +287,11 @@
 
         AnalyticsTracker.track(ORDER_FULFILLMENT_TRACKING_DELETE_BUTTON_TAPPED)
         deleteOrderShipmentTrackingSet.add(item)
->>>>>>> df4ac69e
         orderFulfill_addShipmentTracking.deleteTrackingProvider(item)
 
         // Listener for the UNDO button in the snackbar
         val actionListener = View.OnClickListener {
             // User canceled the action to delete the shipment tracking
-<<<<<<< HEAD
-            deleteOrderShipmentTrackingCancelled = true
-            orderFulfill_addShipmentTracking.undoDeleteTrackingProvider(item)
-        }
-
-        val callback = object : Snackbar.Callback() {
-            override fun onDismissed(transientBottomBar: Snackbar?, event: Int) {
-                super.onDismissed(transientBottomBar, event)
-                if (!deleteOrderShipmentTrackingCancelled) {
-                    deletedOrderShipmentTrackingModel = item
-                    presenter.deleteOrderShipmentTracking(item)
-=======
             deleteOrderShipmentTrackingSet.remove(item)
             orderFulfill_addShipmentTracking.undoDeleteTrackingRecord(item)
         }
@@ -349,7 +306,6 @@
                 if (deleteOrderShipmentTrackingSet.contains(item)) {
                     presenter.deleteOrderShipmentTracking(item)
                     deleteOrderShipmentTrackingSet.remove(item)
->>>>>>> df4ac69e
                 }
             }
         }
