--- conflicted
+++ resolved
@@ -204,24 +204,10 @@
                 setDrawTopYLabelEntry(true)
                 setDrawAxisLine(false)
                 setDrawGridLines(true)
-<<<<<<< HEAD
                 gridColor = ContextCompat.getColor(context, R.color.graph_grid_color)
-                textColor = ContextCompat.getColor(context, R.color.graph_label_color)
 
                 // Couldn't use the dimension resource here due to the way this component is written :/
                 textSize = 10f
-
-                setLabelCount(3, true)
-
-                valueFormatter = IAxisValueFormatter { value, _ ->
-                    // Only use non-zero values for the axis
-                    value.toDouble().takeIf { it > 0 }?.let {
-                        getFormattedRevenueValue(it)
-                    }.orEmpty()
-                }
-=======
-                gridColor = ContextCompat.getColor(context, R.color.wc_border_color)
->>>>>>> a676a30a
             }
 
             description.isEnabled = false
