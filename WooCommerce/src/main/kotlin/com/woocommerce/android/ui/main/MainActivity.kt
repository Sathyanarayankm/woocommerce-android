--- conflicted
+++ resolved
@@ -31,11 +31,7 @@
 import com.woocommerce.android.ui.notifications.NotifsListFragment
 import com.woocommerce.android.ui.orders.OrderListFragment
 import com.woocommerce.android.ui.prefs.AppSettingsActivity
-<<<<<<< HEAD
 import com.woocommerce.android.ui.products.ProductDetailActivity
-=======
-import com.woocommerce.android.ui.products.ProductDetailFragment
->>>>>>> 700bade5
 import com.woocommerce.android.ui.sitepicker.SitePickerActivity
 import com.woocommerce.android.util.WooAnimUtils
 import com.woocommerce.android.util.WooAnimUtils.Duration
@@ -428,12 +424,7 @@
     override fun showProductDetail(remoteProductId: Long) {
         showBottomNav()
         // TODO analytics
-<<<<<<< HEAD
         ProductDetailActivity.show(this, remoteProductId)
-=======
-        val fragment = bottomNavView.getFragment(bottomNavView.currentPosition)
-        fragment.loadChildFragment(ProductDetailFragment.newInstance(remoteProductId), ProductDetailFragment.TAG)
->>>>>>> 700bade5
     }
 
     override fun updateOfflineStatusBar(isConnected: Boolean) {
