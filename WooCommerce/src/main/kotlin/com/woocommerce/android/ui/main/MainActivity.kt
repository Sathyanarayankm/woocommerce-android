--- conflicted
+++ resolved
@@ -47,7 +47,6 @@
 import com.woocommerce.android.ui.orders.OrderListFragment
 import com.woocommerce.android.ui.prefs.AppSettingsActivity
 import com.woocommerce.android.ui.products.ProductDetailFragmentDirections
-import com.woocommerce.android.ui.products.ProductListFragment
 import com.woocommerce.android.ui.sitepicker.SitePickerActivity
 import com.woocommerce.android.util.WooAnimUtils
 import com.woocommerce.android.util.WooAnimUtils.Duration
@@ -289,16 +288,7 @@
      * Returns the current top level fragment (ie: the one showing in the bottom nav)
      */
     private fun getActiveTopLevelFragment(): TopLevelFragment? {
-<<<<<<< HEAD
-        val tag = when (bottomNavView.currentPosition) {
-            DASHBOARD -> DashboardFragment.TAG
-            ORDERS -> OrderListFragment.TAG
-            PRODUCTS -> ProductListFragment.TAG
-            REVIEWS -> NotifsListFragment.TAG
-        }
-=======
         val tag = bottomNavView.currentPosition.getTag()
->>>>>>> bf788f4c
         return supportFragmentManager.findFragmentByTag(tag) as? TopLevelFragment
     }
 
