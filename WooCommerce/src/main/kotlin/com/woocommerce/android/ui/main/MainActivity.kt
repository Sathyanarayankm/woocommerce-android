package com.woocommerce.android.ui.main

import android.app.Activity
import android.app.ProgressDialog
import android.content.Intent
import android.os.Bundle
import android.support.v4.app.Fragment
import android.support.v7.app.AppCompatActivity
import android.support.v7.app.AppCompatDelegate
import android.support.v7.widget.Toolbar
import android.view.Menu
import android.view.MenuItem
import com.woocommerce.android.AppPrefs
import com.woocommerce.android.R
import com.woocommerce.android.analytics.AnalyticsTracker
import com.woocommerce.android.analytics.AnalyticsTracker.Stat
import com.woocommerce.android.extensions.FragmentScrollListener
import com.woocommerce.android.extensions.WooNotificationType.NEW_ORDER
import com.woocommerce.android.extensions.WooNotificationType.PRODUCT_REVIEW
import com.woocommerce.android.extensions.active
import com.woocommerce.android.extensions.getRemoteOrderId
import com.woocommerce.android.extensions.getWooType
import com.woocommerce.android.push.NotificationHandler
import com.woocommerce.android.support.HelpActivity
import com.woocommerce.android.support.HelpActivity.Origin
import com.woocommerce.android.tools.SelectedSite
import com.woocommerce.android.ui.dashboard.DashboardFragment
import com.woocommerce.android.ui.login.LoginActivity
import com.woocommerce.android.ui.main.BottomNavigationPosition.DASHBOARD
import com.woocommerce.android.ui.main.BottomNavigationPosition.NOTIFICATIONS
import com.woocommerce.android.ui.main.BottomNavigationPosition.ORDERS
import com.woocommerce.android.ui.notifications.NotifsListFragment
import com.woocommerce.android.ui.orders.OrderListFragment
import com.woocommerce.android.ui.prefs.AppSettingsActivity
<<<<<<< HEAD
import com.woocommerce.android.ui.products.ProductDetailFragment
=======
import com.woocommerce.android.ui.products.ProductDetailActivity
>>>>>>> 72180a18
import com.woocommerce.android.ui.sitepicker.SitePickerActivity
import com.woocommerce.android.util.WooAnimUtils
import com.woocommerce.android.util.WooAnimUtils.Duration
import com.woocommerce.android.widgets.AppRatingDialog
import com.woocommerce.android.widgets.WCPromoDialog
import com.woocommerce.android.widgets.WCPromoDialog.PromoButton
import com.woocommerce.android.widgets.WCPromoDialog.PromoType
import com.woocommerce.android.widgets.WCPromoTooltip
import com.woocommerce.android.widgets.WCPromoTooltip.Feature
import dagger.android.AndroidInjection
import dagger.android.AndroidInjector
import dagger.android.DispatchingAndroidInjector
import dagger.android.support.HasSupportFragmentInjector
import kotlinx.android.synthetic.main.activity_main.*
import org.wordpress.android.login.LoginAnalyticsListener
import org.wordpress.android.login.LoginMode
import org.wordpress.android.util.NetworkUtils
import javax.inject.Inject

class MainActivity : AppCompatActivity(),
        MainContract.View,
        HasSupportFragmentInjector,
        FragmentScrollListener,
        MainNavigationView.MainNavigationListener,
        WCPromoDialog.PromoDialogListener {
    companion object {
        private const val REQUEST_CODE_ADD_ACCOUNT = 100
        private const val REQUEST_CODE_SETTINGS = 200

        private const val MAGIC_LOGIN = "magic-login"
        private const val TOKEN_PARAMETER = "token"
        private const val STATE_KEY_POSITION = "key-position"

        // push notification-related constants
        const val FIELD_OPENED_FROM_PUSH = "opened-from-push-notification"
        const val FIELD_REMOTE_NOTE_ID = "remote-note-id"
        const val FIELD_OPENED_FROM_PUSH_GROUP = "opened-from-push-group"

        init {
            AppCompatDelegate.setCompatVectorFromResourcesEnabled(true)
        }
    }

    @Inject lateinit var fragmentInjector: DispatchingAndroidInjector<Fragment>
    @Inject lateinit var presenter: MainContract.Presenter
    @Inject lateinit var loginAnalyticsListener: LoginAnalyticsListener
    @Inject lateinit var selectedSite: SelectedSite

    private var isBottomNavShowing = true
    private lateinit var bottomNavView: MainNavigationView

    // TODO: Using deprecated ProgressDialog temporarily - a proper post-login experience will replace this
    private var loginProgressDialog: ProgressDialog? = null

    override fun onCreate(savedInstanceState: Bundle?) {
        AndroidInjection.inject(this)
        super.onCreate(savedInstanceState)
        setContentView(R.layout.activity_main)

        // Set the toolbar
        setSupportActionBar(toolbar as Toolbar)

        presenter.takeView(this)
        bottomNavView = bottom_nav.also { it.init(supportFragmentManager, this) }

        // Verify authenticated session
        if (!presenter.userIsLoggedIn()) {
            if (hasMagicLinkLoginIntent()) {
                // User has opened a magic link
                // Trigger an account/site info fetch, and show a 'logging in...' dialog in the meantime
                loginProgressDialog = ProgressDialog.show(this, "", getString(R.string.logging_in), true)
                getAuthTokenFromIntent()?.let { presenter.storeMagicLinkToken(it) }
            } else {
                showLoginScreen()
            }
            return
        }

        if (!selectedSite.exists()) {
            updateSelectedSite()
            return
        }

        initFragment(savedInstanceState)

        // show the site picker promo if it hasn't been shown and the user has multiple stores
        val promoShown = presenter.hasMultipleStores() && WCPromoDialog.showIfNeeded(this, PromoType.SITE_PICKER)

        // show the app rating dialog if it's time and we didn't just show the promo
        AppRatingDialog.init(this)
        if (!promoShown) {
            AppRatingDialog.showIfNeeded(this)
        }
    }

    override fun onCreateOptionsMenu(menu: Menu?): Boolean {
        menuInflater.inflate(R.menu.menu_action_bar, menu)
        return true
    }

    override fun onResume() {
        super.onResume()
        AnalyticsTracker.trackViewShown(this)
        updateNotificationBadge()

        checkConnection()
    }

    override fun onNewIntent(intent: Intent?) {
        super.onNewIntent(intent)

        setIntent(intent)
        initFragment(null)
    }

    public override fun onDestroy() {
        presenter.dropView()
        super.onDestroy()
    }

    override fun onSaveInstanceState(outState: Bundle?) {
        // Store the current bottom bar navigation position.
        outState?.putInt(STATE_KEY_POSITION, bottomNavView.currentPosition.id)
        super.onSaveInstanceState(outState)
    }

    private fun restoreSavedInstanceState(savedInstanceState: Bundle?) {
        // Restore the current navigation position
        savedInstanceState?.also {
            val id = it.getInt(STATE_KEY_POSITION, BottomNavigationPosition.DASHBOARD.id)
            bottomNavView.restoreSelectedItemState(id)
        }
    }

    /**
     * Send the onBackPressed request to the current active fragment to pop any
     * child fragments it may have on its back stack.
     *
     * Currently prevents the user from hitting back and exiting the app.
     */
    override fun onBackPressed() {
        AnalyticsTracker.trackBackPressed(this)

        val fragment = bottomNavView.activeFragment
        with(fragment.childFragmentManager) {
            if (backStackEntryCount > 0) {
                popBackStack()
            } else {
                super.onBackPressed()
            }
        }
    }

    override fun onOptionsItemSelected(item: MenuItem?): Boolean {
        return when (item!!.itemId) {
            // User clicked the "up" button in the action bar
            android.R.id.home -> {
                onBackPressed()
                true
            }
            // User selected the settings menu option
            R.id.menu_settings -> {
                showSettingsScreen()
                AnalyticsTracker.track(Stat.MAIN_MENU_SETTINGS_TAPPED)
                true
            }
            R.id.menu_support -> {
                showHelpAndSupport()
                AnalyticsTracker.track(Stat.MAIN_MENU_CONTACT_SUPPORT_TAPPED)
                true
            }
            else -> super.onOptionsItemSelected(item)
        }
    }

    override fun supportFragmentInjector(): AndroidInjector<Fragment> = fragmentInjector

    public override fun onActivityResult(requestCode: Int, resultCode: Int, data: Intent?) {
        super.onActivityResult(requestCode, resultCode, data)
        when (requestCode) {
            REQUEST_CODE_ADD_ACCOUNT -> {
                if (resultCode == Activity.RESULT_OK) {
                    // TODO Launch next screen
                }
                return
            }
        }
    }

    override fun notifyTokenUpdated() {
        if (hasMagicLinkLoginIntent()) {
            loginAnalyticsListener.trackLoginMagicLinkSucceeded()
            // TODO Launch next screen
        }
    }

    override fun showLoginScreen() {
        selectedSite.reset()
        val intent = Intent(this, LoginActivity::class.java)
        LoginMode.WPCOM_LOGIN_ONLY.putInto(intent)
        startActivityForResult(intent, REQUEST_CODE_ADD_ACCOUNT)
        finish()
    }

    /**
     * displays the site picker activity and finishes this activity
     */
    override fun showSitePickerScreen() {
        SitePickerActivity.showSitePickerFromLogin(this)
        finish()
    }

    override fun showSettingsScreen() {
        val intent = Intent(this, AppSettingsActivity::class.java)
        startActivityForResult(intent, REQUEST_CODE_SETTINGS)
    }

    override fun showHelpAndSupport() {
        startActivity(HelpActivity.createIntent(this, Origin.MAIN_ACTIVITY, null))
    }

    override fun updateSelectedSite() {
        loginProgressDialog?.apply { if (isShowing) { cancel() } }

        if (!selectedSite.exists()) {
            showSitePickerScreen()
            return
        }

        // Complete UI initialization

        bottomNavView.init(supportFragmentManager, this)
        initFragment(null)
    }

    /**
     * Called when the user switches sites - reset the fragments and tell the dashboard to refresh
     */
    override fun resetSelectedSite() {
        bottomNavView.reset()
        with(bottomNavView.getFragment(DASHBOARD) as DashboardFragment) {
            updateActivityTitle()
            refreshDashboard(true)
        }
    }

    private fun hasMagicLinkLoginIntent(): Boolean {
        val action = intent.action
        val uri = intent.data
        val host = if (uri != null && uri.host != null) uri.host else ""
        return Intent.ACTION_VIEW == action && host.contains(MAGIC_LOGIN)
    }

    private fun getAuthTokenFromIntent(): String? {
        val uri = intent.data
        return uri?.getQueryParameter(TOKEN_PARAMETER)
    }

    // region Bottom Navigation
    override fun updateNotificationBadge() {
        showNotificationBadge(AppPrefs.getHasUnseenNotifs())
    }

    override fun showNotificationBadge(show: Boolean) {
        bottomNavView.showNotificationBadge(show)

        if (!show) {
            NotificationHandler.removeAllNotificationsFromSystemBar(this)
        }
    }

    override fun onNavItemSelected(navPos: BottomNavigationPosition) {
        val stat = when (navPos) {
            DASHBOARD -> AnalyticsTracker.Stat.MAIN_TAB_DASHBOARD_SELECTED
            ORDERS -> AnalyticsTracker.Stat.MAIN_TAB_ORDERS_SELECTED
            NOTIFICATIONS -> AnalyticsTracker.Stat.MAIN_TAB_NOTIFICATIONS_SELECTED
        }
        AnalyticsTracker.track(stat)

        supportActionBar?.setDisplayHomeAsUpEnabled(false)

        // Update the unseen notifications badge visiblility
        if (navPos == NOTIFICATIONS) {
            NotificationHandler.removeAllNotificationsFromSystemBar(this)
        }
    }

    override fun onNavItemReselected(navPos: BottomNavigationPosition) {
        val stat = when (navPos) {
            BottomNavigationPosition.DASHBOARD -> AnalyticsTracker.Stat.MAIN_TAB_DASHBOARD_RESELECTED
            BottomNavigationPosition.ORDERS -> AnalyticsTracker.Stat.MAIN_TAB_ORDERS_RESELECTED
            BottomNavigationPosition.NOTIFICATIONS -> AnalyticsTracker.Stat.MAIN_TAB_NOTIFICATIONS_RESELECTED
        }
        AnalyticsTracker.track(stat)
    }
    // endregion

    // region Fragment Processing
    private fun initFragment(savedInstanceState: Bundle?) {
        val openedFromPush = intent.getBooleanExtra(FIELD_OPENED_FROM_PUSH, false)

        if (savedInstanceState != null) {
            restoreSavedInstanceState(savedInstanceState)
        } else if (openedFromPush) {
            // Opened from a push notificaton
            //
            // Reset this flag now that it's being processed
            intent.removeExtra(FIELD_OPENED_FROM_PUSH)

            if (intent.getBooleanExtra(FIELD_OPENED_FROM_PUSH_GROUP, false)) {
                // Reset this flag now that it's being processed
                intent.removeExtra(FIELD_OPENED_FROM_PUSH_GROUP)

                // Send analytics for viewing all notifications
                NotificationHandler.bumpPushNotificationsTappedAllAnalytics(this)

                // Clear unread messages from the system bar
                NotificationHandler.removeAllNotificationsFromSystemBar(this)

                // User clicked on a group of notifications. Just show the notifications tab.
                bottomNavView.currentPosition = NOTIFICATIONS
            } else {
                // Check for a notification ID - if one is present, open notification
                val remoteNoteId = intent.getLongExtra(FIELD_REMOTE_NOTE_ID, 0)
                if (remoteNoteId > 0) {
                    // Send track event
                    NotificationHandler.bumpPushNotificationsTappedAnalytics(this, remoteNoteId.toString())

                    // Remove single notification from the system bar
                    NotificationHandler.removeNotificationWithNoteIdFromSystemBar(this, remoteNoteId.toString())

                    // Open the detail view for this notification
                    showNotificationDetail(remoteNoteId)
                } else {
                    // Send analytics for viewing all notifications
                    NotificationHandler.bumpPushNotificationsTappedAllAnalytics(this)

                    // Clear unread messages from the system bar
                    NotificationHandler.removeAllNotificationsFromSystemBar(this)

                    // Just open the notifications tab
                    bottomNavView.currentPosition = NOTIFICATIONS
                }
            }
        } else {
            bottomNavView.currentPosition = DASHBOARD
        }
    }
    // endregion

    override fun showOrderList(orderStatusFilter: String?) {
        showBottomNav()
        bottomNavView.updatePositionAndDeferInit(ORDERS)

        val fragment = bottomNavView.getFragment(ORDERS)
        (fragment as OrderListFragment).onOrderStatusSelected(orderStatusFilter)
    }

    override fun showNotificationDetail(remoteNoteId: Long) {
        showBottomNav()
        bottomNavView.currentPosition = NOTIFICATIONS

        val fragment = bottomNavView.getFragment(NOTIFICATIONS)
        val navPos = BottomNavigationPosition.NOTIFICATIONS.position
        bottom_nav.active(navPos)

        (presenter.getNotificationByRemoteNoteId(remoteNoteId))?.let {
            when (it.getWooType()) {
                NEW_ORDER -> {
                    it.getRemoteOrderId()?.let { orderId ->
                        (fragment as? NotifsListFragment)?.openOrderDetail(it.localSiteId, orderId, it.remoteNoteId)
                    }
                }
                PRODUCT_REVIEW -> (fragment as? NotifsListFragment)?.openReviewDetail(it)
                else -> { /* do nothing */ }
            }
        }
    }

    override fun showProductDetail(remoteProductId: Long) {
        showBottomNav()
        // TODO analytics
<<<<<<< HEAD
        val fragment = bottomNavView.getFragment(bottomNavView.currentPosition)
        fragment.loadChildFragment(ProductDetailFragment.newInstance(remoteProductId), ProductDetailFragment.TAG)
=======
        ProductDetailActivity.show(this, remoteProductId)
>>>>>>> 72180a18
    }

    override fun updateOfflineStatusBar(isConnected: Boolean) {
        if (isConnected) offline_bar.hide() else offline_bar.show()
    }

    private fun checkConnection() {
        updateOfflineStatusBar(NetworkUtils.isNetworkAvailable(this))
    }

    override fun onFragmentScrollUp() {
        showBottomNav()
    }

    override fun onFragmentScrollDown() {
        hideBottomNav()
    }

    override fun hideBottomNav() {
        if (isBottomNavShowing) {
            isBottomNavShowing = false
            WooAnimUtils.animateBottomBar(bottom_nav, false, Duration.MEDIUM)
        }
    }

    override fun showBottomNav() {
        if (!isBottomNavShowing) {
            isBottomNavShowing = true
            WooAnimUtils.animateBottomBar(bottom_nav, true, Duration.SHORT)
        }
    }

    /**
     * User tapped a button in WCPromoDialogFragment
     */
    override fun onPromoButtonClicked(promoButton: PromoButton) {
        when (promoButton) {
            PromoButton.SITE_PICKER_TRY_IT -> {
                WCPromoTooltip.setTooltipShown(this, Feature.SITE_SWITCHER, false)
                showSettingsScreen()
            } else -> {}
        }
    }
}<|MERGE_RESOLUTION|>--- conflicted
+++ resolved
@@ -32,11 +32,7 @@
 import com.woocommerce.android.ui.notifications.NotifsListFragment
 import com.woocommerce.android.ui.orders.OrderListFragment
 import com.woocommerce.android.ui.prefs.AppSettingsActivity
-<<<<<<< HEAD
-import com.woocommerce.android.ui.products.ProductDetailFragment
-=======
 import com.woocommerce.android.ui.products.ProductDetailActivity
->>>>>>> 72180a18
 import com.woocommerce.android.ui.sitepicker.SitePickerActivity
 import com.woocommerce.android.util.WooAnimUtils
 import com.woocommerce.android.util.WooAnimUtils.Duration
@@ -419,12 +415,7 @@
     override fun showProductDetail(remoteProductId: Long) {
         showBottomNav()
         // TODO analytics
-<<<<<<< HEAD
-        val fragment = bottomNavView.getFragment(bottomNavView.currentPosition)
-        fragment.loadChildFragment(ProductDetailFragment.newInstance(remoteProductId), ProductDetailFragment.TAG)
-=======
         ProductDetailActivity.show(this, remoteProductId)
->>>>>>> 72180a18
     }
 
     override fun updateOfflineStatusBar(isConnected: Boolean) {
