--- conflicted
+++ resolved
@@ -170,7 +170,6 @@
         return uri?.getQueryParameter(TOKEN_PARAMETER)
     }
 
-<<<<<<< HEAD
     // region Bottom Navigation
     private fun setupBottomNavigation() {
         bottom_nav.disableShiftMode()
@@ -259,9 +258,8 @@
         }
     }
     // endregion
-=======
+
     fun getSite(): SiteModel? {
         return presenter.getSelectedSite()
     }
->>>>>>> 37203203
 }