--- conflicted
+++ resolved
@@ -722,18 +722,11 @@
     }
 
     override fun showOrderDetail(localSiteId: Int, remoteOrderId: Long, remoteNoteId: Long, markComplete: Boolean) {
-<<<<<<< HEAD
         if (bottomNavView.currentPosition != ORDERS) {
             bottomNavView.currentPosition = ORDERS
-            val navPos = BottomNavigationPosition.ORDERS.position
+            val navPos = ORDERS.position
             bottom_nav.active(navPos)
         }
-=======
-        bottomNavView.currentPosition = ORDERS
-
-        val navPos = ORDERS.position
-        bottom_nav.active(navPos)
->>>>>>> 3491d280
 
         if (markComplete) {
             // if we're marking the order as complete, we need to inclusively pop the backstack to the existing order
