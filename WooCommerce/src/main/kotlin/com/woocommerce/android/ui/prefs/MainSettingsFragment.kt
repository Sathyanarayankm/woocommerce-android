--- conflicted
+++ resolved
@@ -129,17 +129,12 @@
         // TODO: for now, showing the site picker is only enabled for debug builds
         if (BuildConfig.DEBUG && presenter.hasMultipleStores()) {
             primaryStoreView.setOnClickListener {
-<<<<<<< HEAD
+                AnalyticsTracker.track(SETTINGS_SELECTED_SITE_TAPPED)
                 listener.onRequestShowSitePicker()
             }
 
             // advertise the site switcher if we haven't already
             WCFeatureTooltip.showIfNeeded(Feature.SITE_SWITCHER, primaryStoreView)
-=======
-                AnalyticsTracker.track(SETTINGS_SELECTED_SITE_TAPPED)
-                listener.onRequestShowSitePicker()
-            }
->>>>>>> dc1abf56
         }
     }
 
