package com.woocommerce.android.ui.prefs

import android.app.Activity
import android.content.Context
import android.content.Intent
import android.os.Build
import android.os.Bundle
import android.text.Spannable
import android.text.SpannableString
import android.text.method.LinkMovementMethod
import android.view.LayoutInflater
import android.view.View
import android.view.ViewGroup
import android.widget.TextView
import androidx.core.content.ContextCompat
import androidx.navigation.fragment.findNavController
import com.woocommerce.android.AppPrefs
import com.woocommerce.android.R
import com.woocommerce.android.analytics.AnalyticsTracker
import com.woocommerce.android.analytics.AnalyticsTracker.Stat.SETTINGS_ABOUT_OPEN_SOURCE_LICENSES_LINK_TAPPED
import com.woocommerce.android.analytics.AnalyticsTracker.Stat.SETTINGS_ABOUT_WOOCOMMERCE_LINK_TAPPED
import com.woocommerce.android.analytics.AnalyticsTracker.Stat.SETTINGS_BETA_FEATURES_BUTTON_TAPPED
import com.woocommerce.android.analytics.AnalyticsTracker.Stat.SETTINGS_FEATURE_REQUEST_BUTTON_TAPPED
import com.woocommerce.android.analytics.AnalyticsTracker.Stat.SETTINGS_LOGOUT_BUTTON_TAPPED
import com.woocommerce.android.analytics.AnalyticsTracker.Stat.SETTINGS_NOTIFICATIONS_OPEN_CHANNEL_SETTINGS_BUTTON_TAPPED
import com.woocommerce.android.analytics.AnalyticsTracker.Stat.SETTINGS_PRIVACY_SETTINGS_BUTTON_TAPPED
import com.woocommerce.android.analytics.AnalyticsTracker.Stat.SETTINGS_SELECTED_SITE_TAPPED
import com.woocommerce.android.analytics.AnalyticsTracker.Stat.SETTINGS_WE_ARE_HIRING_BUTTON_TAPPED
import com.woocommerce.android.analytics.AnalyticsTracker.Stat.SETTING_CHANGE
import com.woocommerce.android.ui.sitepicker.SitePickerActivity
import com.woocommerce.android.util.ChromeCustomTabUtils
import com.woocommerce.android.widgets.WCPromoTooltip
import com.woocommerce.android.widgets.WCPromoTooltip.Feature
import com.woocommerce.android.widgets.WooClickableSpan
import dagger.android.support.AndroidSupportInjection
import kotlinx.android.synthetic.main.fragment_settings_main.*
import javax.inject.Inject

class MainSettingsFragment : androidx.fragment.app.Fragment(), MainSettingsContract.View {
    companion object {
        const val TAG = "main-settings"
        private const val SETTING_NOTIFS_ORDERS = "notifications_orders"
        private const val SETTING_NOTIFS_REVIEWS = "notifications_reviews"
        private const val SETTING_NOTIFS_TONE = "notifications_tone"

        private const val SITE_PICKER_REQUEST_CODE = 1000
    }

    @Inject lateinit var presenter: MainSettingsContract.Presenter

    interface AppSettingsListener {
        fun onRequestLogout()
        fun onSiteChanged()
        fun onV4StatsOptionChanged(enabled: Boolean)
        fun onProductsFeatureOptionChanged(enabled: Boolean)
    }

    private lateinit var settingsListener: AppSettingsListener

    override fun onAttach(context: Context) {
        AndroidSupportInjection.inject(this)
        super.onAttach(context)
    }

    override fun onCreateView(inflater: LayoutInflater, container: ViewGroup?, savedInstanceState: Bundle?): View? {
        return inflater.inflate(R.layout.fragment_settings_main, container, false)
    }

    override fun onActivityCreated(savedInstanceState: Bundle?) {
        super.onActivityCreated(savedInstanceState)

        if (activity is AppSettingsListener) {
            settingsListener = activity as AppSettingsListener
        } else {
            throw ClassCastException(context.toString() + " must implement AppSettingsListener")
        }
    }

    override fun onViewStateRestored(savedInstanceState: Bundle?) {
        super.onViewStateRestored(savedInstanceState)

        updateStoreViews()

        buttonLogout.setOnClickListener {
            AnalyticsTracker.track(SETTINGS_LOGOUT_BUTTON_TAPPED)
            settingsListener.onRequestLogout()
        }

        with(settingsHiring) {
            val hiringText = getString(R.string.settings_hiring)
            val settingsFooterText = getString(R.string.settings_footer, hiringText)
            val spannable = SpannableString(settingsFooterText)
            spannable.setSpan(
                    WooClickableSpan {
                        AnalyticsTracker.track(SETTINGS_WE_ARE_HIRING_BUTTON_TAPPED)
                        ChromeCustomTabUtils.launchUrl(context, getString(R.string.settings_hiring_link))
                    },
                    (settingsFooterText.length - hiringText.length),
                    settingsFooterText.length,
                    Spannable.SPAN_EXCLUSIVE_EXCLUSIVE)

            setText(spannable, TextView.BufferType.SPANNABLE)
            movementMethod = LinkMovementMethod.getInstance()
            setLinkTextColor(ContextCompat.getColor(context, R.color.wc_purple))
        }

<<<<<<< HEAD
        // display the Beta features section only if the wc-admin is installed/active on a site
        if (AppPrefs.isUsingV4Api()) {
            betaFeaturesContainer.visibility = View.VISIBLE
        } else {
            betaFeaturesContainer.visibility = View.GONE
        }

        switchImageOptimizaton.isChecked = AppPrefs.getImageOptimizationEnabled()
        switchImageOptimizaton.setOnCheckedChangeListener { _, isChecked ->
            AppPrefs.setImageOptimizationEnabled(isChecked)
        }

=======
>>>>>>> e72ddd14
        // on API 26+ we show the device notification settings, on older devices we have in-app settings
        if (Build.VERSION.SDK_INT >= Build.VERSION_CODES.O) {
            notifsContainerOlder.visibility = View.GONE
            notifsContainerNewer.visibility = View.VISIBLE
            notifsContainerNewer.setOnClickListener {
                AnalyticsTracker.track(SETTINGS_NOTIFICATIONS_OPEN_CHANNEL_SETTINGS_BUTTON_TAPPED)
                showDeviceAppNotificationSettings()
            }
        } else {
            notifsContainerOlder.visibility = View.VISIBLE
            notifsContainerNewer.visibility = View.GONE

            switchNotifsOrders.isChecked = AppPrefs.isOrderNotificationsEnabled()
            switchNotifsOrders.setOnCheckedChangeListener { _, isChecked ->
                trackSettingToggled(SETTING_NOTIFS_ORDERS, isChecked)
                AppPrefs.setOrderNotificationsEnabled(isChecked)
                switchNotifsTone.isEnabled = isChecked
            }

            switchNotifsReviews.isChecked = AppPrefs.isReviewNotificationsEnabled()
            switchNotifsReviews.setOnCheckedChangeListener { _, isChecked ->
                trackSettingToggled(SETTING_NOTIFS_REVIEWS, isChecked)
                AppPrefs.setReviewNotificationsEnabled(isChecked)
            }

            switchNotifsTone.isChecked = AppPrefs.isOrderNotificationsChaChingEnabled()
            switchNotifsTone.isEnabled = AppPrefs.isOrderNotificationsEnabled()
            switchNotifsTone.setOnCheckedChangeListener { _, isChecked ->
                trackSettingToggled(SETTING_NOTIFS_TONE, isChecked)
                AppPrefs.setOrderNotificationsChaChingEnabled(isChecked)
            }
        }

        textBetaFeatures.setOnClickListener {
            AnalyticsTracker.track(SETTINGS_BETA_FEATURES_BUTTON_TAPPED)
            findNavController().navigate(R.id.action_mainSettingsFragment_to_betaFeaturesFragment)
        }

        textPrivacySettings.setOnClickListener {
            AnalyticsTracker.track(SETTINGS_PRIVACY_SETTINGS_BUTTON_TAPPED)
            findNavController().navigate(R.id.action_mainSettingsFragment_to_privacySettingsFragment)
        }

        textFeatureRequests.setOnClickListener {
            AnalyticsTracker.track(SETTINGS_FEATURE_REQUEST_BUTTON_TAPPED)
            context?.let { ChromeCustomTabUtils.launchUrl(it, getString(R.string.app_feature_request_link)) }
        }

        textAbout.setOnClickListener {
            AnalyticsTracker.track(SETTINGS_ABOUT_WOOCOMMERCE_LINK_TAPPED)
            findNavController().navigate(R.id.action_mainSettingsFragment_to_aboutFragment)
        }

        textLicenses.setOnClickListener {
            AnalyticsTracker.track(SETTINGS_ABOUT_OPEN_SOURCE_LICENSES_LINK_TAPPED)
            findNavController().navigate(R.id.action_mainSettingsFragment_to_licensesFragment)
        }

        if (presenter.hasMultipleStores()) {
            primaryStoreView.setOnClickListener {
                AnalyticsTracker.track(SETTINGS_SELECTED_SITE_TAPPED)
                SitePickerActivity.showSitePickerForResult(this, SITE_PICKER_REQUEST_CODE)
            }

            // advertise the site switcher if we haven't already
            WCPromoTooltip.showIfNeeded(Feature.SITE_SWITCHER, primaryStoreView)
        }
    }

    override fun onResume() {
        super.onResume()
        AnalyticsTracker.trackViewShown(this)

        activity?.setTitle(R.string.settings)
    }

    override fun onActivityResult(requestCode: Int, resultCode: Int, data: Intent?) {
        super.onActivityResult(requestCode, resultCode, data)

        // if we're returning from the site picker, make sure the new store is shown and the activity
        // knows it has changed
        if (requestCode == SITE_PICKER_REQUEST_CODE && resultCode == Activity.RESULT_OK) {
            updateStoreViews()
            settingsListener.onSiteChanged()
        }
    }

    /**
     * Shows the device's notification settings for this app - only implemented for API 26+ since we only call
     * this on API 26+ devices (will do nothing on older devices)
     */
    override fun showDeviceAppNotificationSettings() {
        if (Build.VERSION.SDK_INT >= Build.VERSION_CODES.O) {
            val intent = Intent()
            intent.action = "android.settings.APP_NOTIFICATION_SETTINGS"
            intent.putExtra("android.provider.extra.APP_PACKAGE", activity?.packageName)
            activity?.startActivity(intent)
        }
    }

    private fun updateStoreViews() {
        textPrimaryStoreDomain.text = presenter.getStoreDomainName()
        textPrimaryStoreUsername.text = presenter.getUserDisplayName()
    }

    /**
     * Called when a boolean setting is changed so we can track it
     */
    private fun trackSettingToggled(keyName: String, newValue: Boolean) {
        AnalyticsTracker.track(
                SETTING_CHANGE, mapOf(
                AnalyticsTracker.KEY_NAME to keyName,
                AnalyticsTracker.KEY_FROM to !newValue,
                AnalyticsTracker.KEY_TO to newValue)
        )
    }
}<|MERGE_RESOLUTION|>--- conflicted
+++ resolved
@@ -104,21 +104,11 @@
             setLinkTextColor(ContextCompat.getColor(context, R.color.wc_purple))
         }
 
-<<<<<<< HEAD
-        // display the Beta features section only if the wc-admin is installed/active on a site
-        if (AppPrefs.isUsingV4Api()) {
-            betaFeaturesContainer.visibility = View.VISIBLE
-        } else {
-            betaFeaturesContainer.visibility = View.GONE
-        }
-
         switchImageOptimizaton.isChecked = AppPrefs.getImageOptimizationEnabled()
         switchImageOptimizaton.setOnCheckedChangeListener { _, isChecked ->
             AppPrefs.setImageOptimizationEnabled(isChecked)
         }
 
-=======
->>>>>>> e72ddd14
         // on API 26+ we show the device notification settings, on older devices we have in-app settings
         if (Build.VERSION.SDK_INT >= Build.VERSION_CODES.O) {
             notifsContainerOlder.visibility = View.GONE
