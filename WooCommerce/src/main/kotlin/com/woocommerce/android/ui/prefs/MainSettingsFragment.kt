--- conflicted
+++ resolved
@@ -157,21 +157,14 @@
             }
         }
 
-<<<<<<< HEAD
         option_beta_features.setOnClickListener {
-=======
-        betaFeaturesContainer.setOnClickListener {
->>>>>>> b444edc4
             AnalyticsTracker.track(SETTINGS_BETA_FEATURES_BUTTON_TAPPED)
             findNavController().navigate(R.id.action_mainSettingsFragment_to_betaFeaturesFragment)
         }
 
-<<<<<<< HEAD
-        option_privacy.setOnClickListener {
-=======
         // if v4 stats is available, show both products & stats under the beta setting label, otherwise
         // only show products
-        textBetaFeaturesDetail.text = if (AppPrefs.isUsingV4Api()) {
+        option_beta_features.optionValue = if (AppPrefs.isUsingV4Api()) {
             getString(R.string.settings_enable_product_teaser_title) +
                     ", " +
                     getString(R.string.settings_enable_v4_stats_title)
@@ -179,8 +172,7 @@
             getString(R.string.settings_enable_product_teaser_title)
         }
 
-        textPrivacySettings.setOnClickListener {
->>>>>>> b444edc4
+        option_privacy.setOnClickListener {
             AnalyticsTracker.track(SETTINGS_PRIVACY_SETTINGS_BUTTON_TAPPED)
             findNavController().navigate(R.id.action_mainSettingsFragment_to_privacySettingsFragment)
         }
