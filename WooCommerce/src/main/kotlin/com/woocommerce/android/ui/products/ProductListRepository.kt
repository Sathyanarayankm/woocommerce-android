package com.woocommerce.android.ui.products

import com.woocommerce.android.analytics.AnalyticsTracker
import com.woocommerce.android.analytics.AnalyticsTracker.Stat.PRODUCT_LIST_LOADED
import com.woocommerce.android.analytics.AnalyticsTracker.Stat.PRODUCT_LIST_LOAD_ERROR
import com.woocommerce.android.annotations.OpenClassOnDebug
import com.woocommerce.android.model.Product
import com.woocommerce.android.model.toAppModel
import com.woocommerce.android.tools.SelectedSite
import com.woocommerce.android.util.WooLog
import com.woocommerce.android.util.suspendCancellableCoroutineWithTimeout
import kotlinx.coroutines.CancellableContinuation
import kotlinx.coroutines.CancellationException
import org.greenrobot.eventbus.Subscribe
import org.greenrobot.eventbus.ThreadMode
import org.wordpress.android.fluxc.Dispatcher
import org.wordpress.android.fluxc.action.WCProductAction.FETCH_PRODUCTS
import org.wordpress.android.fluxc.generated.WCProductActionBuilder
import org.wordpress.android.fluxc.store.WCProductStore
import org.wordpress.android.fluxc.store.WCProductStore.OnProductChanged
import org.wordpress.android.fluxc.store.WCProductStore.OnProductsSearched
import org.wordpress.android.fluxc.store.WCProductStore.ProductSorting
import javax.inject.Inject
import kotlin.coroutines.resume

@OpenClassOnDebug
final class ProductListRepository @Inject constructor(
    private val dispatcher: Dispatcher,
    private val productStore: WCProductStore,
    private val selectedSite: SelectedSite
) {
    companion object {
        private const val ACTION_TIMEOUT = 10L * 1000
        private const val PRODUCT_PAGE_SIZE = WCProductStore.DEFAULT_PRODUCT_PAGE_SIZE
        private val PRODUCT_SORTING = ProductSorting.TITLE_ASC
    }

    private var loadContinuation: CancellableContinuation<Boolean>? = null
    private var searchContinuation: CancellableContinuation<List<Product>>? = null
    private var offset = 0

    final var canLoadMoreProducts = true
        private set

    final var lastSearchQuery: String? = null
        private set

    init {
        dispatcher.register(this)
    }

    fun onCleanup() {
        dispatcher.unregister(this)
    }

    /**
     * Submits a fetch request to get a page of products for the current site and returns the full
     * list of products from the database
     */
    suspend fun fetchProductList(loadMore: Boolean = false): List<Product> {
        try {
            suspendCancellableCoroutineWithTimeout<Boolean>(ACTION_TIMEOUT) {
                offset = if (loadMore) offset + PRODUCT_PAGE_SIZE else 0
                loadContinuation = it
                lastSearchQuery = null
                val payload = WCProductStore.FetchProductsPayload(
                        selectedSite.get(),
                        PRODUCT_PAGE_SIZE,
                        offset,
                        PRODUCT_SORTING
                )
                dispatcher.dispatch(WCProductActionBuilder.newFetchProductsAction(payload))
            }
        } catch (e: CancellationException) {
<<<<<<< HEAD
            WooLog.e(WooLog.T.PRODUCTS, "CancellationException while fetching products", e)
=======
            WooLog.d(WooLog.T.PRODUCTS, "CancellationException while fetching products")
>>>>>>> d1d60798
        }

        return getProductList()
    }

    /**
     * Submits a fetch request to get a page of products for the current site matching the passed
     * query and returns only that page of products - note that this returns null if the search
     * is interrupted (which means the user submitted another search while this was running)
     */
<<<<<<< HEAD
    suspend fun searchProductList(searchQuery: String, loadMore: Boolean = false): List<Product> {
=======
    suspend fun searchProductList(searchQuery: String, loadMore: Boolean = false): List<Product>? {
>>>>>>> d1d60798
        // cancel any existing load or search
        loadContinuation?.cancel()
        searchContinuation?.cancel()

        try {
            val products = suspendCancellableCoroutineWithTimeout<List<Product>>(ACTION_TIMEOUT) {
                offset = if (loadMore) offset + PRODUCT_PAGE_SIZE else 0
                searchContinuation = it
                lastSearchQuery = searchQuery
                val payload = WCProductStore.SearchProductsPayload(
                        selectedSite.get(),
                        searchQuery,
                        PRODUCT_PAGE_SIZE,
                        offset,
                        PRODUCT_SORTING
                )
                dispatcher.dispatch(WCProductActionBuilder.newSearchProductsAction(payload))
            }

            return products ?: emptyList()
        } catch (e: CancellationException) {
            WooLog.d(WooLog.T.PRODUCTS, "CancellationException while searching products")
<<<<<<< HEAD
            return emptyList()
=======
            return null
>>>>>>> d1d60798
        }
    }

    /**
     * Returns all products for the current site that are in the database
     */
    fun getProductList(): List<Product> {
        val wcProducts = productStore.getProductsForSite(selectedSite.get(), PRODUCT_SORTING)
        return wcProducts.map { it.toAppModel() }
    }

    @SuppressWarnings("unused")
    @Subscribe(threadMode = ThreadMode.MAIN)
    fun onProductChanged(event: OnProductChanged) {
        if (event.causeOfChange == FETCH_PRODUCTS) {
            if (event.isError) {
                loadContinuation?.resume(false)
                AnalyticsTracker.track(
                        PRODUCT_LIST_LOAD_ERROR,
                        this.javaClass.simpleName,
                        event.error.type.toString(),
                        event.error.message
                )
            } else {
                canLoadMoreProducts = event.canLoadMore
                AnalyticsTracker.track(PRODUCT_LIST_LOADED)
                loadContinuation?.resume(true)
            }
            loadContinuation = null
        }
    }

    @Suppress("unused")
    @Subscribe(threadMode = ThreadMode.MAIN)
    fun onProductsSearched(event: OnProductsSearched) {
        if (event.isError) {
            searchContinuation?.resume(emptyList())
        } else {
            canLoadMoreProducts = event.canLoadMore
            val products = event.searchResults.map { it.toAppModel() }
            searchContinuation?.resume(products)
        }
        searchContinuation = null
    }
}<|MERGE_RESOLUTION|>--- conflicted
+++ resolved
@@ -72,11 +72,7 @@
                 dispatcher.dispatch(WCProductActionBuilder.newFetchProductsAction(payload))
             }
         } catch (e: CancellationException) {
-<<<<<<< HEAD
-            WooLog.e(WooLog.T.PRODUCTS, "CancellationException while fetching products", e)
-=======
             WooLog.d(WooLog.T.PRODUCTS, "CancellationException while fetching products")
->>>>>>> d1d60798
         }
 
         return getProductList()
@@ -87,11 +83,7 @@
      * query and returns only that page of products - note that this returns null if the search
      * is interrupted (which means the user submitted another search while this was running)
      */
-<<<<<<< HEAD
-    suspend fun searchProductList(searchQuery: String, loadMore: Boolean = false): List<Product> {
-=======
     suspend fun searchProductList(searchQuery: String, loadMore: Boolean = false): List<Product>? {
->>>>>>> d1d60798
         // cancel any existing load or search
         loadContinuation?.cancel()
         searchContinuation?.cancel()
@@ -114,11 +106,7 @@
             return products ?: emptyList()
         } catch (e: CancellationException) {
             WooLog.d(WooLog.T.PRODUCTS, "CancellationException while searching products")
-<<<<<<< HEAD
-            return emptyList()
-=======
             return null
->>>>>>> d1d60798
         }
     }
 
