--- conflicted
+++ resolved
@@ -16,10 +16,7 @@
 import org.greenrobot.eventbus.ThreadMode
 import org.wordpress.android.fluxc.Dispatcher
 import org.wordpress.android.fluxc.action.AccountAction
-<<<<<<< HEAD
-=======
 import org.wordpress.android.fluxc.action.WCOrderAction.FETCH_ORDERS
->>>>>>> 3d0268ac
 import org.wordpress.android.fluxc.action.WCOrderAction.FETCH_ORDERS_COUNT
 import org.wordpress.android.fluxc.action.WCOrderAction.UPDATE_ORDER_STATUS
 import org.wordpress.android.fluxc.generated.AccountActionBuilder
@@ -38,10 +35,7 @@
 import org.wordpress.android.fluxc.store.SiteStore.OnSiteChanged
 import org.wordpress.android.fluxc.store.WCOrderStore.FetchOrderStatusOptionsPayload
 import org.wordpress.android.fluxc.store.WCOrderStore.FetchOrdersCountPayload
-<<<<<<< HEAD
-=======
 import org.wordpress.android.fluxc.store.WCOrderStore.FetchOrdersPayload
->>>>>>> 3d0268ac
 import org.wordpress.android.fluxc.store.WCOrderStore.OnOrderChanged
 import org.wordpress.android.fluxc.store.WCProductStore
 import org.wordpress.android.fluxc.store.WooCommerceStore
@@ -171,10 +165,6 @@
                     return
                 }
 
-<<<<<<< HEAD
-                // TODO: May want to change the name of this stat
-=======
->>>>>>> 3d0268ac
                 AnalyticsTracker.track(
                         Stat.DASHBOARD_UNFULFILLED_ORDERS_LOADED,
                         mapOf(AnalyticsTracker.KEY_HAS_UNFULFILLED_ORDERS to (event.rowsAffected > 0)))
@@ -185,13 +175,8 @@
                     mainView?.hideOrderBadge()
                 }
             }
-<<<<<<< HEAD
-            UPDATE_ORDER_STATUS -> {
-                // an order's status has changed so re-check the unfilled orders count
-=======
             FETCH_ORDERS, UPDATE_ORDER_STATUS -> {
                 // we just fetched the order list or an order's status changed, so re-check the unfilled orders count
->>>>>>> 3d0268ac
                 WooLog.d(WooLog.T.ORDERS, "Order status changed, re-checking unfilled orders count")
                 fetchUnfilledOrderCount()
             }
@@ -212,8 +197,6 @@
         } else {
             mainView?.hideNotificationBadge()
         }
-<<<<<<< HEAD
-=======
     }
 
     @Suppress("unused")
@@ -225,7 +208,6 @@
             val payload = FetchOrdersPayload(selectedSite.get())
             dispatcher.dispatch(WCOrderActionBuilder.newFetchOrdersAction(payload))
         }
->>>>>>> 3d0268ac
     }
 
     /**
