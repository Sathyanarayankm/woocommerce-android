--- conflicted
+++ resolved
@@ -16,11 +16,6 @@
     override fun onCreateFragmentView(inflater: LayoutInflater,
                                       container: ViewGroup?,
                                       savedInstanceState: Bundle?): View? {
-<<<<<<< HEAD
-        // Set the title in the action bar
-        activity?.title = getString(R.string.dashboard)
-=======
->>>>>>> de818457
         return inflater.inflate(R.layout.fragment_dashboard, container, false)
     }
 
