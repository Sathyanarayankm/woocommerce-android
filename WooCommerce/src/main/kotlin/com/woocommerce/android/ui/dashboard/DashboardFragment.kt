package com.woocommerce.android.ui.dashboard

import android.content.Context
import android.os.Bundle
import android.support.design.widget.Snackbar
import android.support.v4.content.ContextCompat
import android.support.v4.widget.NestedScrollView
import android.view.LayoutInflater
import android.view.View
import android.view.ViewGroup
import com.woocommerce.android.AppPrefs
import com.woocommerce.android.R
import com.woocommerce.android.analytics.AnalyticsTracker
import com.woocommerce.android.analytics.AnalyticsTracker.Stat
import com.woocommerce.android.extensions.onScrollDown
import com.woocommerce.android.extensions.onScrollUp
import com.woocommerce.android.tools.SelectedSite
import com.woocommerce.android.ui.base.TopLevelFragment
import com.woocommerce.android.ui.base.TopLevelFragmentRouter
import com.woocommerce.android.ui.base.UIMessageResolver
import com.woocommerce.android.util.ActivityUtils
import com.woocommerce.android.util.CurrencyFormatter
import com.woocommerce.android.util.WooAnimUtils
import com.woocommerce.android.util.WooAnimUtils.Duration
import dagger.android.support.AndroidSupportInjection
import kotlinx.android.synthetic.main.fragment_dashboard.*
import kotlinx.android.synthetic.main.fragment_dashboard.view.*
import org.wordpress.android.fluxc.model.WCTopEarnerModel
import org.wordpress.android.fluxc.network.rest.wpcom.wc.order.CoreOrderStatus
import org.wordpress.android.fluxc.store.WCStatsStore.StatsGranularity
import javax.inject.Inject

class DashboardFragment : TopLevelFragment(), DashboardContract.View, DashboardStatsListener {
    companion object {
        val TAG: String = DashboardFragment::class.java.simpleName
        fun newInstance() = DashboardFragment()

        val DEFAULT_STATS_GRANULARITY = StatsGranularity.DAYS

        private const val URL_UPGRADE_WOOCOMMERCE = "https://docs.woocommerce.com/document/how-to-update-woocommerce/"
    }

    @Inject lateinit var presenter: DashboardContract.Presenter
    @Inject lateinit var selectedSite: SelectedSite
    @Inject lateinit var currencyFormatter: CurrencyFormatter
    @Inject lateinit var uiMessageResolver: UIMessageResolver

    override var isRefreshPending: Boolean = false // If true, the fragment will refresh its data when it's visible
    private var errorSnackbar: Snackbar? = null

    override var isActive: Boolean = false
        get() = childFragmentManager.backStackEntryCount == 0 && !isHidden

    override fun onAttach(context: Context?) {
        AndroidSupportInjection.inject(this)
        super.onAttach(context)
    }

    override fun onCreateFragmentView(
        inflater: LayoutInflater,
        container: ViewGroup?,
        savedInstanceState: Bundle?
    ): View? {
        val view = inflater.inflate(R.layout.fragment_dashboard, container, false)
        with(view) {
            dashboard_refresh_layout.apply {
                activity?.let { activity ->
                    setColorSchemeColors(
                            ContextCompat.getColor(activity, R.color.colorPrimary),
                            ContextCompat.getColor(activity, R.color.colorAccent),
                            ContextCompat.getColor(activity, R.color.colorPrimaryDark)
                    )
                }
                setOnRefreshListener {
                    // Track the user gesture
                    AnalyticsTracker.track(Stat.DASHBOARD_PULLED_TO_REFRESH)

                    presenter.resetForceRefresh()
                    dashboard_refresh_layout.isRefreshing = false
                    refreshDashboard(forced = true)
                }
            }
        }
        return view
    }

    override fun onActivityCreated(savedInstanceState: Bundle?) {
        super.onActivityCreated(savedInstanceState)

        presenter.takeView(this)

<<<<<<< HEAD
        empty_view.setSite(selectedSite.get())
        empty_view.setShareButtonTracksEvent(Stat.DASHBOARD_SHARE_YOUR_STORE_BUTTON_TAPPED)

        dashboard_stats.initView(listener = this, selectedSite = selectedSite)
        dashboard_top_earners.initView(listener = this, selectedSite = selectedSite)
=======
        dashboard_stats.initView(
                listener = this,
                selectedSite = selectedSite,
                formatCurrencyForDisplay = currencyFormatter::formatCurrencyRounded)
        dashboard_top_earners.initView(
                listener = this,
                selectedSite = selectedSite,
                formatCurrencyForDisplay = currencyFormatter::formatCurrencyRounded)
>>>>>>> dc36258e
        dashboard_unfilled_orders.initView(object : DashboardUnfilledOrdersCard.Listener {
            override fun onViewOrdersClicked() {
                (activity as? TopLevelFragmentRouter)?.showOrderList(CoreOrderStatus.PROCESSING.value)
            }
        })

        scroll_view.setOnScrollChangeListener {
            v: NestedScrollView?, scrollX: Int, scrollY: Int, oldScrollX: Int, oldScrollY: Int ->
            if (scrollY > oldScrollY) onScrollDown() else if (scrollY < oldScrollY) onScrollUp()
        }

        dashboard_plugin_version_notice.initView(
                title = getString(R.string.dashboard_plugin_notice_title),
                message = getString(R.string.dashboard_plugin_notice_message),
                buttonLabel = getString(R.string.button_update_instructions),
                buttonAction = { ActivityUtils.openUrlExternal(activity as Context, URL_UPGRADE_WOOCOMMERCE) })

        if (isActive) {
            refreshDashboard(forced = this.isRefreshPending)
        } else {
            isRefreshPending = true
        }
    }

    override fun onResume() {
        super.onResume()
        AnalyticsTracker.trackViewShown(this)
    }

    override fun onHiddenChanged(hidden: Boolean) {
        super.onHiddenChanged(hidden)

        // If this fragment is now visible and we've deferred loading data due to it not
        // being visible - go ahead and load the data.
        if (isActive && isRefreshPending) {
            refreshDashboard(forced = false)
        }
    }

    override fun onStop() {
        errorSnackbar?.dismiss()
        super.onStop()
    }

    override fun onDestroyView() {
        presenter.dropView()
        super.onDestroyView()
    }

    override fun showStats(
        revenueStats: Map<String, Double>,
        salesStats: Map<String, Int>,
        granularity: StatsGranularity
    ) {
        // Only update the order stats view if the new stats match the currently selected timeframe
        if (dashboard_stats.activeGranularity == granularity) {
            dashboard_stats.showErrorView(false)
            dashboard_stats.updateView(revenueStats, salesStats, presenter.getStatsCurrency())
        }
    }

    override fun showStatsError(granularity: StatsGranularity) {
        if (dashboard_stats.activeGranularity == granularity) {
            showStats(emptyMap(), emptyMap(), granularity)
            dashboard_stats.showErrorView(true)
            showErrorSnack()
        }
    }

    override fun showTopEarners(topEarnerList: List<WCTopEarnerModel>, granularity: StatsGranularity) {
        if (dashboard_top_earners.activeGranularity == granularity) {
            dashboard_top_earners.showErrorView(false)
            dashboard_top_earners.updateView(topEarnerList)
        }
    }

    override fun showTopEarnersError(granularity: StatsGranularity) {
        if (dashboard_top_earners.activeGranularity == granularity) {
            dashboard_top_earners.updateView(emptyList())
            dashboard_top_earners.showErrorView(true)
            showErrorSnack()
        }
    }

    override fun showVisitorStats(visits: Int, granularity: StatsGranularity) {
        if (dashboard_stats.activeGranularity == granularity) {
            dashboard_stats.showVisitorStats(visits)
        }
    }

    override fun showVisitorStatsError(granularity: StatsGranularity) {
        if (dashboard_stats.activeGranularity == granularity) {
            dashboard_stats.showVisitorStatsError()
        }
    }

    override fun showErrorSnack() {
        if (errorSnackbar?.isShownOrQueued() == true) {
            return
        }
        errorSnackbar = uiMessageResolver.getSnack(R.string.dashboard_stats_error)
        errorSnackbar?.show()
    }

    override fun getFragmentTitle() = getString(R.string.my_store)

    override fun scrollToTop() {
        scroll_view.smoothScrollTo(0, 0)
    }

    override fun refreshFragmentState() {
        presenter.resetForceRefresh()
        refreshDashboard(forced = false)
    }

    override fun refreshDashboard(forced: Boolean) {
        // If this fragment is currently active, force a refresh of data. If not, set
        // a flag to force a refresh when it becomes active
        when {
            isActive -> {
                isRefreshPending = false
                dashboard_stats.clearLabelValues()
                presenter.loadStats(dashboard_stats.activeGranularity, forced)
                presenter.loadTopEarnerStats(dashboard_top_earners.activeGranularity, forced)
                presenter.fetchUnfilledOrderCount(forced)
                presenter.fetchHasOrders()
                if (!AppPrefs.isUsingV3Api()) {
                    presenter.checkApiVersion()
                }
            }
            else -> isRefreshPending = true
        }
    }

    override fun showChartSkeleton(show: Boolean) {
        dashboard_stats.showSkeleton(show)
    }

    override fun showTopEarnersSkeleton(show: Boolean) {
        dashboard_top_earners.showSkeleton(show)
    }

    override fun showUnfilledOrdersSkeleton(show: Boolean) {
        dashboard_unfilled_orders.showSkeleton(show)
    }

    override fun onRequestLoadStats(period: StatsGranularity) {
        dashboard_stats.showErrorView(false)
        presenter.loadStats(period)
    }

    override fun onRequestLoadTopEarnerStats(period: StatsGranularity) {
        dashboard_top_earners.showErrorView(false)
        presenter.loadTopEarnerStats(period)
    }

    override fun hideUnfilledOrdersCard() {
        if (dashboard_unfilled_orders.visibility == View.VISIBLE) {
            WooAnimUtils.scaleOut(dashboard_unfilled_orders, Duration.SHORT)
        }
    }

    override fun showUnfilledOrdersCard(count: Int) {
        dashboard_unfilled_orders.updateOrdersCount(count)
        if (dashboard_unfilled_orders.visibility != View.VISIBLE) {
            WooAnimUtils.scaleIn(dashboard_unfilled_orders, Duration.MEDIUM)
        }
    }

    override fun showPluginVersionNoticeCard() {
        if (dashboard_plugin_version_notice.visibility != View.VISIBLE) {
            WooAnimUtils.scaleIn(dashboard_plugin_version_notice, Duration.MEDIUM)
        }
    }

    override fun hidePluginVersionNoticeCard() {
        dashboard_plugin_version_notice.visibility = View.GONE
    }

    override fun showEmptyView(show: Boolean) {
        if (show) empty_view.show(R.string.waiting_for_customers) else empty_view.hide()
    }
}<|MERGE_RESOLUTION|>--- conflicted
+++ resolved
@@ -1,6 +1,8 @@
 package com.woocommerce.android.ui.dashboard
 
 import android.content.Context
+import android.content.res.Configuration
+import android.content.res.Configuration.ORIENTATION_LANDSCAPE
 import android.os.Bundle
 import android.support.design.widget.Snackbar
 import android.support.v4.content.ContextCompat
@@ -28,6 +30,7 @@
 import org.wordpress.android.fluxc.model.WCTopEarnerModel
 import org.wordpress.android.fluxc.network.rest.wpcom.wc.order.CoreOrderStatus
 import org.wordpress.android.fluxc.store.WCStatsStore.StatsGranularity
+import org.wordpress.android.util.DisplayUtils
 import javax.inject.Inject
 
 class DashboardFragment : TopLevelFragment(), DashboardContract.View, DashboardStatsListener {
@@ -80,6 +83,9 @@
                     refreshDashboard(forced = true)
                 }
             }
+
+            no_orders_image.visibility =
+                    if (DisplayUtils.isLandscape(activity)) View.GONE else View.VISIBLE
         }
         return view
     }
@@ -89,13 +95,6 @@
 
         presenter.takeView(this)
 
-<<<<<<< HEAD
-        empty_view.setSite(selectedSite.get())
-        empty_view.setShareButtonTracksEvent(Stat.DASHBOARD_SHARE_YOUR_STORE_BUTTON_TAPPED)
-
-        dashboard_stats.initView(listener = this, selectedSite = selectedSite)
-        dashboard_top_earners.initView(listener = this, selectedSite = selectedSite)
-=======
         dashboard_stats.initView(
                 listener = this,
                 selectedSite = selectedSite,
@@ -104,7 +103,6 @@
                 listener = this,
                 selectedSite = selectedSite,
                 formatCurrencyForDisplay = currencyFormatter::formatCurrencyRounded)
->>>>>>> dc36258e
         dashboard_unfilled_orders.initView(object : DashboardUnfilledOrdersCard.Listener {
             override fun onViewOrdersClicked() {
                 (activity as? TopLevelFragmentRouter)?.showOrderList(CoreOrderStatus.PROCESSING.value)
@@ -141,6 +139,18 @@
         // being visible - go ahead and load the data.
         if (isActive && isRefreshPending) {
             refreshDashboard(forced = false)
+        }
+    }
+
+    /**
+     * the main activity has `android:configChanges="orientation|screenSize"` in the manifest, so we have to
+     * handle screen rotation here
+     */
+    override fun onConfigurationChanged(newConfig: Configuration?) {
+        super.onConfigurationChanged(newConfig)
+        newConfig?.let {
+            no_orders_image.visibility =
+                    if (it.orientation == ORIENTATION_LANDSCAPE) View.GONE else View.VISIBLE
         }
     }
 
@@ -284,7 +294,18 @@
         dashboard_plugin_version_notice.visibility = View.GONE
     }
 
-    override fun showEmptyView(show: Boolean) {
-        if (show) empty_view.show(R.string.waiting_for_customers) else empty_view.hide()
+    /**
+     * shows the "waiting for customers" view that appears for stores that have never had any orders
+     */
+    override fun showNoOrdersView(show: Boolean) {
+        if (show && no_orders_view.visibility != View.VISIBLE) {
+            WooAnimUtils.fadeIn(no_orders_view, Duration.LONG)
+            no_orders_share_button.setOnClickListener {
+                AnalyticsTracker.track(Stat.DASHBOARD_SHARE_YOUR_STORE_BUTTON_TAPPED)
+                ActivityUtils.shareStoreUrl(activity!!, selectedSite.get().url)
+            }
+        } else if (!show && no_orders_view.visibility == View.VISIBLE) {
+            WooAnimUtils.fadeOut(no_orders_view, Duration.LONG)
+        }
     }
 }