--- conflicted
+++ resolved
@@ -16,13 +16,9 @@
     override fun onCreateFragmentView(inflater: LayoutInflater,
                                       container: ViewGroup?,
                                       savedInstanceState: Bundle?): View? {
-<<<<<<< HEAD
-        return inflater?.inflate(R.layout.fragment_dashboard, container, false)
-=======
         // Set the title in the action bar
         activity?.title = getString(R.string.wc_dashboard)
         return inflater.inflate(R.layout.fragment_dashboard, container, false)
->>>>>>> e9878577
     }
 
     override fun getFragmentTitle(): String {
