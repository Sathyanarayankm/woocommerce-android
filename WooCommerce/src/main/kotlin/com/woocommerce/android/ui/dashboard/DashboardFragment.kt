--- conflicted
+++ resolved
@@ -32,13 +32,9 @@
     @Inject lateinit var selectedSite: SelectedSite
     @Inject lateinit var uiMessageResolver: UIMessageResolver
 
-<<<<<<< HEAD
     override var isRefreshPending: Boolean = false // If true, the fragment will refresh its data when it's visible
-=======
-    private var loadDataPending = false // If true, the fragment will refresh its data when it's visible
-    private var errorSnackbar: Snackbar? = null
-
->>>>>>> dcf3fefd
+    private var errorSnackbar: Snackbar? = null  
+
     override var isActive: Boolean = false
         get() = childFragmentManager.backStackEntryCount == 0 && !isHidden
 
