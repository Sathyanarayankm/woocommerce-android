package com.woocommerce.android.ui.dashboard

import android.content.Context
import android.os.Bundle
import android.view.LayoutInflater
import android.view.View
import android.view.ViewGroup
import com.google.android.material.snackbar.Snackbar
import com.woocommerce.android.AppPrefs
import com.woocommerce.android.R
import com.woocommerce.android.analytics.AnalyticsTracker
import com.woocommerce.android.analytics.AnalyticsTracker.Stat
import com.woocommerce.android.extensions.hide
import com.woocommerce.android.extensions.show
import com.woocommerce.android.tools.SelectedSite
import com.woocommerce.android.ui.base.TopLevelFragment
import com.woocommerce.android.ui.base.UIMessageResolver
import com.woocommerce.android.ui.main.MainActivity
import com.woocommerce.android.ui.main.MainNavigationRouter
import com.woocommerce.android.ui.mystore.MyStoreStatsAvailabilityListener
import com.woocommerce.android.util.ActivityUtils
import com.woocommerce.android.util.CurrencyFormatter
import com.woocommerce.android.widgets.WCEmptyView.EmptyViewType
import dagger.android.support.AndroidSupportInjection
import kotlinx.android.synthetic.main.fragment_dashboard.*
import kotlinx.android.synthetic.main.fragment_dashboard.view.*
import org.wordpress.android.fluxc.model.WCTopEarnerModel
import org.wordpress.android.fluxc.store.WCStatsStore.StatsGranularity
import javax.inject.Inject

class DashboardFragment : TopLevelFragment(), DashboardContract.View, DashboardStatsListener,
        MyStoreStatsAvailabilityListener {
    companion object {
        val TAG: String = DashboardFragment::class.java.simpleName
        const val STATE_KEY_TAB_STATS = "tab-stats-state"
        const val STATE_KEY_TAB_EARNERS = "tab-earners-state"
        const val STATE_KEY_REFRESH_PENDING = "is-refresh-pending"
        fun newInstance() = DashboardFragment()

        val DEFAULT_STATS_GRANULARITY = StatsGranularity.DAYS
    }

    @Inject lateinit var presenter: DashboardContract.Presenter
    @Inject lateinit var selectedSite: SelectedSite
    @Inject lateinit var currencyFormatter: CurrencyFormatter
    @Inject lateinit var uiMessageResolver: UIMessageResolver

    override var isRefreshPending: Boolean = false // If true, the fragment will refresh its data when it's visible
    private var errorSnackbar: Snackbar? = null

    // If false, the fragment will refresh its data when it's visible on onHiddenChanged
    // this is to prevent the stats getting refreshed twice when the fragment is loaded when app is closed and opened
    private var isStatsRefreshed: Boolean = false

    override fun onAttach(context: Context) {
        AndroidSupportInjection.inject(this)
        super.onAttach(context)
    }

    override fun onCreateView(
        inflater: LayoutInflater,
        container: ViewGroup?,
        savedInstanceState: Bundle?
    ): View? {
        val view = inflater.inflate(R.layout.fragment_dashboard, container, false)
        with(view) {
            dashboard_refresh_layout.apply {
                activity?.let { _ ->
                    setColorSchemeColors(
                            R.attr.colorPrimary,
                            R.attr.colorSecondary,
                            R.attr.colorPrimaryVariant
                    )
                }
                setOnRefreshListener {
                    // Track the user gesture
                    AnalyticsTracker.track(Stat.DASHBOARD_PULLED_TO_REFRESH)

                    // check for new revenue stats availability
                    (activity as? MainActivity)?.fetchRevenueStatsAvailability(selectedSite.get())

                    DashboardPresenter.resetForceRefresh()
                    dashboard_refresh_layout.isRefreshing = false
                    refreshDashboard(forced = true)
                }
                scrollUpChild = scroll_view
            }
        }
        return view
    }

    override fun onActivityCreated(savedInstanceState: Bundle?) {
        super.onActivityCreated(savedInstanceState)

        savedInstanceState?.let { bundle ->
            isRefreshPending = bundle.getBoolean(STATE_KEY_REFRESH_PENDING, false)
            dashboard_stats.tabStateStats = bundle.getSerializable(STATE_KEY_TAB_STATS)
            dashboard_top_earners.tabStateStats = bundle.getSerializable(STATE_KEY_TAB_EARNERS)
        }

        presenter.takeView(this)

        dashboard_stats.initView(
                dashboard_stats.activeGranularity,
                listener = this,
                selectedSite = selectedSite,
                formatCurrencyForDisplay = currencyFormatter::formatCurrencyRounded)
        dashboard_top_earners.initView(
                dashboard_top_earners.activeGranularity,
                listener = this,
                selectedSite = selectedSite,
                formatCurrencyForDisplay = currencyFormatter::formatCurrencyRounded)

        if (isActive && !deferInit) {
            isStatsRefreshed = true
            refreshDashboard(forced = this.isRefreshPending)
        }

        if (AppPrefs.isUsingV4Api() && AppPrefs.shouldDisplayV4StatsAvailabilityBanner()) {
            showV4StatsAvailabilityBanner(true)
        } else if (AppPrefs.shouldDisplayV4StatsRevertedBanner()) {
            showV4StatsRevertedBanner(true)
        }
    }

    override fun onResume() {
        super.onResume()
        AnalyticsTracker.trackViewShown(this)
    }

    override fun onHiddenChanged(hidden: Boolean) {
        super.onHiddenChanged(hidden)

        // silently refresh if this fragment is no longer hidden
        if (!isHidden && !isStatsRefreshed) {
            refreshDashboard(forced = false)
        } else {
            isStatsRefreshed = false
        }
    }

    override fun onReturnedFromChildFragment() {
        // If this fragment is now visible and we've deferred loading stats due to it not
        // being visible - go ahead and load the stats.
        if (!deferInit) {
            refreshDashboard(forced = this.isRefreshPending)
        }
    }

    override fun onStop() {
        errorSnackbar?.dismiss()
        super.onStop()
    }

    override fun onDestroyView() {
        presenter.dropView()
        super.onDestroyView()
    }

    override fun onSaveInstanceState(outState: Bundle) {
        super.onSaveInstanceState(outState)
        outState.putBoolean(STATE_KEY_REFRESH_PENDING, isRefreshPending)
        outState.putSerializable(STATE_KEY_TAB_STATS, dashboard_stats.activeGranularity)
        outState.putSerializable(STATE_KEY_TAB_EARNERS, dashboard_top_earners.activeGranularity)
    }

    override fun showStats(
        revenueStats: Map<String, Double>,
        salesStats: Map<String, Int>,
        granularity: StatsGranularity
    ) {
        // Only update the order stats view if the new stats match the currently selected timeframe
        if (dashboard_stats.activeGranularity == granularity) {
            dashboard_stats.showErrorView(false)
            dashboard_stats.updateView(revenueStats, salesStats, presenter.getStatsCurrency())
        }
    }

    override fun showStatsError(granularity: StatsGranularity) {
        if (dashboard_stats.activeGranularity == granularity) {
            showStats(emptyMap(), emptyMap(), granularity)
            dashboard_stats.showErrorView(true)
            showErrorSnack()
        }
    }

    override fun showTopEarners(topEarnerList: List<WCTopEarnerModel>, granularity: StatsGranularity) {
        if (dashboard_top_earners.activeGranularity == granularity) {
            dashboard_top_earners.showErrorView(false)
            dashboard_top_earners.updateView(topEarnerList)
        }
    }

    override fun showTopEarnersError(granularity: StatsGranularity) {
        if (dashboard_top_earners.activeGranularity == granularity) {
            dashboard_top_earners.updateView(emptyList())
            dashboard_top_earners.showErrorView(true)
            showErrorSnack()
        }
    }

    override fun showVisitorStats(visitorStats: Map<String, Int>, granularity: StatsGranularity) {
        if (dashboard_stats.activeGranularity == granularity) {
            dashboard_stats.showVisitorStats(visitorStats)
        }

        if (granularity == StatsGranularity.DAYS) {
<<<<<<< HEAD
            empty_view.updateVisitorCount(visitorStats.values.sum())
=======
            empty_stats_view.updateVisitorCount(visitorStats.values.sum())
>>>>>>> 5e6780cb
        }
    }

    override fun showVisitorStatsError(granularity: StatsGranularity) {
        if (dashboard_stats.activeGranularity == granularity) {
            dashboard_stats.showVisitorStatsError()
        }
    }

    override fun showErrorSnack() {
        if (errorSnackbar?.isShownOrQueued == true) {
            return
        }
        errorSnackbar = uiMessageResolver.getSnack(R.string.dashboard_stats_error)
        errorSnackbar?.show()
    }

    override fun showV4StatsRevertedBanner(show: Boolean) {
        if (show) {
            dashboard_stats_reverted_card.visibility = View.VISIBLE
            dashboard_stats_reverted_card.initView(this)
        } else {
            dashboard_stats_reverted_card.visibility = View.GONE
        }
    }

    override fun showV4StatsAvailabilityBanner(show: Boolean) {
        if (show) {
            dashboard_stats_availability_card.visibility = View.VISIBLE
            dashboard_stats_availability_card.initView(this)
        } else {
            dashboard_stats_availability_card.visibility = View.GONE
        }
    }

    override fun getFragmentTitle(): String {
        selectedSite.getIfExists()?.let { site ->
            if (!site.displayName.isNullOrBlank()) {
                return site.displayName
            } else if (!site.name.isNullOrBlank()) {
                return site.name
            }
        }
        return getString(R.string.my_store)
    }

    override fun scrollToTop() {
        scroll_view.smoothScrollTo(0, 0)
    }

    override fun refreshFragmentState() {
        DashboardPresenter.resetForceRefresh()
        refreshDashboard(forced = false)
    }

    override fun refreshDashboard(forced: Boolean) {
        // If this fragment is currently active, force a refresh of data. If not, set
        // a flag to force a refresh when it becomes active
        when {
            isActive -> {
                isRefreshPending = false
                if (forced) {
                    dashboard_stats.clearLabelValues()
                    dashboard_stats.clearChartData()
                }
                presenter.loadStats(dashboard_stats.activeGranularity, forced)
                presenter.loadTopEarnerStats(dashboard_top_earners.activeGranularity, forced)
                presenter.fetchHasOrders()
            }
            else -> isRefreshPending = true
        }
    }

    override fun showChartSkeleton(show: Boolean) {
        dashboard_stats.showSkeleton(show)
    }

    override fun showTopEarnersSkeleton(show: Boolean) {
        dashboard_top_earners.showSkeleton(show)
    }

    override fun onRequestLoadStats(period: StatsGranularity) {
        dashboard_stats.showErrorView(false)
        presenter.loadStats(period)
    }

    override fun onRequestLoadTopEarnerStats(period: StatsGranularity) {
        dashboard_top_earners.showErrorView(false)
        presenter.loadTopEarnerStats(period)
    }

    override fun onTopEarnerClicked(topEarner: WCTopEarnerModel) {
        (activity as? MainNavigationRouter)?.showProductDetail(topEarner.id)
    }

    override fun showEmptyView(show: Boolean) {
        if (show) {
            empty_view_container.show()
            empty_view.show(EmptyViewType.DASHBOARD) {
                AnalyticsTracker.track(Stat.DASHBOARD_SHARE_YOUR_STORE_BUTTON_TAPPED)
                ActivityUtils.shareStoreUrl(requireActivity(), selectedSite.get().url)
            }
            dashboard_view.hide()
        } else {
            empty_view_container.hide()
            dashboard_view.show()
        }
    }

    /**
     * Method called when the [com.woocommerce.android.ui.mystore.MyStoreStatsRevertedNoticeCard] banner is dismissed.
     * The banner will no longer be displayed to the user
     */
    override fun onMyStoreStatsRevertedNoticeCardDismissed() {
        AppPrefs.setShouldDisplayV4StatsRevertedBanner(false)
        showV4StatsRevertedBanner(false)
    }

    /**
     * Method called when the [com.woocommerce.android.ui.mystore.MyStoreStatsAvailabilityCard]
     * TRY NOW button is clicked
     * - The banner will no longer be displayed to the user
     * - The old stats UI will be replaced with the new wc-admin stats
     */
    override fun onMyStoreStatsAvailabilityAccepted() {
        AppPrefs.setIsV4StatsUIEnabled(true)
        AppPrefs.setShouldDisplayV4StatsAvailabilityBanner(false)
        showV4StatsAvailabilityBanner(false)
        (activity as? MainActivity)?.replaceStatsFragment()
    }

    /**
     * Method called when the [com.woocommerce.android.ui.mystore.MyStoreStatsAvailabilityCard]
     * NO THANKS button is clicked
     * - The banner will no longer be displayed to the user
     * - The old stats UI will NOT be replaced with the new wc-admin stats
     */
    override fun onMyStoreStatsAvailabilityRejected() {
        AppPrefs.setIsV4StatsUIEnabled(false)
        AppPrefs.setShouldDisplayV4StatsAvailabilityBanner(false)
        showV4StatsAvailabilityBanner(false)
    }
}<|MERGE_RESOLUTION|>--- conflicted
+++ resolved
@@ -205,11 +205,7 @@
         }
 
         if (granularity == StatsGranularity.DAYS) {
-<<<<<<< HEAD
-            empty_view.updateVisitorCount(visitorStats.values.sum())
-=======
             empty_stats_view.updateVisitorCount(visitorStats.values.sum())
->>>>>>> 5e6780cb
         }
     }
 
