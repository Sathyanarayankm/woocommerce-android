--- conflicted
+++ resolved
@@ -172,11 +172,7 @@
         }
 
         listState?.let {
-<<<<<<< HEAD
-            notifsList.layoutManager?.onRestoreInstanceState(it)
-=======
             notifsList.layoutManager?.onRestoreInstanceState(listState)
->>>>>>> 2c92f9d1
             listState = null
         }
     }
