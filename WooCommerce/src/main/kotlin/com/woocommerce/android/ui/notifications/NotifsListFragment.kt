package com.woocommerce.android.ui.notifications

import android.content.Context
import android.os.Bundle
import android.os.Parcelable
import android.view.LayoutInflater
import android.view.Menu
import android.view.MenuInflater
import android.view.MenuItem
import android.view.View
import android.view.ViewGroup
import androidx.core.content.ContextCompat
import androidx.recyclerview.widget.RecyclerView
import com.google.android.material.snackbar.Snackbar
import com.woocommerce.android.R
import com.woocommerce.android.analytics.AnalyticsTracker
import com.woocommerce.android.analytics.AnalyticsTracker.Stat
import com.woocommerce.android.extensions.WooNotificationType.PRODUCT_REVIEW
import com.woocommerce.android.extensions.getWooType
import com.woocommerce.android.extensions.onScrollDown
import com.woocommerce.android.extensions.onScrollUp
import com.woocommerce.android.push.NotificationHandler
import com.woocommerce.android.tools.NetworkStatus
import com.woocommerce.android.tools.SelectedSite
import com.woocommerce.android.ui.base.TopLevelFragment
import com.woocommerce.android.ui.base.UIMessageResolver
import com.woocommerce.android.ui.main.MainNavigationRouter
import com.woocommerce.android.util.WooLog
import com.woocommerce.android.util.WooLog.T.NOTIFICATIONS
import com.woocommerce.android.widgets.AppRatingDialog
<<<<<<< HEAD
import com.woocommerce.android.widgets.BadgedItemDecoration
import com.woocommerce.android.widgets.BadgedItemDecoration.ItemDecorationListener
=======
import com.woocommerce.android.widgets.UnreadItemDecoration
import com.woocommerce.android.widgets.UnreadItemDecoration.ItemDecorationListener
>>>>>>> 3d0268ac
import com.woocommerce.android.widgets.SkeletonView
import com.woocommerce.android.widgets.sectionedrecyclerview.SectionedRecyclerViewAdapter.Companion.INVALID_POSITION
import dagger.android.support.AndroidSupportInjection
import kotlinx.android.synthetic.main.fragment_notifs_list.*
import kotlinx.android.synthetic.main.fragment_notifs_list.view.*
import org.wordpress.android.fluxc.model.CommentModel
import org.wordpress.android.fluxc.model.CommentStatus
import org.wordpress.android.fluxc.model.CommentStatus.SPAM
import org.wordpress.android.fluxc.model.CommentStatus.TRASH
import org.wordpress.android.fluxc.model.notification.NotificationModel
import javax.inject.Inject

class NotifsListFragment : TopLevelFragment(),
        NotifsListContract.View,
        NotifsListAdapter.ReviewListListener,
        ItemDecorationListener {
    companion object {
        val TAG: String = NotifsListFragment::class.java.simpleName
        const val KEY_LIST_STATE = "list-state"
        const val KEY_IS_REFRESH_PENDING = "is-refresh-pending"

        fun newInstance() = NotifsListFragment()
    }

    @Inject lateinit var presenter: NotifsListContract.Presenter
    @Inject lateinit var notifsAdapter: NotifsListAdapter
    @Inject lateinit var uiMessageResolver: UIMessageResolver
    @Inject lateinit var selectedSite: SelectedSite
    @Inject lateinit var networkStatus: NetworkStatus

    private var changeCommentStatusSnackbar: Snackbar? = null

    // Holds a reference to the index and notification object pending moderation
    private var pendingModerationNewStatus: String? = null
    private var pendingModerationRemoteNoteId: Long? = null

    override var isRefreshPending = true
    private var listState: Parcelable? = null // Save the state of the recycler view

    private val skeletonView = SkeletonView()
    private var menuMarkAllRead: MenuItem? = null

    override fun onCreate(savedInstanceState: Bundle?) {
        super.onCreate(savedInstanceState)
        setHasOptionsMenu(true)
        savedInstanceState?.let { bundle ->
            listState = bundle.getParcelable(KEY_LIST_STATE)
            isRefreshPending = bundle.getBoolean(KEY_IS_REFRESH_PENDING, false)
        }
    }

    override fun onCreateOptionsMenu(menu: Menu?, inflater: MenuInflater?) {
        inflater?.inflate(R.menu.menu_notifs_list_fragment, menu)
        menuMarkAllRead = menu?.findItem(R.id.menu_mark_all_read)
        super.onCreateOptionsMenu(menu, inflater)
    }

    override fun onAttach(context: Context?) {
        AndroidSupportInjection.inject(this)
        super.onAttach(context)
    }

    override fun onCreateView(
        inflater: LayoutInflater,
        container: ViewGroup?,
        savedInstanceState: Bundle?
    ): View? {
        val view = inflater.inflate(R.layout.fragment_notifs_list, container, false)
        with(view) {
            notifsRefreshLayout?.apply {
                activity?.let { activity ->
                    setColorSchemeColors(
                            ContextCompat.getColor(activity, R.color.colorPrimary),
                            ContextCompat.getColor(activity, R.color.colorAccent),
                            ContextCompat.getColor(activity, R.color.colorPrimaryDark)
                    )
                }
                // Set the scrolling view in the custom SwipeRefreshLayout
                scrollUpChild = notifsList
                setOnRefreshListener {
                    AnalyticsTracker.track(Stat.NOTIFICATIONS_LIST_PULLED_TO_REFRESH)

                    notifsRefreshLayout.isRefreshing = false

                    if (!isRefreshPending) {
                        isRefreshPending = true
                        presenter.loadNotifs(forceRefresh = true)
                    }
                }
            }
        }
        return view
    }

    override fun onResume() {
        super.onResume()
        AnalyticsTracker.trackViewShown(this)
        updateMarkAllReadMenuItem()
    }

    override fun onActivityCreated(savedInstanceState: Bundle?) {
        super.onActivityCreated(savedInstanceState)

        notifsAdapter.setListListener(this)

<<<<<<< HEAD
        val unreadDecoration = BadgedItemDecoration(activity as Context, this)
=======
        val unreadDecoration = UnreadItemDecoration(activity as Context, this)
>>>>>>> 3d0268ac

        notifsList.apply {
            layoutManager = androidx.recyclerview.widget.LinearLayoutManager(context)
            itemAnimator = androidx.recyclerview.widget.DefaultItemAnimator()
            setHasFixedSize(false)
            // divider decoration between items
            addItemDecoration(
                    androidx.recyclerview.widget.DividerItemDecoration(
                            context,
                            androidx.recyclerview.widget.DividerItemDecoration.VERTICAL
                    )
            )
            // unread item decoration
            addItemDecoration(unreadDecoration)
            adapter = notifsAdapter
            addOnScrollListener(object : RecyclerView.OnScrollListener() {
                override fun onScrolled(recyclerView: RecyclerView, dx: Int, dy: Int) {
                    if (dy > 0) {
                        onScrollDown()
                    } else if (dy < 0) {
                        onScrollUp()
                    }
                }
            })
        }

        presenter.takeView(this)

        empty_view.setSiteToShare(selectedSite.get(), Stat.NOTIFICATIONS_SHARE_YOUR_STORE_BUTTON_TAPPED)

        if (isActive && !deferInit) {
            presenter.loadNotifs(forceRefresh = this.isRefreshPending)
        }

        listState?.let {
            notifsList.layoutManager?.onRestoreInstanceState(listState)
            listState = null
        }
    }

    override fun onOptionsItemSelected(item: MenuItem?): Boolean {
        return when (item?.itemId) {
            R.id.menu_mark_all_read -> {
                AnalyticsTracker.track(Stat.NOTIFICATIONS_LIST_MENU_MARK_READ_BUTTON_TAPPED)

                presenter.markAllNotifsRead()
                true
            }
            else -> super.onOptionsItemSelected(item)
        }
    }

    override fun onPrepareOptionsMenu(menu: Menu?) {
        updateMarkAllReadMenuItem()
        super.onPrepareOptionsMenu(menu)
    }

    /**
     * We use this to clear the options menu when navigating to a child destination - otherwise this
     * fragment's menu will continue to appear when the child is shown
     */
    private fun showOptionsMenu(show: Boolean) {
        setHasOptionsMenu(show)
    }

    override fun onSaveInstanceState(outState: Bundle) {
        val listState = notifsList.layoutManager?.onSaveInstanceState()
        outState.putParcelable(KEY_LIST_STATE, listState)
        outState.putBoolean(KEY_IS_REFRESH_PENDING, isRefreshPending)

        super.onSaveInstanceState(outState)
    }

    override fun onReturnedFromChildFragment() {
        // If this fragment is now visible and we've deferred loading notifs due to it not
        // being visible - go ahead and load them
        presenter.loadNotifs(forceRefresh = this.isRefreshPending)
        showOptionsMenu(true)
        updateMarkAllReadMenuItem()
    }

    override fun onHiddenChanged(hidden: Boolean) {
        super.onHiddenChanged(hidden)

        // If this fragment is no longer visible dismiss the pending notification moderation
        // so it can be processed immediately, otherwise silently refresh
        if (hidden) {
            changeCommentStatusSnackbar?.dismiss()
        } else {
            presenter.fetchAndLoadNotifsFromDb(false)
        }
    }

    override fun onStop() {
        super.onStop()

        changeCommentStatusSnackbar?.dismiss()
    }

    override fun onDestroyView() {
        presenter.dropView()
        super.onDestroyView()
    }

    override fun showNotifications(notifsList: List<NotificationModel>, isFreshData: Boolean) {
        if (!notifsAdapter.isSameList(notifsList)) {
            notifsAdapter.setNotifications(notifsList)
        }
        if (isFreshData) {
            isRefreshPending = false
        }
    }

    override fun getFragmentTitle() = getString(R.string.review_notifications)

    override fun refreshFragmentState() {
        isRefreshPending = true
        if (isActive) {
            presenter.loadNotifs(forceRefresh = true)
        }
    }

    override fun showSkeleton(show: Boolean) {
        when (show) {
            true -> skeletonView.show(notifsView, R.layout.skeleton_notif_list, delayed = true)
            false -> skeletonView.hide()
        }
    }

    override fun onNotificationClicked(notification: NotificationModel) {
        when (notification.getWooType()) {
            PRODUCT_REVIEW -> {
                if (!notifsRefreshLayout.isRefreshing) {
                    openReviewDetail(notification)
                }
            }
            else -> {
                WooLog.e(NOTIFICATIONS, "Unknown notification type!")
                showLoadNotificationDetailError()
            }
        }

        AppRatingDialog.incrementInteractions()
    }

    override fun openReviewDetail(notification: NotificationModel) {
        AnalyticsTracker.track(Stat.NOTIFICATION_OPEN, mapOf(
                AnalyticsTracker.KEY_TYPE to AnalyticsTracker.VALUE_REVIEW,
                AnalyticsTracker.KEY_ALREADY_READ to notification.read))

        // If the notification is pending moderation, override the status to display in the detail view.
        val isPendingModeration = pendingModerationRemoteNoteId?.let { it == notification.remoteNoteId } ?: false
        val tempStatus = if (isPendingModeration) pendingModerationNewStatus else null
        showOptionsMenu(false)
        (activity as? MainNavigationRouter)?.showReviewDetail(notification, tempStatus)
    }

    override fun scrollToTop() {
        notifsList?.smoothScrollToPosition(0)
    }

    override fun showLoadNotificationsError() {
        uiMessageResolver.getSnack(R.string.notifs_fetch_error).show()
    }

    override fun showLoadNotificationDetailError() {
        uiMessageResolver.showSnack(R.string.notifs_detail_loading_error)
    }

    override fun notificationModerationError() {
        uiMessageResolver.showSnack(R.string.wc_moderate_review_error)

        revertPendingModeratedNotifState()
    }

    override fun notificationModerationSuccess() {
        resetPendingModerationVariables()
    }

    override fun moderateComment(remoteNoteId: Long, comment: CommentModel, newStatus: CommentStatus) {
        if (networkStatus.isConnected()) {
            pendingModerationNewStatus = newStatus.toString()
            pendingModerationRemoteNoteId = remoteNoteId

            var changeCommentStatusCanceled = false

            AnalyticsTracker.track(Stat.REVIEW_ACTION, mapOf(AnalyticsTracker.KEY_TYPE to newStatus.toString()))

            // Listener for the UNDO button in the snackbar
            val actionListener = View.OnClickListener {
                AnalyticsTracker.track(Stat.SNACK_REVIEW_ACTION_APPLIED_UNDO_BUTTON_TAPPED)

                // User canceled the action to change the status
                changeCommentStatusCanceled = true

                // Add the notification back to the list
                revertPendingModeratedNotifState()
            }

            val callback = object : Snackbar.Callback() {
                override fun onDismissed(transientBottomBar: Snackbar?, event: Int) {
                    super.onDismissed(transientBottomBar, event)
                    resetPendingModerationVariables()
                    if (!changeCommentStatusCanceled) {
                        comment.status = newStatus.toString()
                        presenter.pushUpdatedComment(comment)
                    }
                }
            }

            changeCommentStatusSnackbar = uiMessageResolver
                    .getUndoSnack(
                            R.string.notifs_review_moderation_undo,
                            newStatus.toString(),
                            actionListener = actionListener
                    ).also {
                        it.addCallback(callback)
                        it.show()
                    }

            // Manually remove the notification from the list if it's new
            // status will be spam or trash
            if (newStatus == SPAM || newStatus == TRASH) {
                removeModeratedNotifFromList(remoteNoteId)
            }

            AppRatingDialog.incrementInteractions()
        } else {
            uiMessageResolver.showOfflineSnack()
        }
    }

    /**
     * Update the UI to visually mark all notifications as read while the request to
     * officially mark notifications as read is being processed.
     */
    override fun visuallyMarkNotificationsAsRead() {
        // Remove all active notifications from the system bar
        context?.let { NotificationHandler.removeAllNotificationsFromSystemBar(it) }

        notifsAdapter.markAllNotifsAsRead()
    }

    override fun showMarkAllNotificationsReadSuccess() {
        uiMessageResolver.showSnack(R.string.wc_mark_all_read_success)
    }

    override fun showMarkAllNotificationsReadError() {
        uiMessageResolver.showSnack(R.string.wc_mark_all_read_error)
    }

    override fun showEmptyView(show: Boolean) {
        if (show) empty_view.show(R.string.notifs_empty_message) else empty_view.hide()
    }
    /**
     * Only show the "mark all read" menu item when this fragment is active and there are unread notifs
     */
    override fun updateMarkAllReadMenuItem() {
        val showMarkAllRead = isActive && presenter.hasUnreadNotifs()
        menuMarkAllRead?.let { if (it.isVisible != showMarkAllRead) it.isVisible = showMarkAllRead }
    }

    private fun revertPendingModeratedNotifState() {
        AnalyticsTracker.track(Stat.REVIEW_ACTION_UNDO)

        pendingModerationNewStatus?.let {
            val status = CommentStatus.fromString(it)
            if (status == SPAM || status == TRASH) {
                val itemPosition = notifsAdapter.revertHiddenNotificationAndReturnPos()
                if (itemPosition != INVALID_POSITION && !notifsAdapter.isEmpty()) {
                    notifsList.smoothScrollToPosition(itemPosition)
                }
            }
        }

        resetPendingModerationVariables()
    }

    private fun removeModeratedNotifFromList(remoteNoteId: Long) {
        notifsAdapter.hideNotificationWithId(remoteNoteId)
    }

    private fun resetPendingModerationVariables() {
        pendingModerationNewStatus = null
        pendingModerationRemoteNoteId = null
        notifsAdapter.resetPendingModerationState()
    }

    /**
     * Determines whether to show the unread indicator item decoration for the passed position
     */
<<<<<<< HEAD
    override fun getItemTypeAtPosition(position: Int): BadgedItemDecoration.ItemType {
=======
    override fun getItemTypeAtPosition(position: Int): UnreadItemDecoration.ItemType {
>>>>>>> 3d0268ac
        return notifsAdapter.getItemTypeAtRecyclerPosition(position)
    }
}<|MERGE_RESOLUTION|>--- conflicted
+++ resolved
@@ -28,13 +28,8 @@
 import com.woocommerce.android.util.WooLog
 import com.woocommerce.android.util.WooLog.T.NOTIFICATIONS
 import com.woocommerce.android.widgets.AppRatingDialog
-<<<<<<< HEAD
-import com.woocommerce.android.widgets.BadgedItemDecoration
-import com.woocommerce.android.widgets.BadgedItemDecoration.ItemDecorationListener
-=======
 import com.woocommerce.android.widgets.UnreadItemDecoration
 import com.woocommerce.android.widgets.UnreadItemDecoration.ItemDecorationListener
->>>>>>> 3d0268ac
 import com.woocommerce.android.widgets.SkeletonView
 import com.woocommerce.android.widgets.sectionedrecyclerview.SectionedRecyclerViewAdapter.Companion.INVALID_POSITION
 import dagger.android.support.AndroidSupportInjection
@@ -140,11 +135,7 @@
 
         notifsAdapter.setListListener(this)
 
-<<<<<<< HEAD
-        val unreadDecoration = BadgedItemDecoration(activity as Context, this)
-=======
         val unreadDecoration = UnreadItemDecoration(activity as Context, this)
->>>>>>> 3d0268ac
 
         notifsList.apply {
             layoutManager = androidx.recyclerview.widget.LinearLayoutManager(context)
@@ -436,11 +427,7 @@
     /**
      * Determines whether to show the unread indicator item decoration for the passed position
      */
-<<<<<<< HEAD
-    override fun getItemTypeAtPosition(position: Int): BadgedItemDecoration.ItemType {
-=======
     override fun getItemTypeAtPosition(position: Int): UnreadItemDecoration.ItemType {
->>>>>>> 3d0268ac
         return notifsAdapter.getItemTypeAtRecyclerPosition(position)
     }
 }