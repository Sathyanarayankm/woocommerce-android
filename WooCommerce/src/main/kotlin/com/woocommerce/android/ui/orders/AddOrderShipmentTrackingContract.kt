package com.woocommerce.android.ui.orders

import com.woocommerce.android.ui.base.BasePresenter
import com.woocommerce.android.ui.base.BaseView

interface AddOrderShipmentTrackingContract {
<<<<<<< HEAD
    interface Presenter : BasePresenter<View> {
        var orderModel: WCOrderModel?
        var orderIdentifier: OrderIdentifier?
        var isTrackingProviderFetched: Boolean
        fun takeProviderDialogView(view: AddOrderShipmentTrackingContract.DialogView)
        fun dropProviderDialogView()
        fun loadOrderDetail(orderIdentifier: OrderIdentifier, isTrackingProviderFetched: Boolean)
        fun loadShipmentTrackingProviders()
        fun loadShipmentTrackingProvidersFromDb()
        fun requestShipmentTrackingProvidersFromApi(order: WCOrderModel)
        fun loadStoreCountryFromDb(): String?
    }
=======
    interface Presenter : BasePresenter<View>
>>>>>>> 07484c25

    interface View : BaseView<BasePresenter<View>> {
        fun confirmDiscard()
        fun onActivityFinish()
        fun getDateShippedText(): String
        fun getProviderText(): String
    }
}<|MERGE_RESOLUTION|>--- conflicted
+++ resolved
@@ -4,22 +4,7 @@
 import com.woocommerce.android.ui.base.BaseView
 
 interface AddOrderShipmentTrackingContract {
-<<<<<<< HEAD
-    interface Presenter : BasePresenter<View> {
-        var orderModel: WCOrderModel?
-        var orderIdentifier: OrderIdentifier?
-        var isTrackingProviderFetched: Boolean
-        fun takeProviderDialogView(view: AddOrderShipmentTrackingContract.DialogView)
-        fun dropProviderDialogView()
-        fun loadOrderDetail(orderIdentifier: OrderIdentifier, isTrackingProviderFetched: Boolean)
-        fun loadShipmentTrackingProviders()
-        fun loadShipmentTrackingProvidersFromDb()
-        fun requestShipmentTrackingProvidersFromApi(order: WCOrderModel)
-        fun loadStoreCountryFromDb(): String?
-    }
-=======
     interface Presenter : BasePresenter<View>
->>>>>>> 07484c25
 
     interface View : BaseView<BasePresenter<View>> {
         fun confirmDiscard()
