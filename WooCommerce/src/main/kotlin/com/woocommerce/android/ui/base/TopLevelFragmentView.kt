--- conflicted
+++ resolved
@@ -127,7 +127,6 @@
         }
     }
 
-<<<<<<< HEAD
     override fun openAddOrderShipmentTracking(
         orderIdentifier: OrderIdentifier,
         orderTrackingProvider: String,
@@ -135,17 +134,20 @@
     ) {
         val tag = AddOrderShipmentTrackingFragment.TAG
         if (!popToState(tag)) {
-            loadChildFragment(AddOrderShipmentTrackingFragment.newInstance(
-                    orderIdentifier,
-                    orderTrackingProvider,
-                    isCustomProvider
-            ), tag)
-=======
+            loadChildFragment(
+                    AddOrderShipmentTrackingFragment.newInstance(
+                            orderIdentifier,
+                            orderTrackingProvider,
+                            isCustomProvider
+                    ), tag
+            )
+        }
+    }
+
     fun openProductDetail(remoteProductId: Long) {
         val tag = ProductDetailFragment.TAG
         if (!popToState(tag)) {
             loadChildFragment(ProductDetailFragment.newInstance(remoteProductId), tag)
->>>>>>> 5cecb1ca
         }
     }
 }