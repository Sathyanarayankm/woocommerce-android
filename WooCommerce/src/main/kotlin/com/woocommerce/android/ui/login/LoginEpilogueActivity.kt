--- conflicted
+++ resolved
@@ -99,23 +99,13 @@
 
         button_continue.setOnClickListener { _ ->
             val site = presenter.getSiteBySiteId(siteAdapter.selectedSiteId)
-<<<<<<< HEAD
             site?.let { it ->
                 selectedSite.set(it)
-
+                CrashlyticsUtils.initSite(it)
                 AnalyticsTracker.track(
-                        Stat.LOGIN_EPILOGUE_STORE_PICKED_CONTINUE_TAPPED,
+                        Stat.LOGIN_EPILOGUE_STORE_PICKER_CONTINUE_TAPPED,
                         mapOf(AnalyticsTracker.KEY_SELECTED_STORE_ID to it.id))
                 finishEpilogue()
-=======
-            if (site != null) {
-                selectedSite.set(site)
-                CrashlyticsUtils.initSite(site)
-                AnalyticsTracker.track(
-                        Stat.LOGIN_EPILOGUE_STORE_PICKER_CONTINUE_TAPPED,
-                        mapOf(AnalyticsTracker.KEY_SELECTED_STORE_ID to site.id))
-                showMainActivityAndFinish()
->>>>>>> ae571f7e
             }
         }
     }
