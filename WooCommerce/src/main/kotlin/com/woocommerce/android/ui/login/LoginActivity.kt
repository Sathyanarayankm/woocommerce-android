package com.woocommerce.android.ui.login

import android.app.Activity
import android.content.Intent
import android.net.Uri
import android.os.Bundle
import android.support.v4.app.Fragment
import android.support.v4.app.FragmentManager.POP_BACK_STACK_INCLUSIVE
import android.support.v7.app.AppCompatActivity
import android.view.MenuItem
import com.woocommerce.android.R
import com.woocommerce.android.ui.main.MainActivity
import com.woocommerce.android.util.ActivityUtils
import dagger.android.AndroidInjection
import dagger.android.AndroidInjector
import dagger.android.DispatchingAndroidInjector
import dagger.android.support.HasSupportFragmentInjector
import org.wordpress.android.fluxc.network.MemorizingTrustManager
import org.wordpress.android.fluxc.store.SiteStore
import org.wordpress.android.login.GoogleFragment.GoogleListener
import org.wordpress.android.login.Login2FaFragment
import org.wordpress.android.login.LoginAnalyticsListener
import org.wordpress.android.login.LoginEmailFragment
import org.wordpress.android.login.LoginEmailPasswordFragment
import org.wordpress.android.login.LoginGoogleFragment
import org.wordpress.android.login.LoginListener
import org.wordpress.android.login.LoginMagicLinkRequestFragment
import org.wordpress.android.login.LoginMagicLinkSentFragment
import org.wordpress.android.login.LoginMode
import org.wordpress.android.login.LoginSiteAddressFragment
import org.wordpress.android.login.LoginUsernamePasswordFragment
import org.wordpress.android.util.ToastUtils
import java.util.ArrayList
import javax.inject.Inject

class LoginActivity : AppCompatActivity(), LoginListener, GoogleListener, HasSupportFragmentInjector {
    companion object {
        internal const val SHOW_PROLOGUE_ON_BACK_PRESS = "show-prologue-on-back-press"
        private const val FORGOT_PASSWORD_URL_SUFFIX = "wp-login.php?action=lostpassword"
<<<<<<< HEAD
        private const val REQUEST_CODE_LOGIN_EPILOGUE = 200
=======
        internal const val SHOW_PROLOGUE_ON_BACK_PRESS = "show-prologue-on-back-press"
>>>>>>> 96273b91
    }

    @Inject internal lateinit var fragmentInjector: DispatchingAndroidInjector<Fragment>
    @Inject internal lateinit var loginAnalyticsListener: LoginAnalyticsListener

    private var loginMode: LoginMode? = null

    override fun supportFragmentInjector(): AndroidInjector<Fragment> = fragmentInjector

    override fun onCreate(savedInstanceState: Bundle?) {
        AndroidInjection.inject(this)
        super.onCreate(savedInstanceState)

        setContentView(R.layout.activity_login)

        if (savedInstanceState == null) {
            loginAnalyticsListener.trackLoginAccessed()
            // TODO Check loginMode here and handle different login cases
            startLogin()
        }
    }

    private fun showFragment(fragment: Fragment, tag: String) {
        val fragmentTransaction = supportFragmentManager.beginTransaction()
        fragmentTransaction.replace(R.id.fragment_container, fragment, tag)
        fragmentTransaction.commit()
    }

    private fun slideInFragment(fragment: Fragment, shouldAddToBackStack: Boolean, tag: String) {
        val fragmentTransaction = supportFragmentManager.beginTransaction()
        fragmentTransaction.setCustomAnimations(
                R.anim.activity_slide_in_from_right,
                R.anim.activity_slide_out_to_left,
                R.anim.activity_slide_in_from_left,
                R.anim.activity_slide_out_to_right)
        fragmentTransaction.replace(R.id.fragment_container, fragment, tag)
        if (shouldAddToBackStack) {
            fragmentTransaction.addToBackStack(null)
        }
        fragmentTransaction.commitAllowingStateLoss()
    }

    private fun getLoginEmailFragment(): LoginEmailFragment? {
        val fragment = supportFragmentManager.findFragmentByTag(LoginEmailFragment.TAG)
        return if (fragment == null) null else fragment as LoginEmailFragment
    }

    override fun onBackPressed() {
<<<<<<< HEAD
        if (intent.getBooleanExtra(SHOW_PROLOGUE_ON_BACK_PRESS, false)) {
=======
        if (supportFragmentManager.backStackEntryCount == 0 &&
                intent.getBooleanExtra(SHOW_PROLOGUE_ON_BACK_PRESS, false)) {
>>>>>>> 96273b91
            startActivity(Intent(this, LoginPrologueActivity::class.java))
            finish()
        } else {
            super.onBackPressed()
        }
    }

    override fun onOptionsItemSelected(item: MenuItem): Boolean {
        if (item.itemId == android.R.id.home) {
            onBackPressed()
            return true
        }

        return false
    }

    override fun onActivityResult(requestCode: Int, resultCode: Int, data: Intent?) {
        super.onActivityResult(requestCode, resultCode, data)
        if (requestCode == REQUEST_CODE_LOGIN_EPILOGUE) {
            if (resultCode == Activity.RESULT_OK) {
                showMainActivityAndFinish()
            } else {
                supportFragmentManager.popBackStack(null, POP_BACK_STACK_INCLUSIVE)
                startLogin()
            }
        }
    }

    override fun getLoginMode(): LoginMode {
        if (loginMode != null) {
            // returned the cached value
            return loginMode as LoginMode
        }

        // compute and cache the Login mode
        loginMode = LoginMode.fromIntent(intent)

        return loginMode as LoginMode
    }

    private fun showLoginEpilogue() {
        val intent = Intent(this, LoginEpilogueActivity::class.java)
        startActivityForResult(intent, REQUEST_CODE_LOGIN_EPILOGUE)
    }

    private fun showMainActivityAndFinish() {
        val intent = Intent(this, MainActivity::class.java)
        intent.flags = Intent.FLAG_ACTIVITY_CLEAR_TOP
        startActivity(intent)
        setResult(Activity.RESULT_OK)
        finish()
    }

    private fun jumpToUsernamePassword(username: String?, password: String?) {
        val loginUsernamePasswordFragment = LoginUsernamePasswordFragment.newInstance(
                "wordpress.com", "wordpress.com", "WordPress.com", "https://s0.wp.com/i/webclip.png", username,
                password, true)
        slideInFragment(loginUsernamePasswordFragment, true, LoginUsernamePasswordFragment.TAG)
    }

    private fun startLogin() {
        if (getLoginEmailFragment() != null) {
            // email screen is already shown so, login has already started. Just bail.
            return
        }

        showFragment(LoginEmailFragment(), LoginEmailFragment.TAG)
    }

    //  -- BEGIN: LoginListener implementation methods

    override fun gotWpcomEmail(email: String?) {
        if (getLoginMode() != LoginMode.WPCOM_LOGIN_DEEPLINK && getLoginMode() != LoginMode.SHARE_INTENT) {
            val loginMagicLinkRequestFragment = LoginMagicLinkRequestFragment.newInstance(email, false, null)
            slideInFragment(loginMagicLinkRequestFragment, true, LoginMagicLinkRequestFragment.TAG)
        } else {
            val loginEmailPasswordFragment = LoginEmailPasswordFragment.newInstance(email, null, null, null, false)
            slideInFragment(loginEmailPasswordFragment, true, LoginEmailPasswordFragment.TAG)
        }
    }

    override fun loginViaSiteAddress() {
        val loginSiteAddressFragment = LoginSiteAddressFragment()
        slideInFragment(loginSiteAddressFragment, true, LoginSiteAddressFragment.TAG)
    }

    override fun loginViaSocialAccount(
        email: String?,
        idToken: String?,
        service: String?,
        isPasswordRequired: Boolean
    ) {
        val loginEmailPasswordFragment = LoginEmailPasswordFragment.newInstance(email, null, idToken,
                service, isPasswordRequired)
        slideInFragment(loginEmailPasswordFragment, true, LoginEmailPasswordFragment.TAG)
    }

    override fun loggedInViaSocialAccount(oldSitesIds: ArrayList<Int>, doLoginUpdate: Boolean) {
        loginAnalyticsListener.trackLoginSocialSuccess()
        showLoginEpilogue()
    }

    override fun loginViaWpcomUsernameInstead() {
        jumpToUsernamePassword(null, null)
    }

    override fun showMagicLinkSentScreen(email: String?) {
        val loginMagicLinkSentFragment = LoginMagicLinkSentFragment.newInstance(email)
        slideInFragment(loginMagicLinkSentFragment, true, LoginMagicLinkSentFragment.TAG)
    }

    override fun openEmailClient(isLogin: Boolean) {
        if (ActivityUtils.isEmailClientAvailable(this)) {
            loginAnalyticsListener.trackLoginMagicLinkOpenEmailClientClicked()
            ActivityUtils.openEmailClient(this)
        } else {
            ToastUtils.showToast(this, R.string.login_email_client_not_found)
        }
    }

    override fun usePasswordInstead(email: String?) {
        loginAnalyticsListener.trackLoginMagicLinkExited()
        val loginEmailPasswordFragment = LoginEmailPasswordFragment.newInstance(email, null, null, null, false)
        slideInFragment(loginEmailPasswordFragment, true, LoginEmailPasswordFragment.TAG)
    }

    override fun forgotPassword(url: String?) {
        loginAnalyticsListener.trackLoginForgotPasswordClicked()
        ActivityUtils.openUrlExternal(this, url + FORGOT_PASSWORD_URL_SUFFIX)
    }

    override fun needs2fa(email: String?, password: String?) {
        val login2FaFragment = Login2FaFragment.newInstance(email, password)
        slideInFragment(login2FaFragment, true, Login2FaFragment.TAG)
    }

    override fun needs2faSocial(
        email: String?,
        userId: String?,
        nonceAuthenticator: String?,
        nonceBackup: String?,
        nonceSms: String?
    ) {
        loginAnalyticsListener.trackLoginSocial2faNeeded()
        val login2FaFragment = Login2FaFragment.newInstanceSocial(email, userId,
                nonceAuthenticator, nonceBackup, nonceSms)
        slideInFragment(login2FaFragment, true, Login2FaFragment.TAG)
    }

    override fun needs2faSocialConnect(email: String?, password: String?, idToken: String?, service: String?) {
        loginAnalyticsListener.trackLoginSocial2faNeeded()
        val login2FaFragment = Login2FaFragment.newInstanceSocialConnect(email, password, idToken, service)
        slideInFragment(login2FaFragment, true, Login2FaFragment.TAG)
    }

    override fun loggedInViaPassword(oldSitesIds: ArrayList<Int>) {
        showLoginEpilogue()
    }

    override fun alreadyLoggedInWpcom(oldSitesIds: ArrayList<Int>) {
        ToastUtils.showToast(this, R.string.already_logged_in_wpcom, ToastUtils.Duration.LONG)
        showLoginEpilogue()
    }

    override fun gotWpcomSiteInfo(siteAddress: String?, siteName: String?, siteIconUrl: String?) {
        val loginUsernamePasswordFragment = LoginUsernamePasswordFragment.newInstance(
                siteAddress, siteAddress, siteName, siteIconUrl, null, null, true)
        slideInFragment(loginUsernamePasswordFragment, true, LoginUsernamePasswordFragment.TAG)
    }

    override fun gotXmlRpcEndpoint(inputSiteAddress: String?, endpointAddress: String?) {
        val loginUsernamePasswordFragment = LoginUsernamePasswordFragment.newInstance(
                inputSiteAddress, endpointAddress, null, null, null, null, false)
        slideInFragment(loginUsernamePasswordFragment, true, LoginUsernamePasswordFragment.TAG)
    }

    override fun handleSslCertificateError(
        memorizingTrustManager: MemorizingTrustManager?,
        callback: LoginListener.SelfSignedSSLCallback?
    ) {
        // TODO: Support self-signed SSL sites and show dialog (only needed when XML-RPC support is added)
    }

    override fun helpSiteAddress(url: String?) {
        // TODO: Helpshift support
//        launchHelpshift(url, null, false, Tag.ORIGIN_LOGIN_SITE_ADDRESS)
    }

    override fun helpFindingSiteAddress(username: String?, siteStore: SiteStore?) {
        // TODO: Helpshift support
//        HelpshiftHelper.getInstance().showConversation(this, siteStore, Tag.ORIGIN_LOGIN_SITE_ADDRESS, username)
    }

    // TODO This can be modified to also receive the URL the user entered, so we can make that the primary store
    override fun loggedInViaUsernamePassword(oldSitesIds: ArrayList<Int>) {
        showLoginEpilogue()
    }

    override fun helpEmailScreen(email: String?) {
        // TODO: Helpshift support
//        launchHelpshift(null, email, true, Tag.ORIGIN_LOGIN_EMAIL)
    }

    override fun helpSocialEmailScreen(email: String?) {
        // TODO: Helpshift support
//        launchHelpshift(null, email, true, Tag.ORIGIN_LOGIN_SOCIAL)
    }

    override fun addGoogleLoginFragment(parent: Fragment) {
        val fragmentManager = parent.childFragmentManager
        val fragmentTransaction = fragmentManager.beginTransaction()
        var loginGoogleFragment = fragmentManager.findFragmentByTag(LoginGoogleFragment.TAG) as LoginGoogleFragment?

        if (loginGoogleFragment != null) {
            fragmentTransaction.remove(loginGoogleFragment)
        }

        loginGoogleFragment = LoginGoogleFragment()
        loginGoogleFragment.retainInstance = true
        fragmentTransaction.add(loginGoogleFragment, LoginGoogleFragment.TAG)
        fragmentTransaction.commit()
    }

    override fun helpMagicLinkRequest(email: String?) {
        // TODO: Helpshift support
//        launchHelpshift(null, email, true, Tag.ORIGIN_LOGIN_MAGIC_LINK)
    }

    override fun helpMagicLinkSent(email: String?) {
        // TODO: Helpshift support
//        launchHelpshift(null, email, true, Tag.ORIGIN_LOGIN_MAGIC_LINK)
    }

    override fun helpEmailPasswordScreen(email: String?) {
        // TODO: Helpshift support
//        launchHelpshift(null, email, true, Tag.ORIGIN_LOGIN_EMAIL_PASSWORD)
    }

    override fun help2FaScreen(email: String?) {
        // TODO: Helpshift support
//        launchHelpshift(null, email, true, Tag.ORIGIN_LOGIN_2FA)
    }

    override fun startPostLoginServices() {
        // TODO Start future NotificationsUpdateService
    }

    override fun helpUsernamePassword(url: String?, username: String?, isWpcom: Boolean) {
        // TODO: Helpshift support
//        launchHelpshift(url, username, isWpcom, Tag.ORIGIN_LOGIN_USERNAME_PASSWORD)
    }

    // SmartLock

    override fun saveCredentialsInSmartLock(
        username: String?,
        password: String?,
        displayName: String,
        profilePicture: Uri?
    ) {
        // TODO: Hook for smartlock, if using
    }

    // Signup

    override fun doStartSignup() {
        // TODO: Signup
    }

    override fun helpSignupEmailScreen(email: String?) {
        // TODO: Signup
    }

    override fun helpSignupMagicLinkScreen(email: String?) {
        // TODO: Signup
    }

    override fun showSignupMagicLink(email: String?) {
        // TODO: Signup
    }

    override fun showSignupToLoginMessage() {
        // TODO: Signup
    }

    //  -- END: LoginListener implementation methods

    //  -- BEGIN: GoogleListener implementation methods

    override fun onGoogleEmailSelected(email: String?) {
        val loginEmailFragment = supportFragmentManager.findFragmentByTag(LoginEmailFragment.TAG) as LoginEmailFragment
        loginEmailFragment.setGoogleEmail(email)
    }

    override fun onGoogleLoginFinished() {
        val loginEmailFragment = supportFragmentManager.findFragmentByTag(LoginEmailFragment.TAG) as LoginEmailFragment
        loginEmailFragment.finishLogin()
    }

    override fun onGoogleSignupFinished(name: String?, email: String?, photoUrl: String?, username: String?) {
        // TODO: Signup
    }

    //  -- END: GoogleListener implementation methods
}<|MERGE_RESOLUTION|>--- conflicted
+++ resolved
@@ -37,11 +37,7 @@
     companion object {
         internal const val SHOW_PROLOGUE_ON_BACK_PRESS = "show-prologue-on-back-press"
         private const val FORGOT_PASSWORD_URL_SUFFIX = "wp-login.php?action=lostpassword"
-<<<<<<< HEAD
         private const val REQUEST_CODE_LOGIN_EPILOGUE = 200
-=======
-        internal const val SHOW_PROLOGUE_ON_BACK_PRESS = "show-prologue-on-back-press"
->>>>>>> 96273b91
     }
 
     @Inject internal lateinit var fragmentInjector: DispatchingAndroidInjector<Fragment>
@@ -90,12 +86,8 @@
     }
 
     override fun onBackPressed() {
-<<<<<<< HEAD
-        if (intent.getBooleanExtra(SHOW_PROLOGUE_ON_BACK_PRESS, false)) {
-=======
         if (supportFragmentManager.backStackEntryCount == 0 &&
                 intent.getBooleanExtra(SHOW_PROLOGUE_ON_BACK_PRESS, false)) {
->>>>>>> 96273b91
             startActivity(Intent(this, LoginPrologueActivity::class.java))
             finish()
         } else {
