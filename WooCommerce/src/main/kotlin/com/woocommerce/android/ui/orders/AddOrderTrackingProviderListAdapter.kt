package com.woocommerce.android.ui.orders

import android.content.Context
import android.support.v7.widget.RecyclerView
import android.view.View
import android.widget.Filter
import android.widget.Filterable
import android.widget.RadioButton
import android.widget.TextView
import com.woocommerce.android.R
import com.woocommerce.android.widgets.sectionedrecyclerview.SectionParameters
import com.woocommerce.android.widgets.sectionedrecyclerview.SectionedRecyclerViewAdapter
import com.woocommerce.android.widgets.sectionedrecyclerview.StatelessSection
import kotlinx.android.synthetic.main.dialog_order_tracking_provider_list_header.view.*
import kotlinx.android.synthetic.main.dialog_order_tracking_provider_list_item.view.*
import org.wordpress.android.fluxc.model.WCOrderShipmentProviderModel

class AddOrderTrackingProviderListAdapter(
<<<<<<< HEAD
    val storeCountry: String?,
    val listener: OnProviderClickListener
=======
    private val context: Context?,
    private val storeCountry: String?,
    private val listener: OnProviderClickListener
>>>>>>> d2021a2c
) : SectionedRecyclerViewAdapter(), Filterable {
    private var providerList: ArrayList<WCOrderShipmentProviderModel> = ArrayList()
    private var providerSearchList: ArrayList<WCOrderShipmentProviderModel> = ArrayList()

    var selectedCarrierName: String = ""
        set(value) {
            if (field != value) {
                field = value
                notifyDataSetChanged()
            }
        }

    interface OnProviderClickListener {
        fun onProviderClick(providerName: String)
    }

    fun setProviders(providers: List<WCOrderShipmentProviderModel>) {
        updateAdapter(providers)
        providerList.clear()
        providerList.addAll(providers)

        providerSearchList.clear()
        providerSearchList.addAll(providerList)
    }

    fun clearAdapterData() {
        if (providerList.isNotEmpty()) {
            removeAllSections()
            providerList.clear()
            notifyDataSetChanged()
        }
    }

    private fun updateAdapter(providers: List<WCOrderShipmentProviderModel>) {
        // clear all the current data from the adapter
        removeAllSections()

        /**
         * Add a new section at the top of the list to display custom provider
         */
        getCustomProviderSection()?.let { addSection(it) }

        /**
         * Build a list of [WCOrderShipmentProviderModel] for each country section
         * if the country that the store is associated with matches a country on the providers list
         * then that country section should be displayed first
         * */
        val countryProvidersMap = providers
                .groupBy { it.country }
                .mapValues { entry -> entry.value.map { it } }

        val finalMap = mutableMapOf<String, List<WCOrderShipmentProviderModel>>()
        countryProvidersMap[storeCountry]?.let { wcOrderShipmentProviderModels ->
            storeCountry?.let { finalMap.put(it, wcOrderShipmentProviderModels) }
        }
        finalMap.putAll(countryProvidersMap)

        finalMap.forEach {
            addSection(ProviderListSection(it.key, it.value))
        }
        notifyDataSetChanged()
    }

    /**
     * Create a section to display custom provider at the top of the list
     */
    private fun getCustomProviderSection(): ProviderListSection? {
        context?.let {
            val customShipmentProviderModel: WCOrderShipmentProviderModel =
                    WCOrderShipmentProviderModel().apply {
                        carrierName = it.getString(R.string.order_shipment_tracking_custom_provider_section_name)
                    }
            return ProviderListSection(
                    it.getString(R.string.order_shipment_tracking_custom_provider_section_title),
                    listOf(customShipmentProviderModel)
            )
        }
        return null
    }

    override fun getFilter(): Filter {
        return object : Filter() {
            override fun performFiltering(charSequence: CharSequence): Filter.FilterResults {
                val charString = charSequence.toString()
                providerList = if (charString.isEmpty()) {
                    providerSearchList
                } else {
                    val filteredList = ArrayList<WCOrderShipmentProviderModel>()
                    for (row in providerSearchList) {
                        if (row.carrierName.contains(charString) ||
                                row.country.contains(charString) ||
                                row.carrierLink.contains(charString)) {
                            filteredList.add(row)
                        }
                    }
                    filteredList
                }
                val filterResults = Filter.FilterResults()
                filterResults.values = providerList
                return filterResults
            }
            override fun publishResults(charSequence: CharSequence, filterResults: Filter.FilterResults) {
                providerList = filterResults.values as ArrayList<WCOrderShipmentProviderModel>
                updateAdapter(providerList)
            }
        }
    }

    /**
     * Custom class represents a single [WCOrderShipmentProviderModel.country]
     * and it's assigned list of [WCOrderShipmentProviderModel].
     * Responsible for providing and populating the header and item view holders.
     */
    private inner class ProviderListSection(
        val country: String,
        val list: List<WCOrderShipmentProviderModel>
    ) : StatelessSection(
            SectionParameters.Builder(R.layout.dialog_order_tracking_provider_list_item)
                    .headerResourceId(R.layout.dialog_order_tracking_provider_list_header)
                    .build()
    ) {
        override fun getContentItemsTotal() = list.size

        override fun getItemViewHolder(view: View): RecyclerView.ViewHolder {
            return ItemViewHolder(view)
        }

        override fun onBindItemViewHolder(holder: RecyclerView.ViewHolder, position: Int) {
            val provider = list[position]
            val itemHolder = holder as ItemViewHolder

            itemHolder.providerName.text = provider.carrierName
            itemHolder.rootView.tag = provider

            val isChecked = provider.carrierName == selectedCarrierName
            itemHolder.selectedProviderRadioButton.visibility = if (isChecked) View.VISIBLE else View.GONE
            itemHolder.selectedProviderRadioButton.isChecked = isChecked

            itemHolder.rootView.setOnClickListener {
                val providerItem = it.tag as WCOrderShipmentProviderModel
                selectedCarrierName = providerItem.carrierName
                listener.onProviderClick(selectedCarrierName)
            }
        }

        override fun getHeaderViewHolder(view: View): RecyclerView.ViewHolder {
            return HeaderViewHolder(view)
        }

        override fun onBindHeaderViewHolder(holder: RecyclerView.ViewHolder) {
            val headerViewHolder = holder as HeaderViewHolder
            headerViewHolder.title.text = country
        }
    }

    private class ItemViewHolder(view: View) : RecyclerView.ViewHolder(view) {
        var providerName: TextView = view.addShipmentTrackingProviderListItem_name
        var selectedProviderRadioButton: RadioButton = view.addShipmentTrackingProviderListItem_tick
        var rootView = view
    }

    private class HeaderViewHolder(view: View) : RecyclerView.ViewHolder(view) {
        val title: TextView = view.providerListHeader
    }
}<|MERGE_RESOLUTION|>--- conflicted
+++ resolved
@@ -16,14 +16,9 @@
 import org.wordpress.android.fluxc.model.WCOrderShipmentProviderModel
 
 class AddOrderTrackingProviderListAdapter(
-<<<<<<< HEAD
-    val storeCountry: String?,
-    val listener: OnProviderClickListener
-=======
     private val context: Context?,
     private val storeCountry: String?,
     private val listener: OnProviderClickListener
->>>>>>> d2021a2c
 ) : SectionedRecyclerViewAdapter(), Filterable {
     private var providerList: ArrayList<WCOrderShipmentProviderModel> = ArrayList()
     private var providerSearchList: ArrayList<WCOrderShipmentProviderModel> = ArrayList()
