package com.woocommerce.android.ui.orderlist

import android.content.Context
import android.os.Bundle
import android.support.v4.app.Fragment
import android.support.v4.content.ContextCompat
import android.support.v4.widget.SwipeRefreshLayout
import android.support.v7.widget.DividerItemDecoration
import android.support.v7.widget.LinearLayoutManager
import android.view.LayoutInflater
import android.view.View
import android.view.ViewGroup
import com.woocommerce.android.R
import dagger.android.support.AndroidSupportInjection
import kotlinx.android.synthetic.main.order_list_fragment.*
import kotlinx.android.synthetic.main.order_list_fragment.view.*
import org.wordpress.android.fluxc.model.WCOrderModel
import javax.inject.Inject

class OrderListFragment : Fragment(), OrderListContract.View {
    @Inject lateinit var presenter: OrderListContract.Presenter

    override var isActive: Boolean = false
        get() = isAdded

    /**
     * Listener for clicks on individual orders.
     */
    internal var itemListener = object : OrderItemListener {
        override fun onOrderItemClicked(order: WCOrderModel) {
            // Todo add itemListener to list items
        }
    }

    private lateinit var ordersAdapter: OrderListAdapter
    private lateinit var ordersDividerDecoration: DividerItemDecoration

    override fun onAttach(context: Context?) {
        AndroidSupportInjection.inject(this)
        super.onAttach(context)
    }

    override fun onCreateView(inflater: LayoutInflater, container: ViewGroup?, savedInstanceState: Bundle?): View? {
        val root = inflater.inflate(R.layout.order_list_fragment, container, false)

<<<<<<< HEAD
        ordersAdapter = OrderListAdapter(context)
        ordersDividerDecoration = DividerItemDecoration(context, LinearLayoutManager.VERTICAL)
        ordersDividerDecoration.setDrawable(ContextCompat.getDrawable(context, R.drawable.list_divider))

=======
>>>>>>> 358bd1ee
        with(root) {
            orderRefreshLayout.apply {
                setColorSchemeColors(
                    ContextCompat.getColor(activity, R.color.colorPrimary),
                    ContextCompat.getColor(activity, R.color.colorAccent),
                    ContextCompat.getColor(activity, R.color.colorPrimaryDark)
                )
                // Set the scrolling view in the custom SwipeRefreshLayout
                scrollUpChild = ordersList
                setOnRefreshListener { presenter.loadOrders() }
            }
        }

        return root
    }

<<<<<<< HEAD
    override fun onResume() {
        super.onResume()
        presenter.takeView(this)
    }

    override fun onDestroy() {
        super.onDestroy()
=======
    override fun onViewCreated(view: View?, savedInstanceState: Bundle?) {
        super.onViewCreated(view, savedInstanceState)

        ordersAdapter = OrderListAdapter()
        ordersAdapter.setOrders(ArrayList())
        ordersList.apply {
            layoutManager = LinearLayoutManager(context)
            adapter = ordersAdapter
        }

        presenter.takeView(this)
    }

    override fun onDestroyView() {
        super.onDestroyView()
>>>>>>> 358bd1ee
        presenter.dropView()
    }

    override fun setLoadingIndicator(active: Boolean) {
        val root = view ?: return
        with(root as SwipeRefreshLayout) {
            // Make sure this is called after the layout is done with everything else.
            post { isRefreshing = active }
        }
    }

    override fun showOrders(orders: List<WCOrderModel>) {
        ordersAdapter.setOrders(orders)
<<<<<<< HEAD

        ordersList.apply {
            layoutManager = LinearLayoutManager(context)
            adapter = ordersAdapter
            addItemDecoration(ordersDividerDecoration)
        }

=======
>>>>>>> 358bd1ee
        ordersView.visibility = View.VISIBLE
        noOrdersView.visibility = View.GONE
        setLoadingIndicator(false)
    }

    override fun showNoOrders() {
        ordersView.visibility = View.GONE
        noOrdersView.visibility = View.VISIBLE
    }

    interface OrderItemListener {
        fun onOrderItemClicked(order: WCOrderModel)
    }
}<|MERGE_RESOLUTION|>--- conflicted
+++ resolved
@@ -43,13 +43,9 @@
     override fun onCreateView(inflater: LayoutInflater, container: ViewGroup?, savedInstanceState: Bundle?): View? {
         val root = inflater.inflate(R.layout.order_list_fragment, container, false)
 
-<<<<<<< HEAD
-        ordersAdapter = OrderListAdapter(context)
         ordersDividerDecoration = DividerItemDecoration(context, LinearLayoutManager.VERTICAL)
         ordersDividerDecoration.setDrawable(ContextCompat.getDrawable(context, R.drawable.list_divider))
 
-=======
->>>>>>> 358bd1ee
         with(root) {
             orderRefreshLayout.apply {
                 setColorSchemeColors(
@@ -66,15 +62,6 @@
         return root
     }
 
-<<<<<<< HEAD
-    override fun onResume() {
-        super.onResume()
-        presenter.takeView(this)
-    }
-
-    override fun onDestroy() {
-        super.onDestroy()
-=======
     override fun onViewCreated(view: View?, savedInstanceState: Bundle?) {
         super.onViewCreated(view, savedInstanceState)
 
@@ -83,6 +70,7 @@
         ordersList.apply {
             layoutManager = LinearLayoutManager(context)
             adapter = ordersAdapter
+            addItemDecoration(ordersDividerDecoration)
         }
 
         presenter.takeView(this)
@@ -90,7 +78,6 @@
 
     override fun onDestroyView() {
         super.onDestroyView()
->>>>>>> 358bd1ee
         presenter.dropView()
     }
 
@@ -104,16 +91,6 @@
 
     override fun showOrders(orders: List<WCOrderModel>) {
         ordersAdapter.setOrders(orders)
-<<<<<<< HEAD
-
-        ordersList.apply {
-            layoutManager = LinearLayoutManager(context)
-            adapter = ordersAdapter
-            addItemDecoration(ordersDividerDecoration)
-        }
-
-=======
->>>>>>> 358bd1ee
         ordersView.visibility = View.VISIBLE
         noOrdersView.visibility = View.GONE
         setLoadingIndicator(false)
