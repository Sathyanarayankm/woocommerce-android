package com.woocommerce.android.ui.orderlist

import android.content.Context
import android.os.Bundle
import android.support.v4.content.ContextCompat
import android.support.v7.widget.DefaultItemAnimator
import android.support.v7.widget.DividerItemDecoration
import android.support.v7.widget.LinearLayoutManager
import android.view.LayoutInflater
import android.view.View
import android.view.ViewGroup
import com.woocommerce.android.R
import com.woocommerce.android.ui.base.TopLevelFragment
import com.woocommerce.android.ui.main.MainActivity
import dagger.android.support.AndroidSupportInjection
import kotlinx.android.synthetic.main.fragment_order_list.*
import kotlinx.android.synthetic.main.fragment_order_list.view.*
import org.wordpress.android.fluxc.model.WCOrderModel
import javax.inject.Inject

class OrderListFragment : TopLevelFragment(), OrderListContract.View {
    companion object {
        val TAG: String = OrderListFragment::class.java.simpleName
        fun newInstance() = OrderListFragment()
    }

    @Inject lateinit var presenter: OrderListContract.Presenter
    @Inject lateinit var ordersAdapter: OrderListAdapter
    private lateinit var ordersDividerDecoration: DividerItemDecoration

    override var isActive: Boolean = false
        get() = isAdded

    override fun onAttach(context: Context?) {
        AndroidSupportInjection.inject(this)
        super.onAttach(context)
    }

<<<<<<< HEAD
    override fun onCreateView(inflater: LayoutInflater, container: ViewGroup?, savedInstanceState: Bundle?): View? {
        val root = inflater.inflate(R.layout.order_list_fragment, container, false)

        ordersDividerDecoration = DividerItemDecoration(context, LinearLayoutManager.VERTICAL)
        ordersDividerDecoration.setDrawable(ContextCompat.getDrawable(context, R.drawable.list_divider))

        with(root) {
            orderRefreshLayout.apply {
                setColorSchemeColors(
                    ContextCompat.getColor(activity, R.color.color_primary),
                    ContextCompat.getColor(activity, R.color.color_accent),
                    ContextCompat.getColor(activity, R.color.color_primary_dark)
                )
                // Set the scrolling view in the custom SwipeRefreshLayout
                scrollUpChild = ordersList
                setOnRefreshListener { presenter.loadOrders() }
=======
    override fun onCreateFragmentView(inflater: LayoutInflater?,
                                      container: ViewGroup?,
                                      savedInstanceState: Bundle?): View? {
        val view = inflater?.inflate(R.layout.fragment_order_list, container, false)
        view?.let {
            with(view) {
                orderRefreshLayout.apply {
                    setColorSchemeColors(
                            ContextCompat.getColor(activity, R.color.colorPrimary),
                            ContextCompat.getColor(activity, R.color.colorAccent),
                            ContextCompat.getColor(activity, R.color.colorPrimaryDark)
                    )
                    // Set the scrolling view in the custom SwipeRefreshLayout
                    scrollUpChild = ordersList
                    setOnRefreshListener { presenter.loadOrders() }
                }
>>>>>>> e75e019d
            }
        }
        // Set the title in the action bar
        activity.title = getString(R.string.wc_orders)

        return view
    }

    override fun onActivityCreated(savedInstanceState: Bundle?) {
        super.onActivityCreated(savedInstanceState)

        // Set the divider decoration for the list
        ordersDividerDecoration = DividerItemDecoration(context, DividerItemDecoration.VERTICAL)

        ordersList.apply {
            layoutManager = LinearLayoutManager(context)
            itemAnimator = DefaultItemAnimator()
            setHasFixedSize(true)
            addItemDecoration(ordersDividerDecoration)
            adapter = ordersAdapter
        }
        presenter.takeView(this)
    }

    override fun onDestroyView() {
        presenter.dropView()
        super.onDestroyView()
    }

    override fun setLoadingIndicator(active: Boolean) {
        with(orderRefreshLayout) {
            // Make sure this is called after the layout is done with everything else.
            post { isRefreshing = active }
        }
    }

    override fun showOrders(orders: List<WCOrderModel>) {
        ordersAdapter.setOrders(orders)
        ordersView.visibility = View.VISIBLE
        noOrdersView.visibility = View.GONE
        setLoadingIndicator(false)
    }

    override fun showNoOrders() {
        ordersView.visibility = View.GONE
        noOrdersView.visibility = View.VISIBLE
    }

    override fun getSelectedSite() = (activity as? MainActivity)?.getSite()
}<|MERGE_RESOLUTION|>--- conflicted
+++ resolved
@@ -36,24 +36,6 @@
         super.onAttach(context)
     }
 
-<<<<<<< HEAD
-    override fun onCreateView(inflater: LayoutInflater, container: ViewGroup?, savedInstanceState: Bundle?): View? {
-        val root = inflater.inflate(R.layout.order_list_fragment, container, false)
-
-        ordersDividerDecoration = DividerItemDecoration(context, LinearLayoutManager.VERTICAL)
-        ordersDividerDecoration.setDrawable(ContextCompat.getDrawable(context, R.drawable.list_divider))
-
-        with(root) {
-            orderRefreshLayout.apply {
-                setColorSchemeColors(
-                    ContextCompat.getColor(activity, R.color.color_primary),
-                    ContextCompat.getColor(activity, R.color.color_accent),
-                    ContextCompat.getColor(activity, R.color.color_primary_dark)
-                )
-                // Set the scrolling view in the custom SwipeRefreshLayout
-                scrollUpChild = ordersList
-                setOnRefreshListener { presenter.loadOrders() }
-=======
     override fun onCreateFragmentView(inflater: LayoutInflater?,
                                       container: ViewGroup?,
                                       savedInstanceState: Bundle?): View? {
@@ -62,15 +44,14 @@
             with(view) {
                 orderRefreshLayout.apply {
                     setColorSchemeColors(
-                            ContextCompat.getColor(activity, R.color.colorPrimary),
-                            ContextCompat.getColor(activity, R.color.colorAccent),
-                            ContextCompat.getColor(activity, R.color.colorPrimaryDark)
+                            ContextCompat.getColor(activity, R.color.color_primary),
+                            ContextCompat.getColor(activity, R.color.color_accent),
+                            ContextCompat.getColor(activity, R.color.color_primary_dark)
                     )
                     // Set the scrolling view in the custom SwipeRefreshLayout
                     scrollUpChild = ordersList
                     setOnRefreshListener { presenter.loadOrders() }
                 }
->>>>>>> e75e019d
             }
         }
         // Set the title in the action bar
