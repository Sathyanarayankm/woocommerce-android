--- conflicted
+++ resolved
@@ -9,11 +9,8 @@
 import android.view.View
 import android.view.ViewGroup
 import com.woocommerce.android.R
-<<<<<<< HEAD
 import com.woocommerce.android.ui.base.ParentFragment
-=======
 import com.woocommerce.android.ui.main.MainActivity
->>>>>>> 79ca7f41
 import dagger.android.support.AndroidSupportInjection
 import kotlinx.android.synthetic.main.fragment_order_list.*
 import kotlinx.android.synthetic.main.fragment_order_list.view.*
@@ -100,13 +97,6 @@
         ordersView.visibility = View.GONE
         noOrdersView.visibility = View.VISIBLE
     }
-<<<<<<< HEAD
-=======
 
     override fun getSelectedSite() = (activity as? MainActivity)?.getSite()
-
-    interface OrderItemListener {
-        fun onOrderItemClicked(order: WCOrderModel)
-    }
->>>>>>> 79ca7f41
 }