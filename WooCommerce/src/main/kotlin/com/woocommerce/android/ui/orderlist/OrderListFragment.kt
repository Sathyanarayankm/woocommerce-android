--- conflicted
+++ resolved
@@ -43,10 +43,6 @@
     override fun onCreateView(inflater: LayoutInflater, container: ViewGroup?, savedInstanceState: Bundle?): View? {
         val root = inflater.inflate(R.layout.order_list_fragment, container, false)
 
-<<<<<<< HEAD
-        ordersAdapter = OrderListAdapter()
-=======
->>>>>>> 296e0699
         ordersDividerDecoration = DividerItemDecoration(context, LinearLayoutManager.VERTICAL)
         ordersDividerDecoration.setDrawable(ContextCompat.getDrawable(context, R.drawable.list_divider))
 
