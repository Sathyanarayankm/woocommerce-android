--- conflicted
+++ resolved
@@ -35,11 +35,7 @@
 
             // the main activity uses this to determine when it needs to load the site list
             AppPrefs.setDatabaseDowngraded(true)
-<<<<<<< HEAD
-            reset()
-=======
             helper?.let { reset(it) }
->>>>>>> 66a165cb
         } else {
             super.onDowngrade(db, helper, oldVersion, newVersion)
         }
