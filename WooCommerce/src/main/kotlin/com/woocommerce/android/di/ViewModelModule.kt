package com.woocommerce.android.di

import androidx.lifecycle.ViewModel
import androidx.lifecycle.ViewModelProvider
import com.woocommerce.android.ui.products.ProductDetailViewModel
<<<<<<< HEAD
import com.woocommerce.android.ui.reviews.ReviewDetailViewModel
import com.woocommerce.android.ui.reviews.ReviewListViewModel
=======
import com.woocommerce.android.ui.products.ProductListViewModel
import com.woocommerce.android.ui.refunds.IssueRefundViewModel
import com.woocommerce.android.viewmodel.ViewModelFactory
import com.woocommerce.android.viewmodel.ViewModelKey
>>>>>>> 674a3e6d
import dagger.Binds
import dagger.Module
import dagger.multibindings.IntoMap

@Module
internal abstract class ViewModelModule {
    @Binds
    @IntoMap
    @ViewModelKey(ProductDetailViewModel::class)
    internal abstract fun pluginProductDetailViewModel(viewModel: ProductDetailViewModel): ViewModel

    @Binds
    @IntoMap
<<<<<<< HEAD
    @ViewModelKey(ReviewListViewModel::class)
    internal abstract fun pluginReviewListViewModel(viewModel: ReviewListViewModel): ViewModel

    @Binds
    @IntoMap
    @ViewModelKey(ReviewDetailViewModel::class)
    internal abstract fun pluginReviewDetailViewModel(viewModel: ReviewDetailViewModel): ViewModel
=======
    @ViewModelKey(ProductListViewModel::class)
    internal abstract fun pluginProductListViewModel(viewModel: ProductListViewModel): ViewModel

    @Binds
    @IntoMap
    @ViewModelKey(IssueRefundViewModel::class)
    internal abstract fun refundsViewModel(viewModel: IssueRefundViewModel): ViewModel
>>>>>>> 674a3e6d

    @Binds
    internal abstract fun provideViewModelFactory(viewModelFactory: ViewModelFactory): ViewModelProvider.Factory
}<|MERGE_RESOLUTION|>--- conflicted
+++ resolved
@@ -3,15 +3,12 @@
 import androidx.lifecycle.ViewModel
 import androidx.lifecycle.ViewModelProvider
 import com.woocommerce.android.ui.products.ProductDetailViewModel
-<<<<<<< HEAD
-import com.woocommerce.android.ui.reviews.ReviewDetailViewModel
-import com.woocommerce.android.ui.reviews.ReviewListViewModel
-=======
 import com.woocommerce.android.ui.products.ProductListViewModel
 import com.woocommerce.android.ui.refunds.IssueRefundViewModel
 import com.woocommerce.android.viewmodel.ViewModelFactory
 import com.woocommerce.android.viewmodel.ViewModelKey
->>>>>>> 674a3e6d
+import com.woocommerce.android.ui.reviews.ReviewDetailViewModel
+import com.woocommerce.android.ui.reviews.ReviewListViewModel
 import dagger.Binds
 import dagger.Module
 import dagger.multibindings.IntoMap
@@ -25,7 +22,16 @@
 
     @Binds
     @IntoMap
-<<<<<<< HEAD
+    @ViewModelKey(ProductListViewModel::class)
+    internal abstract fun pluginProductListViewModel(viewModel: ProductListViewModel): ViewModel
+
+    @Binds
+    @IntoMap
+    @ViewModelKey(IssueRefundViewModel::class)
+    internal abstract fun refundsViewModel(viewModel: IssueRefundViewModel): ViewModel
+
+    @Binds
+    @IntoMap
     @ViewModelKey(ReviewListViewModel::class)
     internal abstract fun pluginReviewListViewModel(viewModel: ReviewListViewModel): ViewModel
 
@@ -33,15 +39,6 @@
     @IntoMap
     @ViewModelKey(ReviewDetailViewModel::class)
     internal abstract fun pluginReviewDetailViewModel(viewModel: ReviewDetailViewModel): ViewModel
-=======
-    @ViewModelKey(ProductListViewModel::class)
-    internal abstract fun pluginProductListViewModel(viewModel: ProductListViewModel): ViewModel
-
-    @Binds
-    @IntoMap
-    @ViewModelKey(IssueRefundViewModel::class)
-    internal abstract fun refundsViewModel(viewModel: IssueRefundViewModel): ViewModel
->>>>>>> 674a3e6d
 
     @Binds
     internal abstract fun provideViewModelFactory(viewModelFactory: ViewModelFactory): ViewModelProvider.Factory
