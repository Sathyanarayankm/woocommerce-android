package com.woocommerce.android.di

import com.woocommerce.android.support.HelpActivity
import com.woocommerce.android.support.HelpModule
import com.woocommerce.android.ui.dashboard.DashboardModule
import com.woocommerce.android.ui.login.LoginActivity
import com.woocommerce.android.ui.login.MagicLinkInterceptActivity
import com.woocommerce.android.ui.main.MainActivity
import com.woocommerce.android.ui.main.MainModule
import com.woocommerce.android.ui.notifications.NotifsListModule
import com.woocommerce.android.ui.notifications.ReviewDetailModule
import com.woocommerce.android.ui.orders.AddOrderNoteModule
<<<<<<< HEAD
=======
import com.woocommerce.android.ui.orders.AddOrderShipmentTrackingActivity
>>>>>>> 72a9d5a5
import com.woocommerce.android.ui.orders.AddOrderShipmentTrackingModule
import com.woocommerce.android.ui.orders.AddOrderTrackingProviderListModule
import com.woocommerce.android.ui.orders.OrderDetailModule
import com.woocommerce.android.ui.orders.OrderFulfillmentModule
import com.woocommerce.android.ui.orders.OrderListModule
import com.woocommerce.android.ui.orders.OrderProductListModule
import com.woocommerce.android.ui.prefs.AppSettingsActivity
import com.woocommerce.android.ui.prefs.AppSettingsModule
import com.woocommerce.android.ui.prefs.MainSettingsModule
import com.woocommerce.android.ui.prefs.PrivacySettingsModule
import com.woocommerce.android.ui.products.ProductDetailModule
import com.woocommerce.android.ui.sitepicker.SitePickerActivity
import com.woocommerce.android.ui.sitepicker.SitePickerModule
import dagger.Module
import dagger.android.ContributesAndroidInjector
import org.wordpress.android.login.di.LoginFragmentModule

@Module
abstract class ActivityBindingModule {
    @ActivityScope
    @ContributesAndroidInjector(modules = arrayOf(
            MainModule::class,
            DashboardModule::class,
            OrderListModule::class,
            OrderDetailModule::class,
            OrderProductListModule::class,
            OrderFulfillmentModule::class,
            AddOrderNoteModule::class,
            NotifsListModule::class,
            ProductDetailModule::class,
            ReviewDetailModule::class,
            SitePickerModule::class,
            AddOrderShipmentTrackingModule::class,
            AddOrderTrackingProviderListModule::class))
    abstract fun provideMainActivityInjector(): MainActivity

    @ActivityScope
    @ContributesAndroidInjector(modules = arrayOf(LoginFragmentModule::class))
    abstract fun provideLoginActivityInjector(): LoginActivity

    @ActivityScope
    @ContributesAndroidInjector
    abstract fun provideMagicLinkInterceptActivityInjector(): MagicLinkInterceptActivity

    @ActivityScope
    @ContributesAndroidInjector(modules = arrayOf(
            AppSettingsModule::class,
            MainSettingsModule::class,
            PrivacySettingsModule::class))
    abstract fun provideAppSettingsActivityInjector(): AppSettingsActivity

    @ActivityScope
    @ContributesAndroidInjector(modules = arrayOf(HelpModule::class))
    abstract fun provideHelpActivity(): HelpActivity

    @ActivityScope
    @ContributesAndroidInjector(modules = arrayOf(SitePickerModule::class))
    abstract fun provideSitePickerActivityInjector(): SitePickerActivity

    @ActivityScope
    @ContributesAndroidInjector(modules = [
        AddOrderShipmentTrackingModule::class,
        AddOrderTrackingProviderListModule::class
    ])
    abstract fun provideAddOrderShipmentTrackingActivity(): AddOrderShipmentTrackingActivity
}<|MERGE_RESOLUTION|>--- conflicted
+++ resolved
@@ -10,10 +10,7 @@
 import com.woocommerce.android.ui.notifications.NotifsListModule
 import com.woocommerce.android.ui.notifications.ReviewDetailModule
 import com.woocommerce.android.ui.orders.AddOrderNoteModule
-<<<<<<< HEAD
-=======
 import com.woocommerce.android.ui.orders.AddOrderShipmentTrackingActivity
->>>>>>> 72a9d5a5
 import com.woocommerce.android.ui.orders.AddOrderShipmentTrackingModule
 import com.woocommerce.android.ui.orders.AddOrderTrackingProviderListModule
 import com.woocommerce.android.ui.orders.OrderDetailModule
@@ -45,9 +42,7 @@
             NotifsListModule::class,
             ProductDetailModule::class,
             ReviewDetailModule::class,
-            SitePickerModule::class,
-            AddOrderShipmentTrackingModule::class,
-            AddOrderTrackingProviderListModule::class))
+            SitePickerModule::class))
     abstract fun provideMainActivityInjector(): MainActivity
 
     @ActivityScope
