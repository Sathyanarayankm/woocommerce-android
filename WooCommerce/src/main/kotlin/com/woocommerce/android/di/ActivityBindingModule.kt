--- conflicted
+++ resolved
@@ -23,14 +23,7 @@
 import com.woocommerce.android.ui.prefs.AppSettingsModule
 import com.woocommerce.android.ui.prefs.MainSettingsModule
 import com.woocommerce.android.ui.prefs.PrivacySettingsModule
-<<<<<<< HEAD
-import com.woocommerce.android.ui.products.ProductDetailModule
-import com.woocommerce.android.ui.products.ProductImagesModule
-import com.woocommerce.android.ui.products.ProductListModule
-import com.woocommerce.android.ui.products.ProductVariantsModule
-=======
 import com.woocommerce.android.ui.products.ProductsModule
->>>>>>> 2c979947
 import com.woocommerce.android.ui.refunds.RefundsModule
 import com.woocommerce.android.ui.reviews.ReviewsModule
 import com.woocommerce.android.ui.sitepicker.SitePickerActivity
@@ -55,15 +48,6 @@
             ProductsModule::class,
             ReviewsModule::class,
             AddOrderNoteModule::class,
-<<<<<<< HEAD
-            ProductDetailModule::class,
-            ProductImagesModule::class,
-            ProductListModule::class,
-            ProductVariantsModule::class,
-            ReviewListModule::class,
-            ReviewDetailModule::class,
-=======
->>>>>>> 2c979947
             SitePickerModule::class,
             AddOrderShipmentTrackingModule::class,
             AddOrderTrackingProviderListModule::class
