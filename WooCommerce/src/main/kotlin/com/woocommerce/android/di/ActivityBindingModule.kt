--- conflicted
+++ resolved
@@ -4,9 +4,9 @@
 import com.woocommerce.android.support.HelpModule
 import com.woocommerce.android.ui.dashboard.DashboardModule
 import com.woocommerce.android.ui.login.LoginActivity
-import com.woocommerce.android.ui.login.LoginNoJetpackModule
+import com.woocommerce.android.ui.login.LoginNoJetpackFragmentModule
 import com.woocommerce.android.ui.login.MagicLinkInterceptActivity
-import com.woocommerce.android.ui.login.MagicLinkInterceptModule
+import com.woocommerce.android.ui.login.MagicLinkInterceptFragmentModule
 import com.woocommerce.android.ui.main.MainActivity
 import com.woocommerce.android.ui.main.MainModule
 import com.woocommerce.android.ui.mystore.MyStoreModule
@@ -21,23 +21,16 @@
 import com.woocommerce.android.ui.prefs.AppSettingsModule
 import com.woocommerce.android.ui.prefs.MainSettingsModule
 import com.woocommerce.android.ui.prefs.PrivacySettingsModule
-<<<<<<< HEAD
 import com.woocommerce.android.ui.products.ProductDetailFragmentModule
 import com.woocommerce.android.ui.products.ProductListFragmentModule
+import com.woocommerce.android.ui.products.ProductVariantsFragmentModule
 import com.woocommerce.android.ui.refunds.IssueRefundFragmentModule
 import com.woocommerce.android.ui.refunds.RefundByAmountFragmentModule
 import com.woocommerce.android.ui.refunds.RefundDetailFragmentModule
 import com.woocommerce.android.ui.refunds.RefundSummaryFragmentModule
 import com.woocommerce.android.ui.reviews.ReviewDetailFragmentModule
 import com.woocommerce.android.ui.reviews.ReviewListFragmentModule
-=======
-import com.woocommerce.android.ui.products.ProductDetailModule
-import com.woocommerce.android.ui.products.ProductListModule
 import com.woocommerce.android.ui.products.ProductVariantsModule
-import com.woocommerce.android.ui.refunds.RefundsModule
-import com.woocommerce.android.ui.reviews.ReviewDetailModule
-import com.woocommerce.android.ui.reviews.ReviewListModule
->>>>>>> 2f9a6699
 import com.woocommerce.android.ui.sitepicker.SitePickerActivity
 import com.woocommerce.android.ui.sitepicker.SitePickerModule
 import dagger.Module
@@ -60,14 +53,6 @@
             ProductModule::class,
             ReviewModule::class,
             AddOrderNoteModule::class,
-<<<<<<< HEAD
-=======
-            ProductDetailModule::class,
-            ProductListModule::class,
-            ProductVariantsModule::class,
-            ReviewListModule::class,
-            ReviewDetailModule::class,
->>>>>>> 2f9a6699
             SitePickerModule::class,
             AddOrderShipmentTrackingModule::class,
             AddOrderTrackingProviderListModule::class
@@ -84,7 +69,8 @@
 
     @Module(includes = [
         ProductDetailFragmentModule::class,
-        ProductListFragmentModule::class
+        ProductListFragmentModule::class,
+        ProductVariantsFragmentModule::class
     ])
     object ProductModule
 
@@ -95,14 +81,10 @@
     object ReviewModule
 
     @ActivityScope
-<<<<<<< HEAD
-    @ContributesAndroidInjector(modules = [LoginFragmentModule::class])
-=======
     @ContributesAndroidInjector(modules = [
         LoginFragmentModule::class,
-        MagicLinkInterceptModule::class,
-        LoginNoJetpackModule::class])
->>>>>>> 2f9a6699
+        MagicLinkInterceptFragmentModule::class,
+        LoginNoJetpackFragmentModule::class])
     abstract fun provideLoginActivityInjector(): LoginActivity
 
     @ActivityScope
