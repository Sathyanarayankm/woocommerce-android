--- conflicted
+++ resolved
@@ -11,16 +11,11 @@
 
 @Module
 abstract class ActivityBindingModule {
-<<<<<<< HEAD
-    @ActivityScoped
+    @ActivityScope
     @ContributesAndroidInjector(modules = arrayOf(
             MainModule::class,
             OrderListModule::class,
             OrderDetailModule::class))
-=======
-    @ActivityScope
-    @ContributesAndroidInjector(modules = arrayOf(MainModule::class, OrderListModule::class))
->>>>>>> e75e019d
     abstract fun provideMainActivityInjector(): MainActivity
 
     @ActivityScope
