package com.woocommerce.android.di

import com.woocommerce.android.support.HelpActivity
import com.woocommerce.android.support.HelpModule
import com.woocommerce.android.ui.dashboard.DashboardModule
import com.woocommerce.android.ui.login.LoginActivity
import com.woocommerce.android.ui.login.MagicLinkInterceptActivity
import com.woocommerce.android.ui.main.MainActivity
import com.woocommerce.android.ui.main.MainModule
import com.woocommerce.android.ui.mystore.MyStoreModule
import com.woocommerce.android.ui.orders.AddOrderNoteModule
import com.woocommerce.android.ui.orders.AddOrderShipmentTrackingModule
import com.woocommerce.android.ui.orders.AddOrderTrackingProviderListModule
import com.woocommerce.android.ui.orders.OrderDetailModule
import com.woocommerce.android.ui.orders.OrderFulfillmentModule
import com.woocommerce.android.ui.orders.OrderListModule
import com.woocommerce.android.ui.orders.OrderProductListModule
import com.woocommerce.android.ui.prefs.AppSettingsActivity
import com.woocommerce.android.ui.prefs.AppSettingsModule
import com.woocommerce.android.ui.prefs.MainSettingsModule
import com.woocommerce.android.ui.prefs.PrivacySettingsModule
import com.woocommerce.android.ui.products.ProductDetailModule
<<<<<<< HEAD
import com.woocommerce.android.ui.reviews.ReviewDetailModule
import com.woocommerce.android.ui.reviews.ReviewListModule
=======
import com.woocommerce.android.ui.products.ProductListModule
import com.woocommerce.android.ui.refunds.RefundsModule
>>>>>>> 674a3e6d
import com.woocommerce.android.ui.sitepicker.SitePickerActivity
import com.woocommerce.android.ui.sitepicker.SitePickerModule
import dagger.Module
import dagger.android.ContributesAndroidInjector
import org.wordpress.android.login.di.LoginFragmentModule

@Module
abstract class ActivityBindingModule {
    @ActivityScope
    @ContributesAndroidInjector(modules = arrayOf(
            MainModule::class,
            DashboardModule::class,
            MyStoreModule::class,
            OrderListModule::class,
            OrderDetailModule::class,
            OrderProductListModule::class,
            OrderFulfillmentModule::class,
            RefundsModule::class,
            AddOrderNoteModule::class,
            ProductDetailModule::class,
<<<<<<< HEAD
            ReviewListModule::class,
=======
            ProductListModule::class,
>>>>>>> 674a3e6d
            ReviewDetailModule::class,
            SitePickerModule::class,
            ViewModelModule::class,
            ThreadModule::class,
            AddOrderShipmentTrackingModule::class,
            AddOrderTrackingProviderListModule::class))
    abstract fun provideMainActivityInjector(): MainActivity

    @ActivityScope
    @ContributesAndroidInjector(modules = arrayOf(LoginFragmentModule::class))
    abstract fun provideLoginActivityInjector(): LoginActivity

    @ActivityScope
    @ContributesAndroidInjector
    abstract fun provideMagicLinkInterceptActivityInjector(): MagicLinkInterceptActivity

    @ActivityScope
    @ContributesAndroidInjector(modules = arrayOf(
            AppSettingsModule::class,
            MainSettingsModule::class,
            PrivacySettingsModule::class))
    abstract fun provideAppSettingsActivityInjector(): AppSettingsActivity

    @ActivityScope
    @ContributesAndroidInjector(modules = arrayOf(HelpModule::class))
    abstract fun provideHelpActivity(): HelpActivity

    @ActivityScope
    @ContributesAndroidInjector(modules = arrayOf(SitePickerModule::class))
    abstract fun provideSitePickerActivityInjector(): SitePickerActivity
}<|MERGE_RESOLUTION|>--- conflicted
+++ resolved
@@ -20,13 +20,10 @@
 import com.woocommerce.android.ui.prefs.MainSettingsModule
 import com.woocommerce.android.ui.prefs.PrivacySettingsModule
 import com.woocommerce.android.ui.products.ProductDetailModule
-<<<<<<< HEAD
+import com.woocommerce.android.ui.products.ProductListModule
+import com.woocommerce.android.ui.refunds.RefundsModule
 import com.woocommerce.android.ui.reviews.ReviewDetailModule
 import com.woocommerce.android.ui.reviews.ReviewListModule
-=======
-import com.woocommerce.android.ui.products.ProductListModule
-import com.woocommerce.android.ui.refunds.RefundsModule
->>>>>>> 674a3e6d
 import com.woocommerce.android.ui.sitepicker.SitePickerActivity
 import com.woocommerce.android.ui.sitepicker.SitePickerModule
 import dagger.Module
@@ -47,11 +44,8 @@
             RefundsModule::class,
             AddOrderNoteModule::class,
             ProductDetailModule::class,
-<<<<<<< HEAD
+            ProductListModule::class,
             ReviewListModule::class,
-=======
-            ProductListModule::class,
->>>>>>> 674a3e6d
             ReviewDetailModule::class,
             SitePickerModule::class,
             ViewModelModule::class,
