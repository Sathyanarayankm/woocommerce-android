--- conflicted
+++ resolved
@@ -7,9 +7,6 @@
 import androidx.lifecycle.SavedStateHandle
 import kotlin.reflect.KProperty
 
-<<<<<<< HEAD
-class LiveDataDelegate<T : Parcelable>(val liveData: MutableLiveData<T>, initialValue: T) {
-=======
 /**
  *  A wrapper around [MutableLiveData], that creates an entry in the [SavedStateHandle] to preserve the data.
  *  An initial value is required during the initialization.
@@ -17,10 +14,9 @@
  *  This delegate can then be used as a proxy to access and modify the LiveData, which looks like a simple
  *  variable manipulation.
  */
-class LiveDataDelegate<T : Any>(private val liveData: MutableLiveData<T>) {
->>>>>>> ab55b9af
-    constructor(savedState: SavedStateHandle, initialValue: T) :
-            this(savedState.getLiveData(initialValue.javaClass.name, initialValue), initialValue)
+class LiveDataDelegate<T : Parcelable>(val liveData: MutableLiveData<T>, initialValue: T) {
+    constructor(savedState: SavedStateHandle, initialValue: T, savedStateKey: String = initialValue.javaClass.name) :
+            this(savedState.getLiveData(savedStateKey, initialValue), initialValue)
 
     init {
         liveData.value = initialValue
