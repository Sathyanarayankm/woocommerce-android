package com.woocommerce.android.media

import android.content.Intent
import android.net.Uri
import androidx.collection.LongSparseArray
import androidx.core.app.JobIntentService
import com.woocommerce.android.tools.ProductImageMap
import com.woocommerce.android.tools.SelectedSite
import com.woocommerce.android.util.WooLog
import dagger.android.AndroidInjection
import org.greenrobot.eventbus.EventBus
import org.greenrobot.eventbus.Subscribe
import org.greenrobot.eventbus.ThreadMode
import org.wordpress.android.fluxc.Dispatcher
import org.wordpress.android.fluxc.generated.MediaActionBuilder
import org.wordpress.android.fluxc.generated.WCProductActionBuilder
import org.wordpress.android.fluxc.model.MediaModel
import org.wordpress.android.fluxc.model.WCProductImageModel
import org.wordpress.android.fluxc.store.MediaStore
import org.wordpress.android.fluxc.store.MediaStore.OnMediaUploaded
import org.wordpress.android.fluxc.store.MediaStore.UploadMediaPayload
import org.wordpress.android.fluxc.store.SiteStore
import org.wordpress.android.fluxc.store.WCProductStore
import org.wordpress.android.fluxc.store.WCProductStore.OnProductImagesChanged
import org.wordpress.android.fluxc.store.WCProductStore.UpdateProductImagesPayload
import java.util.concurrent.CountDownLatch
import javax.inject.Inject

/**
 * service which changes a product's image via a two-step process:
 *    1. uploads a device photo to the WP media library
 *    2. when upload completes, assigns the uploaded media to the product
 */
class MediaUploadService : JobIntentService() {
    companion object {
        const val KEY_PRODUCT_ID = "key_product_id"
        const val KEY_LOCAL_MEDIA_URI = "key_media_uri"
        const val STRIP_LOCATION = true

        // array of remoteProductId / localImageUri
        private val currentUploads = LongSparseArray<Uri>()

        class OnProductMediaUploadStartedEvent(
            var remoteProductId: Long
        )

        class OnProductMediaUploadCompletedEvent(
            var remoteProductId: Long,
            val isError: Boolean
        )

        fun isUploadingForProduct(remoteProductId: Long) = currentUploads.containsKey(remoteProductId)

        fun isBusy() = !currentUploads.isEmpty
    }

    @Inject lateinit var dispatcher: Dispatcher
    @Inject lateinit var siteStore: SiteStore
    @Inject lateinit var mediaStore: MediaStore
    @Inject lateinit var productStore: WCProductStore
    @Inject lateinit var selectedSite: SelectedSite
    @Inject lateinit var productImageMap: ProductImageMap

    private val doneSignal = CountDownLatch(1)

    override fun onCreate() {
        WooLog.i(WooLog.T.MEDIA, "media upload service > created")
        AndroidInjection.inject(this)
        dispatcher.register(this)
        super.onCreate()
    }

    override fun onDestroy() {
        WooLog.i(WooLog.T.MEDIA, "media upload service > destroyed")
        dispatcher.unregister(this)
        super.onDestroy()
    }

    override fun onHandleWork(intent: Intent) {
        WooLog.i(WooLog.T.MEDIA, "media upload service > onHandleWork")

        val remoteProductId = intent.getLongExtra(KEY_PRODUCT_ID, 0L)
        val localMediaUri = intent.getParcelableExtra<Uri>(KEY_LOCAL_MEDIA_URI)

        if (localMediaUri == null) {
            WooLog.w(WooLog.T.MEDIA, "media upload service > null localMediaUri")
            handleFailure(remoteProductId)
            return
        }

        val media = MediaUploadUtils.mediaModelFromLocalUri(
                this,
                selectedSite.get().id,
                localMediaUri,
                mediaStore
        )

        media?.let {
            it.postId = remoteProductId
            it.setUploadState(MediaModel.MediaUploadState.UPLOADING)
            currentUploads.put(remoteProductId, localMediaUri)
            dispatchUploadAction(it)
            return
        }

        WooLog.w(WooLog.T.MEDIA, "media upload service > null media")
        handleFailure(remoteProductId)
    }

    override fun onStopCurrentWork(): Boolean {
        super.onStopCurrentWork()
        WooLog.i(WooLog.T.MEDIA, "media upload service > onStopCurrentWork")
        return true
    }

    /**
     * Dispatch the request to upload device image to the WP media library and wait for it to complete
     */
    private fun dispatchUploadAction(media: MediaModel) {
<<<<<<< HEAD
        val remoteProductId = media.postId
        EventBus.getDefault().post(OnProductMediaUploadStartedEvent(remoteProductId))

=======
        EventBus.getDefault().post(OnProductMediaUploadStartedEvent(media.postId))
>>>>>>> d31f2994
        val site = siteStore.getSiteByLocalId(media.localSiteId)
        val payload = UploadMediaPayload(site, media, STRIP_LOCATION)
        dispatcher.dispatch(MediaActionBuilder.newUploadMediaAction(payload))
        doneSignal.await()
    }

    @SuppressWarnings("unused")
    @Subscribe(threadMode = ThreadMode.MAIN)
    fun onMediaUploaded(event: OnMediaUploaded) {
        val remoteProductId = event.media?.postId ?: 0L
        when {
            event.isError -> {
                WooLog.w(
                        WooLog.T.MEDIA,
                        "MediaUploadService > error uploading media: ${event.error.type}, ${event.error.message}"
                )
                handleFailure(remoteProductId)
            }
            event.canceled -> {
                WooLog.w(WooLog.T.MEDIA, "MediaUploadService > upload media cancelled")
                handleFailure(remoteProductId)
            }
            event.completed -> {
                dispatchEditProductAction(event.media)
                WooLog.i(WooLog.T.MEDIA, "MediaUploadService > uploaded media ${event.media?.id}")
            }
        }
    }

    /**
     * Called after device media has been uploaded to dispatch a request to assign the uploaded media
     * to the product
     */
    private fun dispatchEditProductAction(media: MediaModel) {
        val product = productStore.getProductByRemoteId(selectedSite.get(), media.postId)
        if (product == null) {
            WooLog.w(WooLog.T.MEDIA, "MediaUploadService > product is null")
            handleFailure(media.postId)
        } else {
            // add the new image as the first (primary) one
            val imageList = ArrayList<WCProductImageModel>().also {
                it.add(WCProductImageModel.fromMediaModel(media))
                it.addAll(product.getImages())
            }
            val site = siteStore.getSiteByLocalId(media.localSiteId)
            val payload = UpdateProductImagesPayload(site, media.postId, imageList)
            dispatcher.dispatch(WCProductActionBuilder.newUpdateProductImagesAction(payload))
        }
    }

    @SuppressWarnings("unused")
    @Subscribe(threadMode = ThreadMode.MAIN)
    fun onProductImagesChanged(event: OnProductImagesChanged) {
        if (event.isError) {
            WooLog.w(
                    WooLog.T.MEDIA,
                    "MediaUploadService > error changing product images: ${event.error.type}, ${event.error.message}"
            )
            handleFailure(event.remoteProductId)
        } else {
            WooLog.i(WooLog.T.MEDIA, "MediaUploadService > product images changed")
            handleSuccess(event.remoteProductId)
        }
    }

    private fun handleSuccess(remoteProductId: Long) {
        EventBus.getDefault().post(OnProductMediaUploadCompletedEvent(remoteProductId, isError = false))
        doneSignal.countDown()
        currentUploads.remove(remoteProductId)
        productImageMap.update(remoteProductId)
    }

    private fun handleFailure(remoteProductId: Long) {
        EventBus.getDefault().post(OnProductMediaUploadCompletedEvent(remoteProductId, isError = true))
        doneSignal.countDown()
        currentUploads.remove(remoteProductId)
    }
}<|MERGE_RESOLUTION|>--- conflicted
+++ resolved
@@ -117,13 +117,7 @@
      * Dispatch the request to upload device image to the WP media library and wait for it to complete
      */
     private fun dispatchUploadAction(media: MediaModel) {
-<<<<<<< HEAD
-        val remoteProductId = media.postId
-        EventBus.getDefault().post(OnProductMediaUploadStartedEvent(remoteProductId))
-
-=======
         EventBus.getDefault().post(OnProductMediaUploadStartedEvent(media.postId))
->>>>>>> d31f2994
         val site = siteStore.getSiteByLocalId(media.localSiteId)
         val payload = UploadMediaPayload(site, media, STRIP_LOCATION)
         dispatcher.dispatch(MediaActionBuilder.newUploadMediaAction(payload))
