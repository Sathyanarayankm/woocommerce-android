--- conflicted
+++ resolved
@@ -64,12 +64,7 @@
         // The app update for this version was cancelled by the user
         CANCELLED_APP_VERSION_CODE,
         // Application permissions
-<<<<<<< HEAD
-        ASKED_PERMISSION_STORAGE,
         ASKED_PERMISSION_CAMERA
-=======
-        ASKED_PERMISSION_CAMERA,
->>>>>>> b444edc4
     }
 
     fun init(context: Context) {
