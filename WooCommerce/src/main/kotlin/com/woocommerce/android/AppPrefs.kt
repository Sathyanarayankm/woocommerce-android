@file:Suppress("SameParameterValue")

package com.woocommerce.android

import android.annotation.SuppressLint
import android.content.Context
import android.content.SharedPreferences
import androidx.preference.PreferenceManager
import com.woocommerce.android.AppPrefs.DeletablePrefKey.DATABASE_DOWNGRADED
import com.woocommerce.android.tools.SelectedSite
import com.woocommerce.android.util.PreferenceUtils

// Guaranteed to hold a reference to the application context, which is safe
@SuppressLint("StaticFieldLeak")
object AppPrefs {
    private interface PrefKey

    private lateinit var context: Context

    /**
     * Application related preferences. When the user logs out, these preferences are erased.
     */
    private enum class DeletablePrefKey : PrefKey {
        SUPPORT_EMAIL,
        SUPPORT_NAME,
        IS_USING_V4_API,
        HAS_UNSEEN_REVIEWS,
        SELECTED_SHIPMENT_TRACKING_PROVIDER_NAME,
        SELECTED_SHIPMENT_TRACKING_PROVIDER_IS_CUSTOM,
        LOGIN_SITE_ADDRESS,
<<<<<<< HEAD
        DATABASE_DOWNGRADED,
        SHOULD_DISPLAY_V4_STATS_AVAILABILITY_BANNER,
        SHOULD_DISPLAY_V4_STATS_REVERTED_BANNER,
        IS_V4_STATS_UI_ENABLED,
=======
        LOGIN_USER_BYPASSED_JETPACK_REQUIRED,
        DATABASE_DOWNGRADED
>>>>>>> e3bef453
    }

    /**
     * These preferences won't be deleted when the user disconnects.
     * They should be used for device specific or user-independent preferences.
     */
    private enum class UndeletablePrefKey : PrefKey {
        // The last stored versionCode of the app
        LAST_APP_VERSION_CODE,
        // Whether or not automatic crash reporting is enabled
        ENABLE_CRASH_REPORTING,
        // Enable notifications for new orders
        NOTIFS_ORDERS_ENABLED,
        // Enable notifications for new reviews
        NOTIFS_REVIEWS_ENABLED,
        // Play cha-ching sound on new order notifications
        NOTIFS_ORDERS_CHA_CHING_ENABLED,
        // Number of times the "mark all notifications read" icon was tapped
        NUM_TIMES_MARK_ALL_NOTIFS_READ_SNACK_SHOWN,
        // The app update for this version was cancelled by the user
        CANCELLED_APP_VERSION_CODE,
    }

    fun init(context: Context) {
        AppPrefs.context = context.applicationContext
    }

    fun getLastAppVersionCode(): Int {
        return getDeletableInt(UndeletablePrefKey.LAST_APP_VERSION_CODE)
    }

    fun setLastAppVersionCode(versionCode: Int) {
        setDeletableInt(UndeletablePrefKey.LAST_APP_VERSION_CODE, versionCode)
    }

    fun getCancelledAppVersionCode(): Int {
        return getDeletableInt(UndeletablePrefKey.CANCELLED_APP_VERSION_CODE)
    }

    fun setCancelledAppVersionCode(versionCode: Int) {
        setDeletableInt(UndeletablePrefKey.CANCELLED_APP_VERSION_CODE, versionCode)
    }

    fun setSupportEmail(email: String?) {
        if (!email.isNullOrEmpty()) {
            setString(DeletablePrefKey.SUPPORT_EMAIL, email)
        } else {
            remove(DeletablePrefKey.SUPPORT_EMAIL)
        }
    }

    fun getSupportEmail() = getString(DeletablePrefKey.SUPPORT_EMAIL)

    fun hasSupportEmail() = getSupportEmail().isNotEmpty()

    fun removeSupportEmail() {
        remove(DeletablePrefKey.SUPPORT_EMAIL)
    }

    fun setSupportName(name: String) {
        setString(DeletablePrefKey.SUPPORT_NAME, name)
    }

    fun getSupportName() = getString(DeletablePrefKey.SUPPORT_NAME)

    fun removeSupportName() {
        remove(DeletablePrefKey.SUPPORT_NAME)
    }

    /**
     * Method to check if the v4 stats UI is supported.
     * i.e. if the Woocommerce Admin plugin is installed/active on the site AND
     * if the user has elected to try out the new stats UI
     */
    fun isV4StatsUISupported() = isUsingV4Api() && isV4StatsUIEnabled()

    fun isUsingV4Api() = getBoolean(DeletablePrefKey.IS_USING_V4_API, false)

    fun setIsUsingV4Api(isUsingV4Api: Boolean) = setBoolean(DeletablePrefKey.IS_USING_V4_API, isUsingV4Api)

    /**
     * Flag to check if the user chooses to continue using the old stats, even when wc-admin is available,
     * by clicking the `No thanks` button in the [com.woocommerce.android.ui.mystore.MyStoreStatsAvailabilityCard]
     */
    fun isV4StatsUIEnabled() = getBoolean(DeletablePrefKey.IS_V4_STATS_UI_ENABLED, false)

    fun setIsV4StatsUIEnabled(isV4StatsUIEnabled: Boolean) =
            setBoolean(DeletablePrefKey.IS_V4_STATS_UI_ENABLED, isV4StatsUIEnabled)

    /**
     * Flag to check if the user has already chosen to try out or dismissed the new stats.
     * The [com.woocommerce.android.ui.mystore.MyStoreStatsAvailabilityCard]
     * will no longer be displayed if this flag returns false
     */
    fun shouldDisplayV4StatsAvailabilityBanner() =
            getBoolean(DeletablePrefKey.SHOULD_DISPLAY_V4_STATS_AVAILABILITY_BANNER, true)

    fun setShouldDisplayV4StatsAvailabilityBanner(shouldDisplayAvailabilityBanner: Boolean) =
            setBoolean(DeletablePrefKey.SHOULD_DISPLAY_V4_STATS_AVAILABILITY_BANNER, shouldDisplayAvailabilityBanner)

    /**
     * Flag to check if the v4 stats API is no longer supported for a site AND if the user has already dismissed the
     * [com.woocommerce.android.ui.mystore.MyStoreStatsRevertedNoticeCard]
     */
    fun shouldDisplayV4StatsRevertedBanner() =
            getBoolean(DeletablePrefKey.SHOULD_DISPLAY_V4_STATS_REVERTED_BANNER, false)

    fun setShouldDisplayV4StatsRevertedBanner(shouldDisplayV4StatsRevertedBanner: Boolean) =
            setBoolean(DeletablePrefKey.SHOULD_DISPLAY_V4_STATS_REVERTED_BANNER, shouldDisplayV4StatsRevertedBanner)

    fun isCrashReportingEnabled(): Boolean {
        // default to False for debug builds
        val default = !BuildConfig.DEBUG
        return getBoolean(UndeletablePrefKey.ENABLE_CRASH_REPORTING, default)
    }

    fun setCrashReportingEnabled(enabled: Boolean) {
        setBoolean(UndeletablePrefKey.ENABLE_CRASH_REPORTING, enabled)
    }

    fun isOrderNotificationsEnabled() = getBoolean(UndeletablePrefKey.NOTIFS_ORDERS_ENABLED, true)

    fun setOrderNotificationsEnabled(enabled: Boolean) {
        setBoolean(UndeletablePrefKey.NOTIFS_ORDERS_ENABLED, enabled)
    }

    fun isReviewNotificationsEnabled() = getBoolean(UndeletablePrefKey.NOTIFS_REVIEWS_ENABLED, true)

    fun setReviewNotificationsEnabled(enabled: Boolean) {
        setBoolean(UndeletablePrefKey.NOTIFS_REVIEWS_ENABLED, enabled)
    }

    fun isOrderNotificationsChaChingEnabled() = getBoolean(UndeletablePrefKey.NOTIFS_ORDERS_CHA_CHING_ENABLED, true)

    fun setOrderNotificationsChaChingEnabled(enabled: Boolean) {
        setBoolean(UndeletablePrefKey.NOTIFS_ORDERS_CHA_CHING_ENABLED, enabled)
    }

    fun getHasUnseenReviews() = getBoolean(DeletablePrefKey.HAS_UNSEEN_REVIEWS, false)

    fun setHasUnseenReviews(hasUnseen: Boolean) {
        setBoolean(DeletablePrefKey.HAS_UNSEEN_REVIEWS, hasUnseen)
    }

    fun getNumTimesMarkAllReadSnackShown(): Int =
            getInt(UndeletablePrefKey.NUM_TIMES_MARK_ALL_NOTIFS_READ_SNACK_SHOWN, 0)

    fun incNumTimesMarkAllReadSnackShown() {
        val numTimesShown = getNumTimesMarkAllReadSnackShown() + 1
        setInt(UndeletablePrefKey.NUM_TIMES_MARK_ALL_NOTIFS_READ_SNACK_SHOWN, numTimesShown)
    }

    fun getSelectedShipmentTrackingProviderName(): String =
            getString(DeletablePrefKey.SELECTED_SHIPMENT_TRACKING_PROVIDER_NAME)

    fun setSelectedShipmentTrackingProviderName(providerName: String) {
        setString(DeletablePrefKey.SELECTED_SHIPMENT_TRACKING_PROVIDER_NAME, providerName)
    }

    fun getIsSelectedShipmentTrackingProviderCustom(): Boolean =
            getBoolean(DeletablePrefKey.SELECTED_SHIPMENT_TRACKING_PROVIDER_IS_CUSTOM, false)

    fun setIsSelectedShipmentTrackingProviderNameCustom(isCustomProvider: Boolean) {
        setBoolean(DeletablePrefKey.SELECTED_SHIPMENT_TRACKING_PROVIDER_IS_CUSTOM, isCustomProvider)
    }

    fun setLoginSiteAddress(loginSiteAddress: String) {
        setString(DeletablePrefKey.LOGIN_SITE_ADDRESS, loginSiteAddress)
    }

    fun getLoginSiteAddress() = getString(DeletablePrefKey.LOGIN_SITE_ADDRESS)

    fun removeLoginSiteAddress() {
        remove(DeletablePrefKey.LOGIN_SITE_ADDRESS)
    }

    fun setLoginUserBypassedJetpackRequired() {
        setBoolean(DeletablePrefKey.LOGIN_USER_BYPASSED_JETPACK_REQUIRED, true)
    }

    fun getLoginUserBypassedJetpackRequired() =
            getBoolean(DeletablePrefKey.LOGIN_USER_BYPASSED_JETPACK_REQUIRED, false)

    fun removeLoginUserBypassedJetpackRequired() {
        remove(DeletablePrefKey.LOGIN_USER_BYPASSED_JETPACK_REQUIRED)
    }

    fun getDatabaseDowngraded() = getBoolean(DATABASE_DOWNGRADED, false)

    fun setDatabaseDowngraded(value: Boolean) {
        setBoolean(DATABASE_DOWNGRADED, value)
    }

    /**
     * Remove all user-related preferences.
     */
    fun reset() {
        val editor = getPreferences().edit()
        DeletablePrefKey.values().forEach { editor.remove(it.name) }
        editor.remove(SelectedSite.SELECTED_SITE_LOCAL_ID)
        editor.apply()
    }

    private fun getInt(key: PrefKey, default: Int = 0) =
            PreferenceUtils.getInt(getPreferences(), key.toString(), default)

    private fun setInt(key: PrefKey, value: Int) =
            PreferenceUtils.setInt(getPreferences(), key.toString(), value)

    private fun getString(key: PrefKey, defaultValue: String = ""): String {
        return PreferenceUtils.getString(getPreferences(), key.toString(), defaultValue)?.let {
            it
        } ?: defaultValue
    }

    private fun setString(key: PrefKey, value: String) =
            PreferenceUtils.setString(getPreferences(), key.toString(), value)

    private fun getBoolean(key: PrefKey, default: Boolean) =
            PreferenceUtils.getBoolean(getPreferences(), key.toString(), default)

    private fun setBoolean(key: PrefKey, value: Boolean = false) =
            PreferenceUtils.setBoolean(getPreferences(), key.toString(), value)

    private fun getPreferences() = PreferenceManager.getDefaultSharedPreferences(context)

    private fun remove(key: PrefKey) {
        getPreferences().edit().remove(key.toString()).apply()
    }

    /**
     * Methods used to store values in SharedPreferences that are not backed up
     * when app is installed/uninstalled. Currently, only used for storing appVersionCode.
     * We might want to migrate this to it's own class if we are to use this for other
     * attributes as well.
     */
    private fun getDeletableInt(key: PrefKey, default: Int = 0) =
            PreferenceUtils.getInt(getDeleteablePreferences(), key.toString(), default)

    private fun setDeletableInt(key: PrefKey, value: Int) =
            PreferenceUtils.setInt(getDeleteablePreferences(), key.toString(), value)

    private fun getDeleteablePreferences(): SharedPreferences {
        return context.getSharedPreferences(
                "${context.packageName}_deletable_preferences",
                Context.MODE_PRIVATE
        )
    }
}<|MERGE_RESOLUTION|>--- conflicted
+++ resolved
@@ -28,15 +28,11 @@
         SELECTED_SHIPMENT_TRACKING_PROVIDER_NAME,
         SELECTED_SHIPMENT_TRACKING_PROVIDER_IS_CUSTOM,
         LOGIN_SITE_ADDRESS,
-<<<<<<< HEAD
         DATABASE_DOWNGRADED,
         SHOULD_DISPLAY_V4_STATS_AVAILABILITY_BANNER,
         SHOULD_DISPLAY_V4_STATS_REVERTED_BANNER,
         IS_V4_STATS_UI_ENABLED,
-=======
-        LOGIN_USER_BYPASSED_JETPACK_REQUIRED,
-        DATABASE_DOWNGRADED
->>>>>>> e3bef453
+        LOGIN_USER_BYPASSED_JETPACK_REQUIRED
     }
 
     /**
