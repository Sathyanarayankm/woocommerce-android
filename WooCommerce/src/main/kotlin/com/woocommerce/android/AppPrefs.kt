package com.woocommerce.android

import android.annotation.SuppressLint
import android.content.Context
import android.content.SharedPreferences
import androidx.preference.PreferenceManager
import com.woocommerce.android.AppPrefs.DeletablePrefKey.DATABASE_DOWNGRADED
import com.woocommerce.android.tools.SelectedSite
import com.woocommerce.android.util.PreferenceUtils

// Guaranteed to hold a reference to the application context, which is safe
@SuppressLint("StaticFieldLeak")
object AppPrefs {
    private interface PrefKey

    private lateinit var context: Context

    /**
     * Application related preferences. When the user logs out, these preferences are erased.
     */
    private enum class DeletablePrefKey : PrefKey {
        SUPPORT_EMAIL,
        SUPPORT_NAME,
        IS_USING_V3_API,
        HAS_UNSEEN_REVIEWS,
        SELECTED_SHIPMENT_TRACKING_PROVIDER_NAME,
        SELECTED_SHIPMENT_TRACKING_PROVIDER_IS_CUSTOM,
        LOGIN_SITE_ADDRESS,
<<<<<<< HEAD
        LOGIN_USER_BYPASSED_JETPACK_REQUIRED
=======
        DATABASE_DOWNGRADED
>>>>>>> dd45cc09
    }

    /**
     * These preferences won't be deleted when the user disconnects.
     * They should be used for device specific or user-independent preferences.
     */
    private enum class UndeletablePrefKey : PrefKey {
        // The last stored versionCode of the app
        LAST_APP_VERSION_CODE,
        // Whether or not automatic crash reporting is enabled
        ENABLE_CRASH_REPORTING,
        // Enable notifications for new orders
        NOTIFS_ORDERS_ENABLED,
        // Enable notifications for new reviews
        NOTIFS_REVIEWS_ENABLED,
        // Play cha-ching sound on new order notifications
        NOTIFS_ORDERS_CHA_CHING_ENABLED,
        // Number of times the "mark all notifications read" icon was tapped
        NUM_TIMES_MARK_ALL_NOTIFS_READ_SNACK_SHOWN,
        // The app update for this version was cancelled by the user
        CANCELLED_APP_VERSION_CODE,
    }

    fun init(context: Context) {
        AppPrefs.context = context.applicationContext
    }

    fun getLastAppVersionCode(): Int {
        return getDeletableInt(UndeletablePrefKey.LAST_APP_VERSION_CODE)
    }

    fun setLastAppVersionCode(versionCode: Int) {
        setDeletableInt(UndeletablePrefKey.LAST_APP_VERSION_CODE, versionCode)
    }

    fun getCancelledAppVersionCode(): Int {
        return getDeletableInt(UndeletablePrefKey.CANCELLED_APP_VERSION_CODE)
    }

    fun setCancelledAppVersionCode(versionCode: Int) {
        setDeletableInt(UndeletablePrefKey.CANCELLED_APP_VERSION_CODE, versionCode)
    }

    fun setSupportEmail(email: String?) {
        if (!email.isNullOrEmpty()) {
            setString(DeletablePrefKey.SUPPORT_EMAIL, email)
        } else {
            remove(DeletablePrefKey.SUPPORT_EMAIL)
        }
    }

    fun getSupportEmail() = getString(DeletablePrefKey.SUPPORT_EMAIL)

    fun hasSupportEmail() = !getSupportEmail().isEmpty()

    fun removeSupportEmail() {
        remove(DeletablePrefKey.SUPPORT_EMAIL)
    }

    fun setSupportName(name: String) {
        setString(DeletablePrefKey.SUPPORT_NAME, name)
    }

    fun getSupportName() = getString(DeletablePrefKey.SUPPORT_NAME)

    fun removeSupportName() {
        remove(DeletablePrefKey.SUPPORT_NAME)
    }

    fun isUsingV3Api() = getBoolean(DeletablePrefKey.IS_USING_V3_API, false)

    fun setIsUsingV3Api() = setBoolean(DeletablePrefKey.IS_USING_V3_API, true)

    fun isCrashReportingEnabled(): Boolean {
        // default to False for debug builds
        val default = !BuildConfig.DEBUG
        return getBoolean(UndeletablePrefKey.ENABLE_CRASH_REPORTING, default)
    }

    fun setCrashReportingEnabled(enabled: Boolean) {
        setBoolean(UndeletablePrefKey.ENABLE_CRASH_REPORTING, enabled)
    }

    fun isOrderNotificationsEnabled() = getBoolean(UndeletablePrefKey.NOTIFS_ORDERS_ENABLED, true)

    fun setOrderNotificationsEnabled(enabled: Boolean) {
        setBoolean(UndeletablePrefKey.NOTIFS_ORDERS_ENABLED, enabled)
    }

    fun isReviewNotificationsEnabled() = getBoolean(UndeletablePrefKey.NOTIFS_REVIEWS_ENABLED, true)

    fun setReviewNotificationsEnabled(enabled: Boolean) {
        setBoolean(UndeletablePrefKey.NOTIFS_REVIEWS_ENABLED, enabled)
    }

    fun isOrderNotificationsChaChingEnabled() = getBoolean(UndeletablePrefKey.NOTIFS_ORDERS_CHA_CHING_ENABLED, true)

    fun setOrderNotificationsChaChingEnabled(enabled: Boolean) {
        setBoolean(UndeletablePrefKey.NOTIFS_ORDERS_CHA_CHING_ENABLED, enabled)
    }

    fun getHasUnseenReviews() = getBoolean(DeletablePrefKey.HAS_UNSEEN_REVIEWS, false)

    fun setHasUnseenReviews(hasUnseen: Boolean) {
        setBoolean(DeletablePrefKey.HAS_UNSEEN_REVIEWS, hasUnseen)
    }

    fun getNumTimesMarkAllReadSnackShown(): Int =
            getInt(UndeletablePrefKey.NUM_TIMES_MARK_ALL_NOTIFS_READ_SNACK_SHOWN, 0)

    fun incNumTimesMarkAllReadSnackShown() {
        val numTimesShown = getNumTimesMarkAllReadSnackShown() + 1
        setInt(UndeletablePrefKey.NUM_TIMES_MARK_ALL_NOTIFS_READ_SNACK_SHOWN, numTimesShown)
    }

    fun getSelectedShipmentTrackingProviderName(): String =
            getString(DeletablePrefKey.SELECTED_SHIPMENT_TRACKING_PROVIDER_NAME)

    fun setSelectedShipmentTrackingProviderName(providerName: String) {
        setString(DeletablePrefKey.SELECTED_SHIPMENT_TRACKING_PROVIDER_NAME, providerName)
    }

    fun getIsSelectedShipmentTrackingProviderCustom(): Boolean =
            getBoolean(DeletablePrefKey.SELECTED_SHIPMENT_TRACKING_PROVIDER_IS_CUSTOM, false)

    fun setIsSelectedShipmentTrackingProviderNameCustom(isCustomProvider: Boolean) {
        setBoolean(DeletablePrefKey.SELECTED_SHIPMENT_TRACKING_PROVIDER_IS_CUSTOM, isCustomProvider)
    }

    fun setLoginSiteAddress(loginSiteAddress: String) {
        setString(DeletablePrefKey.LOGIN_SITE_ADDRESS, loginSiteAddress)
    }

    fun getLoginSiteAddress() = getString(DeletablePrefKey.LOGIN_SITE_ADDRESS)

    fun removeLoginSiteAddress() {
        remove(DeletablePrefKey.LOGIN_SITE_ADDRESS)
    }

<<<<<<< HEAD
    fun setLoginUserBypassedJetpackRequired() {
        setBoolean(DeletablePrefKey.LOGIN_USER_BYPASSED_JETPACK_REQUIRED, true)
    }

    fun getLoginUserBypassedJetpackRequired() =
            getBoolean(DeletablePrefKey.LOGIN_USER_BYPASSED_JETPACK_REQUIRED, false)

    fun removeLoginUserBypassedJetpackRequired() {
        remove(DeletablePrefKey.LOGIN_USER_BYPASSED_JETPACK_REQUIRED)
=======
    fun getDatabaseDowngraded() = getBoolean(DATABASE_DOWNGRADED, false)

    fun setDatabaseDowngraded(value: Boolean) {
        setBoolean(DATABASE_DOWNGRADED, value)
>>>>>>> dd45cc09
    }

    /**
     * Remove all user-related preferences.
     */
    fun reset() {
        val editor = getPreferences().edit()
        DeletablePrefKey.values().forEach { editor.remove(it.name) }
        editor.remove(SelectedSite.SELECTED_SITE_LOCAL_ID)
        editor.apply()
    }

    private fun getInt(key: PrefKey, default: Int = 0) =
            PreferenceUtils.getInt(getPreferences(), key.toString(), default)

    private fun setInt(key: PrefKey, value: Int) =
            PreferenceUtils.setInt(getPreferences(), key.toString(), value)

    private fun getString(key: PrefKey, defaultValue: String = ""): String {
        return PreferenceUtils.getString(getPreferences(), key.toString(), defaultValue)?.let {
            it
        } ?: defaultValue
    }

    private fun setString(key: PrefKey, value: String) =
            PreferenceUtils.setString(getPreferences(), key.toString(), value)

    private fun getBoolean(key: PrefKey, default: Boolean) =
            PreferenceUtils.getBoolean(getPreferences(), key.toString(), default)

    private fun setBoolean(key: PrefKey, value: Boolean = false) =
            PreferenceUtils.setBoolean(getPreferences(), key.toString(), value)

    private fun getPreferences() = PreferenceManager.getDefaultSharedPreferences(context)

    private fun remove(key: PrefKey) {
        getPreferences().edit().remove(key.toString()).apply()
    }

    /**
     * Methods used to store values in SharedPreferences that are not backed up
     * when app is installed/uninstalled. Currently, only used for storing appVersionCode.
     * We might want to migrate this to it's own class if we are to use this for other
     * attributes as well.
     */
    private fun getDeletableInt(key: PrefKey, default: Int = 0) =
            PreferenceUtils.getInt(getDeleteablePreferences(), key.toString(), default)

    private fun setDeletableInt(key: PrefKey, value: Int) =
            PreferenceUtils.setInt(getDeleteablePreferences(), key.toString(), value)

    private fun getDeleteablePreferences(): SharedPreferences {
        return context.getSharedPreferences(
                "${context.packageName}_deletable_preferences",
                Context.MODE_PRIVATE
        )
    }
}<|MERGE_RESOLUTION|>--- conflicted
+++ resolved
@@ -26,11 +26,8 @@
         SELECTED_SHIPMENT_TRACKING_PROVIDER_NAME,
         SELECTED_SHIPMENT_TRACKING_PROVIDER_IS_CUSTOM,
         LOGIN_SITE_ADDRESS,
-<<<<<<< HEAD
-        LOGIN_USER_BYPASSED_JETPACK_REQUIRED
-=======
+        LOGIN_USER_BYPASSED_JETPACK_REQUIRED,
         DATABASE_DOWNGRADED
->>>>>>> dd45cc09
     }
 
     /**
@@ -170,7 +167,6 @@
         remove(DeletablePrefKey.LOGIN_SITE_ADDRESS)
     }
 
-<<<<<<< HEAD
     fun setLoginUserBypassedJetpackRequired() {
         setBoolean(DeletablePrefKey.LOGIN_USER_BYPASSED_JETPACK_REQUIRED, true)
     }
@@ -180,12 +176,11 @@
 
     fun removeLoginUserBypassedJetpackRequired() {
         remove(DeletablePrefKey.LOGIN_USER_BYPASSED_JETPACK_REQUIRED)
-=======
+
     fun getDatabaseDowngraded() = getBoolean(DATABASE_DOWNGRADED, false)
 
     fun setDatabaseDowngraded(value: Boolean) {
         setBoolean(DATABASE_DOWNGRADED, value)
->>>>>>> dd45cc09
     }
 
     /**
