--- conflicted
+++ resolved
@@ -44,11 +44,7 @@
     val downloadExpiry: Int,
     val purchaseNote: String,
     val numVariations: Int,
-<<<<<<< HEAD
-    val images: String
-=======
     val images: List<WCProductImageModel>
->>>>>>> 81734242
 )
 
 fun WCProductModel.toAppModel(): Product {
@@ -86,11 +82,7 @@
         this.downloadExpiry,
         this.purchaseNote,
         this.getNumVariations(),
-<<<<<<< HEAD
-        this.images
-=======
         this.getImages()
->>>>>>> 81734242
     )
 }
 
