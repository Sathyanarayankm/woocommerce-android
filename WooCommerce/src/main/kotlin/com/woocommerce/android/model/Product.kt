--- conflicted
+++ resolved
@@ -5,11 +5,8 @@
 import com.woocommerce.android.ui.products.ProductStatus
 import com.woocommerce.android.ui.products.ProductStockStatus
 import com.woocommerce.android.ui.products.ProductType
-<<<<<<< HEAD
 import kotlinx.android.parcel.Parcelize
-=======
 import org.wordpress.android.fluxc.model.WCProductImageModel
->>>>>>> e3f3adfd
 import org.wordpress.android.fluxc.model.WCProductModel
 import org.wordpress.android.util.DateTimeUtils
 import java.math.BigDecimal
@@ -49,14 +46,9 @@
     val downloadLimit: Int,
     val downloadExpiry: Int,
     val purchaseNote: String,
-<<<<<<< HEAD
-    val numVariations: Int
-) : Parcelable
-=======
     val numVariations: Int,
     val images: List<WCProductImageModel>
-)
->>>>>>> e3f3adfd
+) : Parcelable
 
 fun WCProductModel.toAppModel(): Product {
     return Product(
