package com.woocommerce.android.model

import android.os.Parcelable
import com.woocommerce.android.extensions.formatDateToISO8601Format
import com.woocommerce.android.extensions.roundError
import com.woocommerce.android.ui.products.ProductBackorderStatus
import com.woocommerce.android.ui.products.ProductStatus
import com.woocommerce.android.ui.products.ProductStockStatus
import com.woocommerce.android.ui.products.ProductType
import kotlinx.android.parcel.Parcelize
import org.wordpress.android.fluxc.model.WCProductModel
import org.wordpress.android.util.DateTimeUtils
import java.math.BigDecimal
import java.util.Date

@Parcelize
data class Product(
    val remoteId: Long,
    val name: String,
    val description: String,
    val type: ProductType,
    val status: ProductStatus?,
    val stockStatus: ProductStockStatus,
    val backorderStatus: ProductBackorderStatus,
    val dateCreated: Date,
    val firstImageUrl: String?,
    val totalSales: Int,
    val reviewsAllowed: Boolean,
    val isVirtual: Boolean,
    val ratingCount: Int,
    val averageRating: Float,
    val permalink: String,
    val externalUrl: String,
    val price: BigDecimal?,
    val salePrice: BigDecimal?,
    val regularPrice: BigDecimal?,
    val taxClass: String,
    val manageStock: Boolean,
    val stockQuantity: Int,
    val sku: String,
    val length: Float,
    val width: Float,
    val height: Float,
    val weight: Float,
    val shippingClass: String,
    val isDownloadable: Boolean,
    val fileCount: Int,
    val downloadLimit: Int,
    val downloadExpiry: Int,
    val purchaseNote: String,
    val numVariations: Int,
    val images: List<Image>,
    val attributes: List<Attribute>,
<<<<<<< HEAD
    val dateOnSaleToGmt: Date?,
    val dateOnSaleFromGmt: Date?,
    var soldIndividually: Boolean
=======
    val dateOnSaleTo: Date?,
    val dateOnSaleFrom: Date?,
    val soldIndividually: Boolean
>>>>>>> 94ac24c7
) : Parcelable {
    @Parcelize
    data class Image(
        val id: Long,
        val name: String,
        val source: String,
        val dateCreated: Date
    ) : Parcelable

    @Parcelize
    data class Attribute(
        val id: Long,
        val name: String,
        val options: List<String>,
        val isVisible: Boolean
    ) : Parcelable

    fun isSameProduct(product: Product): Boolean {
        return remoteId == product.remoteId &&
                stockQuantity == product.stockQuantity &&
                stockStatus == product.stockStatus &&
                status == product.status &&
                manageStock == product.manageStock &&
                backorderStatus == product.backorderStatus &&
                soldIndividually == product.soldIndividually &&
                sku == product.sku &&
                type == product.type &&
                numVariations == product.numVariations &&
                name == product.name &&
                description == product.description &&
                images == product.images
    }

    /**
     * Method merges the updated product fields edited by the user with the locally cached
     * [Product] model and returns the updated [Product] model.
     *
     * [newProduct] includes the updated product fields edited by the user.
     * if [newProduct] is not null, a copy of the stored [Product] model is created
     * and product fields edited by the user and added to this model before returning it
     *
     */
    fun mergeProduct(newProduct: Product?): Product {
        return newProduct?.let { updatedProduct ->
            this.copy(
                    description = updatedProduct.description,
                    name = updatedProduct.name,
                    sku = updatedProduct.sku,
                    manageStock = updatedProduct.manageStock,
                    stockStatus = updatedProduct.stockStatus,
                    stockQuantity = updatedProduct.stockQuantity,
                    backorderStatus = updatedProduct.backorderStatus,
                    soldIndividually = updatedProduct.soldIndividually
            )
        } ?: this.copy()
    }
}

fun Product.toDataModel(storedProductModel: WCProductModel?): WCProductModel {
    return (storedProductModel ?: WCProductModel()).also {
        it.remoteProductId = remoteId
        it.description = description
        it.name = name
        it.sku = sku
        it.manageStock = manageStock
        it.stockStatus = ProductStockStatus.fromStockStatus(stockStatus)
        it.stockQuantity = stockQuantity
        it.soldIndividually = soldIndividually
        it.backorders = ProductBackorderStatus.fromBackorderStatus(backorderStatus)
    }
}

fun WCProductModel.toAppModel(): Product {
    return Product(
        this.remoteProductId,
        this.name,
        this.description,
        ProductType.fromString(this.type),
        ProductStatus.fromString(this.status),
        ProductStockStatus.fromString(this.stockStatus),
        ProductBackorderStatus.fromString(this.backorders),
        DateTimeUtils.dateFromIso8601(this.dateCreated) ?: Date(),
        this.getFirstImageUrl(),
        this.totalSales,
        this.reviewsAllowed,
        this.virtual,
        this.ratingCount,
        this.averageRating.toFloatOrNull() ?: 0f,
        this.permalink,
        this.externalUrl,
        this.price.toBigDecimalOrNull()?.roundError(),
        this.salePrice.toBigDecimalOrNull()?.roundError(),
        this.regularPrice.toBigDecimalOrNull()?.roundError(),
        this.taxClass,
        this.manageStock,
        this.stockQuantity,
        this.sku,
        this.length.toFloatOrNull() ?: 0f,
        this.width.toFloatOrNull() ?: 0f,
        this.height.toFloatOrNull() ?: 0f,
        this.weight.toFloatOrNull() ?: 0f,
        this.shippingClass,
        this.downloadable,
        this.getDownloadableFiles().size,
        this.downloadLimit,
        this.downloadExpiry,
        this.purchaseNote,
        this.getNumVariations(),
        this.getImages().map {
            Product.Image(
                    it.id,
                    it.name,
                    it.src,
                    DateTimeUtils.dateFromIso8601(this.dateCreated) ?: Date()
            )
        },
        this.getAttributes().map {
            Product.Attribute(
                    it.id,
                    it.name,
                    it.options,
                    it.visible
            )
        },
        this.dateOnSaleToGmt.formatDateToISO8601Format(),
        this.dateOnSaleFromGmt.formatDateToISO8601Format(),
        this.soldIndividually
    )
}

/**
 * Returns the product as a [ProductReviewProduct] for use with the product reviews feature.
 */
fun WCProductModel.toProductReviewProductModel() =
        ProductReviewProduct(this.remoteProductId, this.name, this.permalink)<|MERGE_RESOLUTION|>--- conflicted
+++ resolved
@@ -51,15 +51,9 @@
     val numVariations: Int,
     val images: List<Image>,
     val attributes: List<Attribute>,
-<<<<<<< HEAD
-    val dateOnSaleToGmt: Date?,
-    val dateOnSaleFromGmt: Date?,
-    var soldIndividually: Boolean
-=======
     val dateOnSaleTo: Date?,
     val dateOnSaleFrom: Date?,
     val soldIndividually: Boolean
->>>>>>> 94ac24c7
 ) : Parcelable {
     @Parcelize
     data class Image(
@@ -184,8 +178,8 @@
                     it.visible
             )
         },
-        this.dateOnSaleToGmt.formatDateToISO8601Format(),
-        this.dateOnSaleFromGmt.formatDateToISO8601Format(),
+        this.dateOnSaleTo.formatDateToISO8601Format(),
+        this.dateOnSaleFrom.formatDateToISO8601Format(),
         this.soldIndividually
     )
 }
