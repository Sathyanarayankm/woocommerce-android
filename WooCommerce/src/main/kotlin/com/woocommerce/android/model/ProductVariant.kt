--- conflicted
+++ resolved
@@ -1,10 +1,7 @@
 package com.woocommerce.android.model
 
-<<<<<<< HEAD
 import android.os.Parcelable
-=======
 import com.woocommerce.android.extensions.roundError
->>>>>>> 6a9f3420
 import com.woocommerce.android.ui.products.ProductStockStatus
 import kotlinx.android.parcel.Parcelize
 import org.wordpress.android.fluxc.model.WCProductVariationModel
@@ -38,14 +35,14 @@
 
 fun WCProductVariationModel.toAppModel(): ProductVariant {
     return ProductVariant(
-        this.remoteProductId,
-        this.remoteVariationId,
-        this.imageUrl,
-        this.price.toBigDecimalOrNull()?.roundError(),
-        ProductStockStatus.fromString(this.stockStatus),
-        this.stockQuantity,
-        getAttributeOptionName(this.getProductVariantOptions()),
-        purchasable = this.purchasable
+            this.remoteProductId,
+            this.remoteVariationId,
+            this.imageUrl,
+            this.price.toBigDecimalOrNull()?.roundError(),
+            ProductStockStatus.fromString(this.stockStatus),
+            this.stockQuantity,
+            getAttributeOptionName(this.getProductVariantOptions()),
+            purchasable = this.purchasable
     )
 }
 
