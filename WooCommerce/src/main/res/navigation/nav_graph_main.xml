<?xml version="1.0" encoding="utf-8"?>
<navigation xmlns:android="http://schemas.android.com/apk/res/android"
    xmlns:app="http://schemas.android.com/apk/res-auto"
    xmlns:tools="http://schemas.android.com/tools"
    android:id="@+id/nav_graph_main"
    app:startDestination="@id/rootFragment">
    <fragment
        android:id="@+id/productDetailFragment"
        android:name="com.woocommerce.android.ui.products.ProductDetailFragment"
        tools:layout="@layout/fragment_product_detail">
        <argument
            android:name="remoteProductId"
            android:defaultValue="0L"
            app:argType="long" />
        <action
            android:id="@+id/action_productDetailFragment_to_productVariantsFragment"
            app:destination="@id/productVariantsFragment"
            app:enterAnim="@anim/activity_fade_in"
<<<<<<< HEAD
            app:popExitAnim="@anim/activity_fade_out"/>
        <action
            android:id="@+id/action_productDetailFragment_to_aztecEditorFragment"
            app:destination="@id/aztecEditorFragment"
            app:enterAnim="@anim/activity_fade_in"
            app:popExitAnim="@anim/activity_fade_out"/>
=======
            app:popExitAnim="@anim/activity_fade_out" />
        <action
            android:id="@+id/action_productDetailFragment_to_productImagesFragment"
            app:destination="@id/productImagesFragment"
            app:enterAnim="@anim/activity_fade_in"
            app:popExitAnim="@anim/activity_fade_out" />
>>>>>>> c076e09d
    </fragment>
    <fragment
        android:id="@+id/rootFragment"
        android:name="com.woocommerce.android.ui.main.RootFragment"
        tools:layout="@layout/fragment_root" />
    <fragment
        android:id="@+id/orderDetailFragment"
        android:name="com.woocommerce.android.ui.orders.OrderDetailFragment"
        tools:layout="@layout/fragment_order_detail">
        <argument
            android:name="orderId"
            android:defaultValue='""'
            app:argType="string" />
        <argument
            android:name="remoteNoteId"
            android:defaultValue="0L"
            app:argType="long" />
        <argument
            android:name="markComplete"
            android:defaultValue="false"
            app:argType="boolean" />
        <action
            android:id="@+id/action_orderDetailFragment_to_addOrderNoteFragment"
            app:destination="@id/addOrderNoteFragment"
            app:enterAnim="@anim/activity_fade_in"
            app:popExitAnim="@anim/activity_fade_out" />
        <action
            android:id="@+id/action_orderDetailFragment_to_orderFulfillmentFragment"
            app:destination="@id/orderFulfillmentFragment"
            app:enterAnim="@anim/activity_fade_in"
            app:popExitAnim="@anim/activity_fade_out" />
        <action
            android:id="@+id/action_orderDetailFragment_to_orderProductListFragment"
            app:destination="@id/orderProductListFragment"
            app:enterAnim="@anim/activity_fade_in"
            app:popExitAnim="@anim/activity_fade_out" />
        <action
            android:id="@+id/action_orderDetailFragment_to_addOrderShipmentTrackingFragment"
            app:destination="@id/addOrderShipmentTrackingFragment"
            app:enterAnim="@anim/activity_fade_in"
            app:popExitAnim="@anim/activity_fade_out" />
        <action
            android:id="@+id/action_orderDetailFragment_to_issue_refund"
            app:destination="@id/nav_graph_refunds"
            app:enterAnim="@anim/activity_fade_in"
            app:popExitAnim="@anim/activity_fade_out">
            <argument
                android:name="orderId"
                android:defaultValue="0L"
                app:argType="long" />
        </action>
        <action
            android:id="@+id/action_orderDetailFragment_to_refundDetailFragment"
            app:destination="@id/refundDetailFragment"
            app:enterAnim="@anim/activity_fade_in"
            app:popExitAnim="@anim/activity_fade_out" />
    </fragment>
    <fragment
        android:id="@+id/addOrderNoteFragment"
        android:name="com.woocommerce.android.ui.orders.notes.AddOrderNoteFragment"
        tools:layout="@layout/fragment_add_order_note">
        <argument
            android:name="orderId"
            android:defaultValue='""'
            app:argType="string" />
        <argument
            android:name="orderNumber"
            android:defaultValue='""'
            app:argType="string" />
    </fragment>
    <fragment
        android:id="@+id/orderFulfillmentFragment"
        android:name="com.woocommerce.android.ui.orders.OrderFulfillmentFragment"
        tools:layout="@layout/fragment_order_fulfillment">
        <argument
            android:name="orderId"
            android:defaultValue='""'
            app:argType="string" />
        <argument
            android:name="orderNumber"
            android:defaultValue='""'
            app:argType="string" />
        <argument
            android:name="isUsingCachedShipmentTrackings"
            android:defaultValue="false"
            app:argType="boolean" />
        <action
            android:id="@+id/action_orderFulfillmentFragment_to_addOrderShipmentTrackingFragment"
            app:destination="@id/addOrderShipmentTrackingFragment"
            app:enterAnim="@anim/activity_fade_in"
            app:popExitAnim="@anim/activity_fade_out" />
    </fragment>
    <fragment
        android:id="@+id/orderProductListFragment"
        android:name="com.woocommerce.android.ui.orders.OrderProductListFragment">
        <argument
            android:name="orderId"
            android:defaultValue='""'
            app:argType="string" />
        <argument
            android:name="orderNumber"
            android:defaultValue='""'
            app:argType="string" />
    </fragment>
    <fragment
        android:id="@+id/addOrderShipmentTrackingFragment"
        android:name="com.woocommerce.android.ui.orders.AddOrderShipmentTrackingFragment"
        tools:layout="@layout/fragment_add_shipment_tracking">
        <argument
            android:name="orderId"
            android:defaultValue='""'
            app:argType="string" />
        <argument
            android:name="orderTrackingProvider"
            android:defaultValue="null"
            app:argType="string"
            app:nullable="true" />
        <argument
            android:name="isCustomProvider"
            android:defaultValue="false"
            app:argType="boolean" />
    </fragment>
    <action
        android:id="@+id/action_global_productDetailFragment"
        app:destination="@id/productDetailFragment"
        app:enterAnim="@anim/activity_fade_in"
        app:popExitAnim="@anim/activity_fade_out" />
    <action
        android:id="@+id/action_global_orderDetailFragment"
        app:destination="@id/orderDetailFragment"
        app:enterAnim="@anim/activity_fade_in"
        app:popExitAnim="@anim/activity_fade_out" />
    <fragment
        android:id="@+id/reviewDetailFragment"
        android:name="com.woocommerce.android.ui.reviews.ReviewDetailFragment"
        tools:layout="@layout/fragment_review_detail">
        <argument
            android:name="remoteReviewId"
            android:defaultValue="0L"
            app:argType="long" />
        <argument
            android:name="tempStatus"
            android:defaultValue="null"
            app:argType="string"
            app:nullable="true" />
    </fragment>
    <action
        android:id="@+id/action_global_reviewDetailFragment"
        app:destination="@id/reviewDetailFragment"
        app:enterAnim="@anim/activity_fade_in"
        app:popExitAnim="@anim/activity_fade_out" />
    <include app:graph="@navigation/nav_graph_refunds" />
    <fragment
        android:id="@+id/refundDetailFragment"
        android:name="com.woocommerce.android.ui.refunds.RefundDetailFragment"
        android:label="RefundDetailFragment">
        <argument
            android:name="orderId"
            android:defaultValue="0L"
            app:argType="long" />
        <argument
            android:name="refundId"
            android:defaultValue="0L"
            app:argType="long" />
    </fragment>
    <fragment
        android:id="@+id/productImagesFragment"
        android:name="com.woocommerce.android.ui.products.ProductImagesFragment"
        android:label="ProductImagesFragment"
        tools:layout="@layout/fragment_product_images">
        <argument
            android:name="remoteProductId"
            android:defaultValue="0L"
            app:argType="long" />
    </fragment>
    <fragment
        android:id="@+id/productVariantsFragment"
        android:name="com.woocommerce.android.ui.products.ProductVariantsFragment"
        tools:layout="@layout/fragment_product_variants">
        <argument
            android:name="remoteProductId"
            android:defaultValue="0L"
            app:argType="long" />
    </fragment>
    <fragment
        android:id="@+id/aztecEditorFragment"
        android:name="com.woocommerce.android.ui.aztec.AztecEditorFragment"
        tools:layout="@layout/fragment_aztec_editor">
        <argument
            android:name="aztecText"
            app:argType="string"
            android:defaultValue='""'/>
    </fragment>
</navigation><|MERGE_RESOLUTION|>--- conflicted
+++ resolved
@@ -16,21 +16,17 @@
             android:id="@+id/action_productDetailFragment_to_productVariantsFragment"
             app:destination="@id/productVariantsFragment"
             app:enterAnim="@anim/activity_fade_in"
-<<<<<<< HEAD
             app:popExitAnim="@anim/activity_fade_out"/>
         <action
             android:id="@+id/action_productDetailFragment_to_aztecEditorFragment"
             app:destination="@id/aztecEditorFragment"
             app:enterAnim="@anim/activity_fade_in"
             app:popExitAnim="@anim/activity_fade_out"/>
-=======
-            app:popExitAnim="@anim/activity_fade_out" />
         <action
             android:id="@+id/action_productDetailFragment_to_productImagesFragment"
             app:destination="@id/productImagesFragment"
             app:enterAnim="@anim/activity_fade_in"
             app:popExitAnim="@anim/activity_fade_out" />
->>>>>>> c076e09d
     </fragment>
     <fragment
         android:id="@+id/rootFragment"
