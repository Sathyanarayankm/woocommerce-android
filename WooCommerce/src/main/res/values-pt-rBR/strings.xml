<?xml version="1.0" encoding="utf-8"?>
<!--
Translation-Revision-Date: 2019-01-09 00:54:02+0000
Plural-Forms: nplurals=2; plural=(n > 1);
Generator: GlotPress/2.4.0-alpha
Language: pt_BR
-->
<resources>
    <string name="wc_mark_all_read_error">Erro ao marcar todas as notificações como lidas</string>
    <string name="wc_mark_all_read">Marcar todas como lidas</string>
    <string name="orderdetail_message_customer">Mensagem</string>
    <string name="orderdetail_call_customer">Ligar</string>
    <string name="orderdetail_call_or_message_contentdesc">Ligar ou enviar uma mensagem para o cliente</string>
    <string name="wc_moderate_review_error">Erro ao atualizar o status da avaliação do produto</string>
    <string name="wc_load_review_error">Erro ao carregar o status da avaliação do produto</string>
    <string name="wc_trash">Descartar</string>
    <string name="wc_spam">Spam</string>
    <string name="wc_approved">Aprovado</string>
    <string name="wc_approve">Aprovar</string>
    <string name="wc_view_the_product_external">Visualizar o produto</string>
    <string name="support_help">Ajuda e suporte</string>
    <string name="settings_notifs_reviews_detail">Receba alertas de novas avaliações de produtos</string>
    <string name="settings_notifs_reviews">Avaliações de produto</string>
    <string name="settings_notifs_tone_detail">Reproduzir o som da caixa registradora ao receber um novo pedido</string>
    <string name="settings_notifs_tone">Tom</string>
    <string name="settings_notifs_orders_detail">Receba alertas sobre o recebimento de novos pedidos</string>
    <string name="settings_notifs_orders">Pedidos</string>
    <string name="settings_notifs_device_detail">Sons, urgência e ponto de notificação</string>
    <string name="settings_notifs_device">Gerenciar notificações</string>
    <string name="settings_notifs">Notificações</string>
    <string name="settings_confirm_logout">Tem certeza de que deseja fazer logout da conta %s?</string>
    <string name="notifs_detail_loading_error">Erro ao carregar detalhe da notificação</string>
    <string name="notifs_review_moderation_undo">Avaliação marcada como %1$s</string>
    <string name="notifs_fetch_error">Erro ao buscar notificações</string>
    <string name="add_order_note_sublabel">Se estiverem desativadas, a observação será em caráter privado</string>
    <string name="order_error_fetch_generic">Erro ao buscar pedido</string>
    <string name="orderdetail_product_lineitem_total_single">%1$s</string>
    <string name="dashboard_fulfill_orders_msg">Revise, prepare e envie esses pedidos pendentes</string>
    <string name="back">Voltar</string>
    <string name="notification_channel_review_title">Alertas de análises de produtos</string>
    <string name="notification_channel_order_title">Novos alertas de pedidos</string>
    <string name="orderdetail_note_system">Status do sistema</string>
    <string name="orderdetail_note_public">Nota para o cliente</string>
    <string name="dashboard_no_orders_with_search">Não há pedidos correspondentes</string>
    <string name="login_site_list_update_required">É necessário atualizar para o WooCommerce 3.5</string>
    <string name="login_verifying_sites">Verificando sites…</string>
    <string name="button_update_instructions">Instruções de atualização</string>
    <string name="search">Pesquisar</string>
    <string name="refresh_button">Atualizar</string>
    <string name="more_notifications">e %d muito mais.</string>
    <string name="new_notifications">%d novas notificações</string>
    <string name="dashboard_plugin_notice_message">Esse aplicativo requer a instalação do WooCommerce 3.5 no seu servidor. Atualize o quanto antes para continuar a usar esse aplicativo.</string>
    <string name="dashboard_plugin_notice_title">Atualize para o WooCommerce 3.5 para continuar a usar esse aplicativo</string>
    <string name="about_version">Versão %s</string>
    <string name="about_tos">Termos de serviço</string>
    <string name="about_publisher">Editor: Automattic, Inc</string>
    <string name="about_appname">WooCommerce para Android</string>
    <string name="support_identity_input_dialog_name_label">Nome</string>
    <string name="settings_licenses">Abrir licenças da origem</string>
    <string name="settings_about">Sobre o aplicativo</string>
    <string name="logviewer_share_error">Não foi possível compartilhar o registro</string>
    <string name="logviewer_error_copy_to_clipboard">Erro ao copiar para a área de transferência</string>
    <string name="logviewer_copied_to_clipboard">Registro copiado para a área de transferência</string>
    <string name="logviewer_activity_title">Log do aplicativo</string>
    <string name="support_push_notification_message">Nova mensagem da Ajuda e Suporte</string>
    <string name="support_push_notification_title">WooCommerce</string>
    <string name="support_contact_email_not_set">Não definido</string>
    <string name="support_contact_email">E-mail para contato</string>
    <string name="support_application_log_detail">Ferramenta avançada para revisar o status do aplicativo</string>
    <string name="support_application_log">Log do aplicativo</string>
    <string name="support_my_tickets_detail">Visualizar tíquetes de suporte enviados anteriormente</string>
    <string name="support_my_tickets">Meus tíquetes</string>
    <string name="support_contact_detail">Fale com a nossa equipe de suporte, que pode ajudá-lo nas suas dúvidas mais difíceis</string>
    <string name="support_contact">Entre em contato com o suporte</string>
    <string name="support_faq_detail">Obtenha as respostas para as suas dúvidas</string>
    <string name="support_faq">Veja nossa seção de Perguntas Frequentes</string>
    <string name="support_subtitle">Como podemos ajudar?</string>
    <string name="support_identity_input_dialog_email_label">E-mail</string>
    <string name="support_identity_input_dialog_enter_email">Informe seu endereço de e-mail</string>
    <string name="support_identity_input_dialog_enter_email_and_name">Para continuar, digite seu endereço de e-mail e nome</string>
    <string name="invalid_email_message">Seu endereço de e-mail é inválido</string>
    <string name="settings_crash_reporting_detail">Para nos ajudar a melhorar o desempenho do aplicativo e corrigir o bug ocasional, habilite os relatórios de travamento automáticos.</string>
    <string name="settings_crash_reporting">Relatórios de travamento</string>
    <string name="share">Compartilhar</string>
    <string name="version_with_name_param">Versão %s</string>
    <string name="login_error_sms_throttled">Já fizemos muitas tentativas de enviar o código de verificação por SMS. Espere alguns minutos e solicite um novo código mais tarde.</string>
    <string name="login_error_email_not_found_v2">Não há nenhuma conta no WordPress.com usando essa conta do Google.</string>
    <string name="login_to_to_connect_jetpack">Acesse a conta do WordPress.com usada para conectar o Jetpack.</string>
    <string name="signup_magic_link_title">Link mágico enviado</string>
    <string name="signup_email_screen_title">Inscrição por e-mail</string>
    <string name="verification_2fa_screen_title">Código de verificação</string>
    <string name="selfhosted_site_login_title">Informações de acesso</string>
    <string name="magic_link_sent_login_title">Link mágico enviado</string>
    <string name="magic_link_login_title">Acessar com link mágico</string>
    <string name="site_address_login_title">Endereço do site para acesso</string>
    <string name="email_address_login_title">Endereço de e-mail para acesso</string>
    <string name="login_email_button_signup">Não tem uma conta? %1$sRegistre-se%2$s</string>
    <string name="signup_with_google_progress">Acessando com o Google…</string>
    <string name="google_error_timeout">O Google demorou muito tempo para responder. Pode ser preciso esperar até que você tenha uma conexão melhor com a internet.</string>
    <string name="signup_with_google_button">Inscrever-se com o Google</string>
    <string name="signup_with_email_button">Inscrever-se com e-mail</string>
    <string name="signup_terms_of_service_text">Ao cadastrar-se, você concorda com os nossos %1$sTermos de serviço%2$s.</string>
    <string name="signup_magic_link_progress">Enviando e-mail</string>
    <string name="signup_magic_link_message">Enviamos para você um endereço mágico para cadastro! Confira seu e-mail neste dispositivo e toque no endereço no e-mail para finalizar seu cadastro.</string>
    <string name="signup_magic_link_error_button_positive">Tentar novamente</string>
    <string name="signup_magic_link_error_button_negative">Fechar</string>
    <string name="signup_magic_link_error">Houve um problema ao enviar o e-mail. Você pode tentar novamente agora ou fechar e tentar de novo mais tarde.</string>
    <string name="signup_email_header">Para criar sua nova conta no WordPress.com, digite seu endereço de e-mail.</string>
    <string name="signup_email_error_generic">Houve um problema ao verificar o endereço de e-mail.</string>
    <string name="notification_login_failed">Ocorreu um erro.</string>
    <string name="notification_2fa_needed">Forneça um código de autenticação para continuar.</string>
    <string name="notification_error_wrong_password">Confira novamente sua senha para continuar.</string>
    <string name="notification_login_title_stopped">Acesso interrompido</string>
    <string name="notification_logging_in">Aguarde o acesso.</string>
    <string name="notification_login_title_in_progress">Acesso em andamento…</string>
    <string name="notification_logged_in">Toque para continuar.</string>
    <string name="notification_login_title_success">Acesso realizado!</string>
    <string name="login_error_generic_start">Não foi possível iniciar o acesso pelo Google.</string>
    <string name="login_empty_password">Digite uma senha</string>
    <string name="login_error_suffix">\nTalvez tentar com outra conta?</string>
    <string name="login_error_generic">Houve um problema na conexão com a conta do Google.</string>
    <string name="login_error_button">Fechar</string>
    <string name="login_google_button_suffix">Acessar com o Google.</string>
    <string name="error_generic_network">Ocorreu um erro na rede. Verifique sua conexão e tente novamente.</string>
    <string name="login_logged_in_as">Logado como</string>
    <string name="login_email_client_not_found">Não é possível detectar seu aplicativo cliente de e-mail</string>
    <string name="login_empty_2fa">Digite um código de verificação</string>
    <string name="duplicate_site_detected">Um site duplicado foi detectado.</string>
    <string name="cannot_add_duplicate_site">Esse site já existe no aplicativo, você não pode adicioná-lo.</string>
    <string name="no_site_error">Não foi possível se conectar ao site WordPress. Não há um site WordPress válido\n neste endereço. Verifique o endereço do site (URL) que você forneceu.</string>
    <string name="xmlrpc_endpoint_forbidden_error">Não foi possível conectar. Recebemos um erro 403 ao tentar acessar o arquivo XMLRPC de seu site.\nO aplicativo necessita dessa conexão para se comunicar com seu site.\nEntre em contato com sua hospedagem para corrigir esse problema.</string>
    <string name="xmlrpc_post_blocked_error">Não foi possível conectar. Seu servidor está bloqueando solicitações POST e\n       o aplicativo precisa delas para se comunicar com o seu site. Entre em contato com seu servidor para resolver este problema.</string>
    <string name="checking_email">Verificando e-mail</string>
    <string name="xmlrpc_missing_method_error">Não foi possível conectar. Alguns métodos XML-RPC necessários estão faltando no servidor.</string>
    <string name="error_fetch_my_profile">Não foi possível recuperar seu perfil</string>
    <string name="auth_required">Faça login novamente para continuar.</string>
    <string name="forgot_password">Perdeu a senha?</string>
    <string name="username_or_password_incorrect">O nome de usuário ou a senha digitada está incorreta</string>
    <string name="email_invalid">Digite um endereço de e-mail válido</string>
    <string name="error_generic">Ocorreu um erro</string>
    <string name="http_authorization_required">Autorização obrigatória</string>
    <string name="invalid_site_url_message">Verifique se a URL do site inserida é válida</string>
    <string name="httppassword">Senha HTTP</string>
    <string name="httpuser">Usuário HTTP</string>
    <string name="enter_wpcom_or_jetpack_site">Insira um site do WordPress.com ou um site do WordPress auto-hospedado, vinculado ao Jetpack</string>
    <string name="alternatively">Alternativamente:</string>
    <string name="notification_channel_general_title">Geral</string>
    <string name="email_not_registered_wpcom">Hmm, não foi possível encontrar uma conta do WordPress.com conectada a este endereço de e-mail. Tente o endereço abaixo para acessar usando o endereço do seu site.</string>
    <string name="at_username">\@%s</string>
    <string name="enter_username_instead">Acesse com seu nome de usuário.</string>
    <string name="enter_site_address_instead">Acesse digitando o endereço do seu site.</string>
    <string name="login_text_otp_another">Ao invés disso, enviar por mensagem de texto um outro código para mim.</string>
    <string name="enter_verification_code_sms">Enviamos uma mensagem de texto para o número de telefone com final %s. Digite o código de verificação do SMS.</string>
    <string name="enter_wpcom_password_google">Para continuar com esta conta do Google, digite a senha da conta correspondente no WordPress.com. Isso só será solicitado uma vez.</string>
    <string name="login_log_in_for_share_intent">Acesse o WordPress.com para compartilhar o conteúdo.</string>
    <string name="enter_site_address_share_intent">Digite o endereço do site WordPress onde você gostaria de compartilhar o conteúdo.</string>
    <string name="connect_site">Conectar site</string>
    <string name="error_please_choose_browser">Erro ao abrir o navegador padrão. Escolha outro aplicativo:</string>
    <string name="cant_open_url">Não foi possível abrir o link</string>
    <string name="login_empty_username">Digite um nome de usuário</string>
    <string name="login_empty_site_url">Digite o endereço de um site</string>
    <string name="login_log_in_for_deeplink">Faça o login no WordPress.com para acessar a publicação.</string>
    <string name="login_error_while_adding_site">Erro ao adicionar o site. Código de erro: %s</string>
    <string name="login_checking_site_address">Verificando o endereço do site</string>
    <string name="login_site_address_more_help">Precisa de mais ajuda?</string>
    <string name="login_site_address_help_content">O endereço do seu site aparece na barra na parte superior da tela quando você visita seu site no Chrome.</string>
    <string name="login_site_address_help_title">Qual é o endereço do meu site?</string>
    <string name="login_site_address_help">Precisa de ajuda para encontrar o endereço do seu site?</string>
    <string name="login_site_address">Endereço do site</string>
    <string name="login_username_at">\@%s</string>
    <string name="login_already_logged_in_wpcom">Já conectado no WordPress.com</string>
    <string name="login_continue">Continuar</string>
    <string name="connect_more">Conectar outro site</string>
    <string name="enter_wpcom_password">Digite sua senha do WordPress.com.</string>
    <string name="login_magic_link_email_requesting">Solicitando o e-mail de login</string>
    <string name="login_magic_links_sent_label">Seu link mágico está a caminho! Verifique seu e-mail neste dispositivo e toque no link que você recebeu do WordPress.com.</string>
    <string name="login_magic_links_label">Enviaremos um e-mail pra você com um link mágico que fará você se conectar instantaneamente, sem precisar de senha. Chega de catar milho no teclado!</string>
    <string name="password_incorrect">Parece que esta senha está errada. Verifique seus dados e tente novamente.</string>
    <string name="requesting_otp">Solicitando um código de verificação via SMS.</string>
    <string name="login_text_otp">Envie-me uma mensagem de texto com o código em vez disso.</string>
    <string name="enter_verification_code">Quase lá! Digite o código de verificação do seu aplicativo de autenticação.</string>
    <string name="open_mail">Abrir e-mail</string>
    <string name="next">Próximo</string>
    <string name="login_promo_text_jetpack">Gerencie seus sites com Jetpack de qualquer lugar, você está com o WordPress no seu bolso!</string>
    <string name="login_promo_text_notifications">Suas notificações viajam com você, veja comentários e curtidas assim que enviados.</string>
    <string name="login_promo_text_anytime">Acompanhe seus sites favoritos e participe da conversa de qualquer lugar, a qualquer hora.</string>
    <string name="login_promo_text_realtime">Veja leitores de todo o mundo lendo e interagindo com o seu site — em tempo real.</string>
    <string name="login_promo_text_onthego">Publique do parque. Escreva do ônibus. Comente de um café. O WordPress te acompanha para onde você for.</string>
    <string name="already_logged_in_wpcom">Você não pode adicionar um site do WordPress.com que não esteja vinculado a sua conta atual.</string>
    <string name="retry">Tentar novamente</string>
    <string name="signout">Fazer logout</string>
    <string name="send_link">Enviar link</string>
    <string name="magic_link_unavailable_error_message">Atualmente indisponível. Digite sua senha</string>
    <string name="logging_in">Fazendo login</string>
    <string name="enter_your_password_instead">Digite sua senha ao invés disso</string>
    <string name="email_address">Endereço de e-mail</string>
    <string name="details">Detalhes</string>
    <string name="undo">Desfazer</string>
    <string name="invalid_verification_code">Código de verificação inválido</string>
    <string name="verification_code">Código de verificação</string>
    <string name="help">Ajuda</string>
    <string name="discard">Descartar</string>
    <string name="log_in">Fazer login</string>
    <string name="username">Usuário</string>
    <string name="password">Senha</string>
    <string name="untitled">Sem Título</string>
    <string name="settings">Configurações</string>
    <string name="today">Hoje</string>
    <string name="cancel">Cancelar</string>
    <string name="support_email_subject">Suporte do WooCommerce para Android %s</string>
    <string name="toggle_option_not_checked">opção não marcada</string>
    <string name="toggle_option_checked">opção marcada</string>
    <string name="settings_third_party_policy_header">Política de terceiros</string>
    <string name="settings_cookie_policy_header">Política de cookies</string>
    <string name="settings_privacy_policy_header">Política de Privacidade</string>
    <string name="settings_primary_store">Loja principal</string>
    <string name="settings_footer">Feito com amor pela Automattic</string>
    <string name="settings_tracking">Utilizamos outras ferramentas de controle, incluindo algumas de terceiros. Leia sobre elas e sobre como controlá-las.</string>
    <string name="settings_privacy_policy">Leia a política de privacidade</string>
    <string name="settings_privacy_detail">Essas informações nos ajudam a aprimorar os nossos produtos, tornar o marketing enviado a você mais relevante, personalizar sua experiência com o WooCommerce e muito mais, conforme detalhado na nossa política de privacidade</string>
    <string name="settings_send_stats_detail">Compartilhe informações com a nossa ferramenta de análise sobre o seu uso dos serviços, enquanto estiver logado em sua conta do WordPress</string>
    <string name="settings_send_stats">Coletar informações</string>
    <string name="settings_signout">Fazer logout da conta</string>
    <string name="privacy_settings">Configurações de privacidade</string>
    <string name="orderstatus_contentDesc">Status do pedido</string>
    <string name="orderstatus_refunded">Reembolsado</string>
    <string name="orderstatus_cancelled">Cancelado</string>
    <string name="orderstatus_hold">Em espera</string>
    <string name="orderstatus_completed">Operação concluída</string>
    <string name="orderstatus_failed">Ocorreu uma falha</string>
    <string name="orderstatus_pending">Pagamento pendente</string>
    <string name="orderstatus_processing">Processando</string>
    <string name="add_order_note_confirm_discard">Descartar esta nota?</string>
    <string name="add_order_note_error">Não foi possível adicionar nota</string>
    <string name="add_order_note_added">Nota de pedido adicionada</string>
    <string name="add_order_note_menu_item">Adicionar</string>
    <string name="add_order_note_label">Enviar nota por e-mail ao cliente</string>
    <string name="order_error_update_general">Erro ao alterar o pedido</string>
    <string name="order_error_fetch_notes_generic">Erro ao buscar notas de erro</string>
    <string name="order_fulfill_marked_complete">Pedido marcado como concluído</string>
    <string name="order_fulfill_mark_complete">Marcar pedido como concluído</string>
    <string name="order_fulfill_order">Concluir pedido</string>
    <string name="orderdetail_addnote_contentdesc">Adicionar uma nota ao pedido</string>
    <string name="orderdetail_add_note">Adicionar nota</string>
    <string name="orderdetail_hide_billing">Ocultar cobrança</string>
    <string name="orderdetail_show_billing">Mostrar cobrança</string>
    <string name="orderdetail_payment_cleared">Pagamento liberado</string>
    <string name="orderdetail_order_fulfillment">Concluir pedido nº %s</string>
    <string name="orderdetail_order_notes">Observações do pedido</string>
    <string name="orderdetail_note_private">Nota privada</string>
    <string name="orderdetail_note_hint">Escrever uma nota de pedido</string>
    <string name="orderdetail_customer_image_contentdesc">Imagem do perfil do cliente</string>
    <string name="orderdetail_customer_provided_note">Nota fornecida pelo cliente</string>
    <string name="orderdetail_discount_items">(%1$s)</string>
    <string name="orderdetail_payment_refunded">Pagamento - Reembolsado</string>
    <string name="orderdetail_new_total">Novo total</string>
    <string name="orderdetail_refunded">Reembolsado</string>
    <string name="orderdetail_payment_summary_onhold">Pagamento aguardando por %s</string>
    <string name="orderdetail_payment_summary_completed">Pagamento de %1$s recebido via %2$s</string>
    <string name="orderdetail_product_qty">QTD</string>
    <string name="orderdetail_product">Produto</string>
    <string name="orderdetail_product_image_contentdesc">Imagem do produto</string>
    <string name="orderdetail_product_lineitem_sku">SKU:</string>
    <string name="orderdetail_product_lineitem_tax">Imposto:</string>
<<<<<<< HEAD
    <string name="orderdetail_sms_contentdesc">enviar mensagem SMS ao cliente</string>
    <string name="orderdetail_call_contentdesc">ligar para o cliente</string>
=======
    <string name="orderdetail_product_lineitem_total_multiple">%1$s (%2$s x %3$s)</string>
>>>>>>> c5ec93fa
    <string name="orderdetail_email_contentdesc">enviar e-mail para o cliente</string>
    <string name="orderdetail_billing_details">Detalhes de cobrança</string>
    <string name="orderdetail_shipping_details">Detalhes de envio</string>
    <string name="orderdetail_orderstatus_created">Criado em %1$s</string>
    <string name="orderdetail_orderstatus_heading">nº %1$s %2$s %3$s</string>
    <string name="orderdetail_orderstatus_ordernum">Pedido nº %s</string>
    <string name="customer_full_name">%1$s %2$s</string>
    <string name="customer_information">Informações do cliente</string>
    <string name="orderlist_filter">Filtrar</string>
    <string name="orderlist_filter_apply">Aplicar filtro</string>
    <string name="orderlist_filter_by">Filtrar pedidos por</string>
    <string name="orderlist_error_fetch_generic">Erro ao buscar pedidos</string>
    <string name="orderlist_item_order_name">%1$s %2$s</string>
    <string name="orderlist_item_order_num">Nº %s</string>
    <string name="orderlist_no_orders">Não há pedidos</string>
    <string name="dashboard_no_orders_contentdesc">Aguardando a imagem dos clientes</string>
    <string name="dashboard_no_orders_with_filter">Não há pedidos</string>
    <string name="dashboard_no_orders">Aguardando os clientes</string>
    <string name="dashboard_fulfill_orders_title">Você tem %1$d%2$s pedidos para concluir</string>
    <string name="dashboard_fulfill_order_title">Você tem um pedido para concluir</string>
    <string name="dashboard_action_view_orders">Visualizar pedidos</string>
    <string name="dashboard_action_view_order">Ver pedido</string>
    <string name="dashboard_top_earners_empty">Nenhuma atividade no período</string>
    <string name="dashboard_top_earners_content_description">Imagem do produto</string>
    <string name="dashboard_top_earners_total_orders">Total de produtos no pedido: %s</string>
    <string name="dashboard_top_earners_total_spend">Total gasto</string>
    <string name="dashboard_top_earners_description">Obtenha informações sobre o desempenho dos produtos de sua loja</string>
    <string name="dashboard_top_earners_title">Os melhores desempenhos</string>
    <string name="dashboard_stats_updated_date_time">Atualizado em %s</string>
    <string name="dashboard_stats_updated_one_day">Atualizado há 1 dia</string>
    <string name="dashboard_stats_updated_hours">Atualizado há %d horas</string>
    <string name="dashboard_stats_updated_one_hour">Atualizado há 1 hora</string>
    <string name="dashboard_stats_updated_minutes">Atualizado há %d minutos</string>
    <string name="dashboard_stats_updated_now">Atualizado há alguns instantes</string>
    <string name="dashboard_stats_error_content_description">Imagem do erro</string>
    <string name="dashboard_stats_error">Erro ao buscar dados</string>
    <string name="dashboard_state_no_data">Não há dados disponíveis</string>
    <string name="dashboard_stats_revenue">Receita</string>
    <string name="dashboard_stats_orders">Pedidos</string>
    <string name="dashboard_stats_visitors">Visitantes</string>
    <string name="dashboard_stats_granularity_years">Anos</string>
    <string name="dashboard_stats_granularity_months">Meses</string>
    <string name="dashboard_stats_granularity_weeks">Semanas</string>
    <string name="dashboard_stats_granularity_days">Dias</string>
    <string name="login_no_stores">Não foi possível encontrar lojas WooCommerce\nvinculadas a esta conta</string>
    <string name="login_with_a_different_account">Fazer login com uma conta diferente</string>
    <string name="login_nostores_content_description">Não há lojas WooCommerce</string>
    <string name="login_avatar_content_description">Sua foto de perfil</string>
    <string name="login_connected_store">Loja vinculada</string>
    <string name="login_pick_store">Escolher loja</string>
    <string name="login_configure_link">Leia as %sinstruções de configuração%s.</string>
    <string name="login_prologue_banner">Gerencie pedidos, acompanhe as vendas e monitore as atividades da loja com alertas em tempo real.</string>
    <string name="login_with_jetpack">Fazer login com o Jetpack</string>
    <string name="login_jetpack_required">Este aplicativo requer que o Jetpack se conecte a sua loja.</string>
    <string name="enter_site_address">Insira o endereço da loja WooCommerce que deseja vincular.</string>
    <string name="enter_email_wordpress_com">Faça login com o seu endereço de e-mail da conta do WordPress.com para gerenciar suas lojas WooCommerce.</string>
    <string name="error_no_sms_app">Nenhum aplicativo de SMS foi encontrado</string>
    <string name="error_no_email_app">Nenhum aplicativo de e-mail foi encontrado</string>
    <string name="error_no_phone_app">Nenhum aplicativo de telefone celular foi encontrado</string>
    <string name="error_cant_open_url">Não foi possível abrir o link</string>
    <string name="date_at_time">%1$s às %2$s</string>
    <string name="date_timeframe_older_month">Há mais de um mês</string>
    <string name="date_timeframe_older_week">Há mais de uma semana</string>
    <string name="date_timeframe_older_two_days">Há mais de 2 dias</string>
    <string name="date_timeframe_yesterday">Ontem</string>
    <string name="date_timeframe_today">Hoje</string>
    <string name="no_orders_share_store_title">Compartilhe o URL de sua loja</string>
    <string name="no_orders_share_store">Compartilhe sua loja</string>
    <string name="notifications">Notificações</string>
    <string name="products">Produtos</string>
    <string name="this_year">Este ano</string>
    <string name="this_month">Este mês</string>
    <string name="this_week">Esta semana</string>
    <string name="product">Produto</string>
    <string name="offline_error">Sua rede está indisponível. Verifique os dados ou a conexão WiFi.</string>
    <string name="offline_message">Offline u2014, usando dados armazenados em cache</string>
    <string name="learn_more">Saiba mais</string>
    <string name="continue_button">Continuar</string>
    <string name="hide_details">Ocultar detalhes</string>
    <string name="discount">Desconto</string>
    <string name="subtotal">Subtotal</string>
    <string name="taxes">Impostos</string>
    <string name="payment">Pagamento</string>
    <string name="shipping">Envio</string>
    <string name="total">Total</string>
    <string name="currency_total_negative">-%1$s%2$s</string>
    <string name="currency_total">%1$s%2$s</string>
    <string name="orders">Pedidos</string>
    <string name="my_store">Minha loja</string>
    <string name="all">Todos</string>
    <string name="app_name">WooCommerce</string>
</resources><|MERGE_RESOLUTION|>--- conflicted
+++ resolved
@@ -262,12 +262,7 @@
     <string name="orderdetail_product_image_contentdesc">Imagem do produto</string>
     <string name="orderdetail_product_lineitem_sku">SKU:</string>
     <string name="orderdetail_product_lineitem_tax">Imposto:</string>
-<<<<<<< HEAD
-    <string name="orderdetail_sms_contentdesc">enviar mensagem SMS ao cliente</string>
-    <string name="orderdetail_call_contentdesc">ligar para o cliente</string>
-=======
     <string name="orderdetail_product_lineitem_total_multiple">%1$s (%2$s x %3$s)</string>
->>>>>>> c5ec93fa
     <string name="orderdetail_email_contentdesc">enviar e-mail para o cliente</string>
     <string name="orderdetail_billing_details">Detalhes de cobrança</string>
     <string name="orderdetail_shipping_details">Detalhes de envio</string>
