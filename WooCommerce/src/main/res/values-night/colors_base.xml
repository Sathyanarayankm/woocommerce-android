--- conflicted
+++ resolved
@@ -14,12 +14,8 @@
     <color name="color_on_primary_high">@color/woo_black</color>
     <color name="color_on_primary_medium">@color/woo_black_90_alpha_060</color>
     <color name="color_on_primary_disabled">@color/woo_black_90_alpha_038</color>
-<<<<<<< HEAD
-    <color name="color_on_primary_surface_high">@color/color_on_surface_high</color>
     <color name="color_on_background">@color/woo_white</color>
     <color name="color_on_error">@color/woo_black</color>
-=======
->>>>>>> 320bc690
     <!--
         App colors
     -->
