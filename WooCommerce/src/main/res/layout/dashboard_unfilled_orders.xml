<?xml version="1.0" encoding="utf-8"?>
<merge
    xmlns:android="http://schemas.android.com/apk/res/android"
    xmlns:tools="http://schemas.android.com/tools"
    style="@style/Woo.Card"
    android:layout_width="match_parent"
    android:layout_height="wrap_content">

<<<<<<< HEAD
    <!-- Title -->
    <TextView
        android:id="@+id/alertAction_title"
        android:layout_width="wrap_content"
        android:layout_height="wrap_content"
        android:textAppearance="@style/Woo.TextAppearance.Title.Bold"
        app:layout_constraintHorizontal_bias="0.0"
        app:layout_constraintEnd_toEndOf="parent"
        app:layout_constraintStart_toStartOf="parent"
        app:layout_constraintTop_toTopOf="parent"
        tools:text="You have 10 orders to fulfill"/>

    <!-- Message -->
    <TextView
        android:id="@+id/alertAction_msg"
        android:layout_width="wrap_content"
        android:layout_height="wrap_content"
        android:layout_marginTop="@dimen/card_item_padding_intra_h"
        android:text="@string/dashboard_fulfill_orders_msg"
        app:layout_constraintHorizontal_bias="0.0"
        app:layout_constraintEnd_toEndOf="parent"
        app:layout_constraintStart_toStartOf="parent"
        app:layout_constraintTop_toBottomOf="@+id/alertAction_title"/>

    <!-- Action Button -->
    <Button
        android:id="@+id/alertAction_action"
        style="@style/Woo.Button"
        android:layout_width="wrap_content"
        android:layout_height="wrap_content"
        android:layout_marginTop="@dimen/card_item_padding_intra_h"
        app:layout_constraintBottom_toBottomOf="parent"
        app:layout_constraintEnd_toEndOf="parent"
        app:layout_constraintTop_toBottomOf="@+id/alertAction_msg"/>

    <ProgressBar
        android:id="@+id/alertAction_progress"
        style="?android:attr/progressBarStyle"
        android:layout_width="wrap_content"
        android:layout_height="wrap_content"
        android:visibility="gone"
        app:layout_constraintBottom_toBottomOf="parent"
        app:layout_constraintLeft_toLeftOf="parent"
        app:layout_constraintRight_toRightOf="parent"
        app:layout_constraintTop_toTopOf="parent"
        tools:visibility="gone"/>
=======
    <LinearLayout
        android:id="@+id/unfilled_card_content"
        android:layout_width="match_parent"
        android:layout_height="wrap_content"
        android:orientation="vertical">
        <!-- Title -->
        <TextView
            android:id="@+id/alertAction_title"
            android:layout_width="wrap_content"
            android:layout_height="wrap_content"
            android:textAppearance="@style/Woo.TextAppearance.Title.Bold"
            tools:text="You have 10 orders to fulfill"/>

        <!-- Message -->
        <TextView
            android:id="@+id/alertAction_msg"
            android:layout_width="wrap_content"
            android:layout_height="wrap_content"
            android:layout_marginTop="@dimen/card_item_padding_intra_h"
            android:text="@string/dashboard_fulfill_orders_msg"/>

        <!-- Action Button -->
        <Button
            android:id="@+id/alertAction_action"
            style="@style/Woo.Button"
            android:layout_width="wrap_content"
            android:layout_height="wrap_content"
            android:layout_gravity="end"
            android:layout_marginTop="@dimen/card_item_padding_intra_h"
            tools:text="@string/dashboard_action_view_orders"/>
    </LinearLayout>
>>>>>>> 46376c71

</merge><|MERGE_RESOLUTION|>--- conflicted
+++ resolved
@@ -6,7 +6,6 @@
     android:layout_width="match_parent"
     android:layout_height="wrap_content">
 
-<<<<<<< HEAD
     <!-- Title -->
     <TextView
         android:id="@+id/alertAction_title"
@@ -53,38 +52,4 @@
         app:layout_constraintRight_toRightOf="parent"
         app:layout_constraintTop_toTopOf="parent"
         tools:visibility="gone"/>
-=======
-    <LinearLayout
-        android:id="@+id/unfilled_card_content"
-        android:layout_width="match_parent"
-        android:layout_height="wrap_content"
-        android:orientation="vertical">
-        <!-- Title -->
-        <TextView
-            android:id="@+id/alertAction_title"
-            android:layout_width="wrap_content"
-            android:layout_height="wrap_content"
-            android:textAppearance="@style/Woo.TextAppearance.Title.Bold"
-            tools:text="You have 10 orders to fulfill"/>
-
-        <!-- Message -->
-        <TextView
-            android:id="@+id/alertAction_msg"
-            android:layout_width="wrap_content"
-            android:layout_height="wrap_content"
-            android:layout_marginTop="@dimen/card_item_padding_intra_h"
-            android:text="@string/dashboard_fulfill_orders_msg"/>
-
-        <!-- Action Button -->
-        <Button
-            android:id="@+id/alertAction_action"
-            style="@style/Woo.Button"
-            android:layout_width="wrap_content"
-            android:layout_height="wrap_content"
-            android:layout_gravity="end"
-            android:layout_marginTop="@dimen/card_item_padding_intra_h"
-            tools:text="@string/dashboard_action_view_orders"/>
-    </LinearLayout>
->>>>>>> 46376c71
-
 </merge>