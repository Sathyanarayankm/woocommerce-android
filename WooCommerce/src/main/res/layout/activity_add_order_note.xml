--- conflicted
+++ resolved
@@ -57,33 +57,11 @@
         android:layout_above="@+id/addNote_switchDivider"
         android:padding="@dimen/margin_large"
         android:background="@color/white"
-<<<<<<< HEAD
         android:focusable="true"
         android:clickable="true"
         android:importantForAccessibility="yes"
         app:switchTitle="@string/add_order_note_label"
         app:switchSummary="@string/add_order_note_sublabel"/>
-=======
-        android:orientation="vertical"
-        android:focusable="true"
-        android:padding="@dimen/margin_large">
-
-        <TextView
-            style="@style/Woo.TextAppearance.Large"
-            android:layout_width="wrap_content"
-            android:layout_height="wrap_content"
-            android:text="@string/add_order_note_label"
-            android:labelFor="@+id/addNote_switch"/>
-
-        <Switch
-            android:id="@+id/addNote_switch"
-            style="@style/Woo.TextAppearance.Medium"
-            android:layout_width="match_parent"
-            android:layout_height="wrap_content"
-            android:textAlignment="viewStart"
-            android:text="@string/add_order_note_sublabel"/>
-    </LinearLayout>
->>>>>>> 1f11ac0d
 
     <View
         android:id="@+id/addNote_switchDivider"
