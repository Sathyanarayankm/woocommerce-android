--- conflicted
+++ resolved
@@ -19,8 +19,6 @@
             app:layout_constraintStart_toStartOf="parent"
             app:layout_constraintTop_toTopOf="parent"
             app:layout_constraintEnd_toEndOf="parent"/>
-<<<<<<< HEAD
-=======
 
         <View
             android:id="@+id/divider"
@@ -30,7 +28,6 @@
             app:layout_constraintEnd_toEndOf="parent"
             app:layout_constraintStart_toStartOf="parent"
             app:layout_constraintTop_toBottomOf="@+id/notesList_lblNotes"/>
->>>>>>> c394a708
 
         <!-- Add a note -->
         <LinearLayout
@@ -44,11 +41,7 @@
             android:orientation="horizontal"
             app:layout_constraintEnd_toEndOf="parent"
             app:layout_constraintStart_toStartOf="parent"
-<<<<<<< HEAD
-            app:layout_constraintTop_toBottomOf="@+id/notesList_lblNotes">
-=======
             app:layout_constraintTop_toBottomOf="@+id/divider">
->>>>>>> c394a708
 
             <ImageView
                 android:layout_width="@dimen/image_minor_60"
