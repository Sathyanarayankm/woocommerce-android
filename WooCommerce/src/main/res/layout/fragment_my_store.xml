--- conflicted
+++ resolved
@@ -1,10 +1,6 @@
 <?xml version="1.0" encoding="utf-8"?>
-<<<<<<< HEAD
 <LinearLayout
     xmlns:android="http://schemas.android.com/apk/res/android"
-=======
-<androidx.coordinatorlayout.widget.CoordinatorLayout xmlns:android="http://schemas.android.com/apk/res/android"
->>>>>>> 5e6780cb
     xmlns:app="http://schemas.android.com/apk/res-auto"
     xmlns:tools="http://schemas.android.com/tools"
     android:orientation="vertical"
@@ -13,27 +9,8 @@
     android:layout_height="match_parent"
     tools:context="com.woocommerce.android.ui.mystore.MyStoreFragment">
 
-<<<<<<< HEAD
     <com.woocommerce.android.widgets.ScrollChildSwipeRefreshLayout
         android:id="@+id/dashboard_refresh_layout"
-=======
-    <com.google.android.material.appbar.AppBarLayout
-        android:id="@+id/app_bar_layout"
-        android:layout_width="match_parent"
-        android:layout_height="wrap_content"
-        android:fitsSystemWindows="false">
-
-        <!-- Single tab for all stats -->
-        <com.google.android.material.tabs.TabLayout
-            android:id="@+id/tab_layout"
-            style="@style/Woo.TabLayout.MyStore"
-            android:layout_width="match_parent"
-            android:layout_height="wrap_content" />
-
-    </com.google.android.material.appbar.AppBarLayout>
-
-    <FrameLayout
->>>>>>> 5e6780cb
         android:layout_width="match_parent"
         android:layout_height="match_parent"
         app:layout_behavior="@string/appbar_scrolling_view_behavior">
@@ -50,14 +27,35 @@
                 android:descendantFocusability="blocksDescendants"
                 android:orientation="vertical">
 
+                <com.woocommerce.android.widgets.WCEmptyStatsView
+                    android:id="@+id/empty_stats_view"
+                    android:layout_width="match_parent"
+                    android:layout_height="match_parent"
+                    android:visibility="gone"
+                    tools:visibility="visible" />
+
+                <com.woocommerce.android.widgets.WCEmptyView
+                    android:id="@+id/empty_view"
+                    android:layout_width="match_parent"
+                    android:layout_height="match_parent"
+                    android:visibility="gone"
+                    tools:visibility="visible" />
+
+                <!-- Date bar -->
+                <com.woocommerce.android.ui.mystore.MyStoreDateRangeView
+                    android:id="@+id/my_store_date_bar"
+                    android:layout_width="match_parent"
+                    android:layout_height="wrap_content"
+                    android:background="@color/card_bgColor"
+                    android:orientation="vertical" />
+
                 <!-- Order stats -->
                 <com.woocommerce.android.ui.mystore.MyStoreStatsView
                     android:id="@+id/my_store_stats"
                     style="@style/Woo.Card"
                     android:layout_width="match_parent"
                     android:layout_height="wrap_content"
-<<<<<<< HEAD
-                    android:orientation="vertical"/>
+                    android:orientation="vertical" />
 
                 <!-- Top earner stats -->
                 <com.woocommerce.android.ui.mystore.MyStoreTopEarnersView
@@ -65,64 +63,9 @@
                     style="@style/Woo.Card"
                     android:layout_width="match_parent"
                     android:layout_height="wrap_content"
-                    android:orientation="vertical"/>
+                    android:orientation="vertical" />
 
             </LinearLayout>
         </androidx.core.widget.NestedScrollView>
     </com.woocommerce.android.widgets.ScrollChildSwipeRefreshLayout>
-=======
-                    android:animateLayoutChanges="true"
-                    android:descendantFocusability="blocksDescendants"
-                    android:orientation="vertical">
-
-                    <com.woocommerce.android.widgets.WCEmptyStatsView
-                        android:id="@+id/empty_stats_view"
-                        android:layout_width="match_parent"
-                        android:layout_height="match_parent"
-                        android:visibility="gone"
-                        tools:visibility="visible" />
-
-                    <com.woocommerce.android.widgets.WCEmptyView
-                        android:id="@+id/empty_view"
-                        android:layout_width="match_parent"
-                        android:layout_height="match_parent"
-                        android:visibility="gone"
-                        tools:visibility="visible" />
-
-                    <!-- Date bar -->
-                    <com.woocommerce.android.ui.mystore.MyStoreDateRangeView
-                        android:id="@+id/my_store_date_bar"
-                        android:layout_width="match_parent"
-                        android:layout_height="wrap_content"
-                        android:background="@color/card_bgColor"
-                        android:orientation="vertical" />
-
-                    <!-- Order stats -->
-                    <com.woocommerce.android.ui.mystore.MyStoreStatsView
-                        android:id="@+id/my_store_stats"
-                        style="@style/Woo.Stats.Card"
-                        android:layout_width="match_parent"
-                        android:layout_height="wrap_content"
-                        android:orientation="vertical" />
-
-                    <!-- Top earner stats -->
-                    <com.woocommerce.android.ui.mystore.MyStoreTopEarnersView
-                        android:id="@+id/my_store_top_earners"
-                        style="@style/Woo.Stats.Card"
-                        android:layout_width="match_parent"
-                        android:layout_height="wrap_content"
-                        android:orientation="vertical" />
-
-                </LinearLayout>
-            </androidx.core.widget.NestedScrollView>
-        </com.woocommerce.android.widgets.ScrollChildSwipeRefreshLayout>
-
-    </FrameLayout>
->>>>>>> 5e6780cb
-
-    <com.woocommerce.android.widgets.WCEmptyView
-        android:id="@+id/empty_view"
-        android:layout_width="match_parent"
-        android:layout_height="match_parent"
-        android:visibility="gone"/>
 </LinearLayout>