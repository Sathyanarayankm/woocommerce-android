--- conflicted
+++ resolved
@@ -6,19 +6,6 @@
 
     <androidx.constraintlayout.widget.ConstraintLayout
         android:layout_width="match_parent"
-<<<<<<< HEAD
-        android:layout_height="wrap_content"
-        android:focusable="true"
-        android:clickable="true"
-        android:textAppearance="@style/Woo.TextAppearance.Title"
-        android:drawableEnd="@drawable/ic_arrow_right"
-        android:layout_marginTop="@dimen/card_item_padding_intra_h"
-        android:background="?attr/selectableItemBackground"
-        app:layout_constraintTop_toBottomOf="@id/refundsInfo_lblTitle"
-        app:layout_constraintStart_toStartOf="parent"
-        app:layout_constraintEnd_toEndOf="parent"
-        tools:text="4 Products" />
-=======
         android:layout_height="wrap_content">
 
         <com.google.android.material.textview.MaterialTextView
@@ -58,7 +45,6 @@
             app:layout_constraintEnd_toEndOf="parent"
             app:layout_constraintBottom_toBottomOf="parent"
             tools:text="4 Products" />
->>>>>>> 12981c46
 
     </androidx.constraintlayout.widget.ConstraintLayout>
 </merge>