--- conflicted
+++ resolved
@@ -1,5 +1,6 @@
 <?xml version="1.0" encoding="utf-8"?>
-<com.woocommerce.android.widgets.ScrollChildSwipeRefreshLayout xmlns:android="http://schemas.android.com/apk/res/android"
+<com.woocommerce.android.widgets.ScrollChildSwipeRefreshLayout
+    xmlns:android="http://schemas.android.com/apk/res/android"
     xmlns:tools="http://schemas.android.com/tools"
     android:id="@+id/notifsRefreshLayout"
     android:layout_width="match_parent"
@@ -24,13 +25,9 @@
             <androidx.recyclerview.widget.RecyclerView
                 android:id="@+id/reviewsList"
                 android:layout_width="match_parent"
-<<<<<<< HEAD
                 android:layout_height="wrap_content"
                 tools:listitem="@layout/notifs_list_item"
-                tools:itemCount="5"/>
-=======
-                android:layout_height="wrap_content" />
->>>>>>> 0b16941b
+                tools:itemCount="5" />
         </LinearLayout>
 
         <com.woocommerce.android.widgets.WCEmptyView
@@ -38,11 +35,7 @@
             android:layout_width="match_parent"
             android:layout_height="match_parent"
             android:visibility="gone"
-<<<<<<< HEAD
-            tools:visibility="gone"/>
-=======
-            tools:visibility="visible" />
->>>>>>> 0b16941b
+            tools:visibility="gone" />
 
         <ProgressBar
             android:id="@+id/notifsLoadMoreProgress"
@@ -53,10 +46,6 @@
             android:layout_centerHorizontal="true"
             android:layout_marginBottom="@dimen/major_75"
             android:visibility="gone"
-<<<<<<< HEAD
             tools:visibility="gone"/>
-=======
-            tools:visibility="visible" />
->>>>>>> 0b16941b
     </RelativeLayout>
 </com.woocommerce.android.widgets.ScrollChildSwipeRefreshLayout>