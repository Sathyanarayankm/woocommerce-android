--- conflicted
+++ resolved
@@ -37,21 +37,17 @@
         android:maxLines="2"
         android:layout_marginTop="1dp"
         android:textAppearance="@style/Woo.TextAppearance.ListItem.Title"
-<<<<<<< HEAD
-        app:layout_constraintBottom_toTopOf="@+id/productStockAndStatus"
-=======
         android:includeFontPadding="false"
         app:layout_constrainedWidth="true"
         app:layout_constraintBottom_toTopOf="@+id/productStockAndStaus"
         app:layout_constraintEnd_toEndOf="parent"
         app:layout_constraintHorizontal_bias="0.0"
->>>>>>> ebe6a48d
         app:layout_constraintStart_toEndOf="@+id/productImageFrame"
         app:layout_constraintTop_toTopOf="parent"
         tools:text="Awesome Sauce" />
 
     <TextView
-        android:id="@+id/productStockAndStatus"
+        android:id="@+id/productStockAndStaus"
         android:layout_width="wrap_content"
         android:layout_marginTop="1dp"
         android:layout_height="wrap_content"
