<?xml version="1.0" encoding="utf-8"?>
<com.woocommerce.android.widgets.ScrollChildSwipeRefreshLayout xmlns:android="http://schemas.android.com/apk/res/android"
    xmlns:tools="http://schemas.android.com/tools"
    xmlns:app="http://schemas.android.com/apk/res-auto"
    android:id="@+id/dashboard_refresh_layout"
    android:layout_width="match_parent"
    android:layout_height="match_parent">

    <androidx.core.widget.NestedScrollView
        android:id="@+id/scroll_view"
        android:layout_width="match_parent"
        android:layout_height="match_parent">

        <FrameLayout
            android:layout_width="match_parent"
            android:layout_height="match_parent">

            <androidx.constraintlayout.widget.ConstraintLayout
                android:id="@+id/dashboard_view"
                android:layout_width="match_parent"
                android:layout_height="wrap_content"
                android:animateLayoutChanges="true"
                android:descendantFocusability="blocksDescendants"
                android:orientation="vertical">

                <!-- My Store stats reverted notice card -->
                <com.woocommerce.android.ui.mystore.MyStoreStatsRevertedNoticeCard
                    android:id="@+id/dashboard_stats_reverted_card"
                    style="@style/Woo.Card"
                    android:layout_width="match_parent"
                    android:layout_height="wrap_content"
                    android:visibility="gone"
<<<<<<< HEAD
                    app:layout_constraintBottom_toTopOf="@+id/dashboard_stats_availability_card"
                    app:layout_constraintEnd_toEndOf="parent"
                    app:layout_constraintStart_toStartOf="parent"
                    app:layout_constraintTop_toTopOf="parent"
=======
>>>>>>> 5e6780cb
                    tools:visibility="visible" />

                <!-- My Store stats availability notice card -->
                <com.woocommerce.android.ui.mystore.MyStoreStatsAvailabilityCard
                    android:id="@+id/dashboard_stats_availability_card"
                    style="@style/Woo.Card.Expandable"
                    android:layout_width="match_parent"
                    android:layout_height="wrap_content"
                    android:visibility="gone"
<<<<<<< HEAD
                    app:layout_constraintEnd_toEndOf="parent"
                    app:layout_constraintStart_toStartOf="parent"
                    app:layout_constraintTop_toBottomOf="@+id/dashboard_stats_reverted_card"
                    app:layout_constraintBottom_toTopOf="@+id/dashboard_stats"
=======
>>>>>>> 5e6780cb
                    tools:visibility="visible" />

                <!-- Order stats -->
                <com.woocommerce.android.ui.dashboard.DashboardStatsView
                    android:id="@+id/dashboard_stats"
                    style="@style/Woo.Card.Tabbed"
                    android:layout_width="match_parent"
                    android:layout_height="wrap_content"
<<<<<<< HEAD
                    app:layout_constraintStart_toStartOf="parent"
                    app:layout_constraintEnd_toEndOf="parent"
                    app:layout_constraintTop_toBottomOf="@+id/dashboard_stats_availability_card"
                    app:layout_constraintBottom_toTopOf="@+id/dashboard_top_earners"/>
=======
                    android:orientation="vertical" />
>>>>>>> 5e6780cb

                <!-- Top earner stats -->
                <com.woocommerce.android.ui.dashboard.DashboardTopEarnersView
                    android:id="@+id/dashboard_top_earners"
                    style="@style/Woo.Card"
                    android:layout_width="match_parent"
                    android:layout_height="wrap_content"
<<<<<<< HEAD
                    app:layout_constraintStart_toStartOf="parent"
                    app:layout_constraintEnd_toEndOf="parent"
                    app:layout_constraintTop_toBottomOf="@+id/dashboard_stats"
                    app:layout_constraintBottom_toBottomOf="parent"
                    tools:visibility="visible"/>
=======
                    android:layout_marginTop="@dimen/margin_small"
                    android:orientation="vertical" />
>>>>>>> 5e6780cb

            </androidx.constraintlayout.widget.ConstraintLayout>

            <LinearLayout
                android:id="@+id/empty_view_container"
                android:layout_width="match_parent"
                android:layout_height="wrap_content"
                android:orientation="vertical"
                android:visibility="gone"
<<<<<<< HEAD
                tools:visibility="gone"/>
=======
                tools:visibility="visible">

                <com.woocommerce.android.widgets.WCEmptyStatsView
                    android:id="@+id/empty_stats_view"
                    android:layout_width="match_parent"
                    android:layout_height="match_parent" />

                <com.woocommerce.android.widgets.WCEmptyView
                    android:id="@+id/empty_view"
                    android:layout_width="match_parent"
                    android:layout_height="match_parent" />
            </LinearLayout>

>>>>>>> 5e6780cb
        </FrameLayout>
    </androidx.core.widget.NestedScrollView>

</com.woocommerce.android.widgets.ScrollChildSwipeRefreshLayout><|MERGE_RESOLUTION|>--- conflicted
+++ resolved
@@ -1,5 +1,6 @@
 <?xml version="1.0" encoding="utf-8"?>
-<com.woocommerce.android.widgets.ScrollChildSwipeRefreshLayout xmlns:android="http://schemas.android.com/apk/res/android"
+<com.woocommerce.android.widgets.ScrollChildSwipeRefreshLayout
+    xmlns:android="http://schemas.android.com/apk/res/android"
     xmlns:tools="http://schemas.android.com/tools"
     xmlns:app="http://schemas.android.com/apk/res-auto"
     android:id="@+id/dashboard_refresh_layout"
@@ -30,13 +31,10 @@
                     android:layout_width="match_parent"
                     android:layout_height="wrap_content"
                     android:visibility="gone"
-<<<<<<< HEAD
                     app:layout_constraintBottom_toTopOf="@+id/dashboard_stats_availability_card"
                     app:layout_constraintEnd_toEndOf="parent"
                     app:layout_constraintStart_toStartOf="parent"
                     app:layout_constraintTop_toTopOf="parent"
-=======
->>>>>>> 5e6780cb
                     tools:visibility="visible" />
 
                 <!-- My Store stats availability notice card -->
@@ -46,13 +44,10 @@
                     android:layout_width="match_parent"
                     android:layout_height="wrap_content"
                     android:visibility="gone"
-<<<<<<< HEAD
                     app:layout_constraintEnd_toEndOf="parent"
                     app:layout_constraintStart_toStartOf="parent"
                     app:layout_constraintTop_toBottomOf="@+id/dashboard_stats_reverted_card"
                     app:layout_constraintBottom_toTopOf="@+id/dashboard_stats"
-=======
->>>>>>> 5e6780cb
                     tools:visibility="visible" />
 
                 <!-- Order stats -->
@@ -61,14 +56,10 @@
                     style="@style/Woo.Card.Tabbed"
                     android:layout_width="match_parent"
                     android:layout_height="wrap_content"
-<<<<<<< HEAD
                     app:layout_constraintStart_toStartOf="parent"
                     app:layout_constraintEnd_toEndOf="parent"
                     app:layout_constraintTop_toBottomOf="@+id/dashboard_stats_availability_card"
                     app:layout_constraintBottom_toTopOf="@+id/dashboard_top_earners"/>
-=======
-                    android:orientation="vertical" />
->>>>>>> 5e6780cb
 
                 <!-- Top earner stats -->
                 <com.woocommerce.android.ui.dashboard.DashboardTopEarnersView
@@ -76,16 +67,11 @@
                     style="@style/Woo.Card"
                     android:layout_width="match_parent"
                     android:layout_height="wrap_content"
-<<<<<<< HEAD
                     app:layout_constraintStart_toStartOf="parent"
                     app:layout_constraintEnd_toEndOf="parent"
                     app:layout_constraintTop_toBottomOf="@+id/dashboard_stats"
                     app:layout_constraintBottom_toBottomOf="parent"
                     tools:visibility="visible"/>
-=======
-                    android:layout_marginTop="@dimen/margin_small"
-                    android:orientation="vertical" />
->>>>>>> 5e6780cb
 
             </androidx.constraintlayout.widget.ConstraintLayout>
 
@@ -95,9 +81,6 @@
                 android:layout_height="wrap_content"
                 android:orientation="vertical"
                 android:visibility="gone"
-<<<<<<< HEAD
-                tools:visibility="gone"/>
-=======
                 tools:visibility="visible">
 
                 <com.woocommerce.android.widgets.WCEmptyStatsView
@@ -111,7 +94,6 @@
                     android:layout_height="match_parent" />
             </LinearLayout>
 
->>>>>>> 5e6780cb
         </FrameLayout>
     </androidx.core.widget.NestedScrollView>
 
