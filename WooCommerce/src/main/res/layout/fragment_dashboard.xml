<?xml version="1.0" encoding="utf-8"?>
<com.woocommerce.android.widgets.ScrollChildSwipeRefreshLayout
    xmlns:android="http://schemas.android.com/apk/res/android"
    xmlns:tools="http://schemas.android.com/tools"
    android:id="@+id/dashboard_refresh_layout"
    android:layout_width="match_parent"
<<<<<<< HEAD
    android:layout_height="match_parent" xmlns:tools="http://schemas.android.com/tools">
=======
    android:layout_height="match_parent"
    android:background="@color/default_window_background">
>>>>>>> bfe298fc

    <androidx.core.widget.NestedScrollView
        android:id="@+id/scroll_view"
        android:layout_width="match_parent"
        android:layout_height="match_parent">

        <FrameLayout android:layout_width="match_parent" android:layout_height="match_parent">

            <LinearLayout
                android:id="@+id/dashboard_view"
                android:layout_width="match_parent"
                android:layout_height="wrap_content"
                android:animateLayoutChanges="true"
                android:descendantFocusability="blocksDescendants"
                android:orientation="vertical">

                <!-- My Store stats reverted notice card -->
                <com.woocommerce.android.ui.mystore.MyStoreStatsRevertedNoticeCard
                    android:id="@+id/dashboard_stats_reverted_card"
                    style="@style/Woo.Stats.Notice.Card"
                    android:layout_width="match_parent"
                    android:layout_height="wrap_content"
                    tools:visibility="visible"
                    android:visibility="gone"/>

                <!-- Order stats -->
                <com.woocommerce.android.ui.dashboard.DashboardStatsView
                    android:id="@+id/dashboard_stats"
                    style="@style/Woo.Card"
                    android:layout_width="match_parent"
                    android:layout_height="wrap_content"
                    android:orientation="vertical"/>

                <!-- Top earner stats -->
                <com.woocommerce.android.ui.dashboard.DashboardTopEarnersView
                    android:id="@+id/dashboard_top_earners"
                    style="@style/Woo.Card"
                    android:layout_width="match_parent"
                    android:layout_height="wrap_content"
                    android:layout_marginTop="@dimen/margin_small"
                    android:orientation="vertical"/>

            </LinearLayout>

            <com.woocommerce.android.widgets.WCEmptyView
                android:id="@+id/empty_view"
                android:layout_width="match_parent"
                android:layout_height="match_parent"
                android:visibility="gone"
                tools:visibility="visible"/>

        </FrameLayout>

    </androidx.core.widget.NestedScrollView>

</com.woocommerce.android.widgets.ScrollChildSwipeRefreshLayout><|MERGE_RESOLUTION|>--- conflicted
+++ resolved
@@ -4,12 +4,8 @@
     xmlns:tools="http://schemas.android.com/tools"
     android:id="@+id/dashboard_refresh_layout"
     android:layout_width="match_parent"
-<<<<<<< HEAD
-    android:layout_height="match_parent" xmlns:tools="http://schemas.android.com/tools">
-=======
     android:layout_height="match_parent"
     android:background="@color/default_window_background">
->>>>>>> bfe298fc
 
     <androidx.core.widget.NestedScrollView
         android:id="@+id/scroll_view"
