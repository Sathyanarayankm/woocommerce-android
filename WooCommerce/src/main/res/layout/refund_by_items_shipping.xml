--- conflicted
+++ resolved
@@ -39,11 +39,7 @@
                     android:contentDescription="@string/orderdetail_product_image_contentdesc"
                     android:padding="@dimen/minor_100"
                     android:scaleType="centerCrop"
-<<<<<<< HEAD
-                    app:srcCompat="@drawable/ic_shipping_24dp"
-=======
                     app:srcCompat="@drawable/ic_gridicons_shipping"
->>>>>>> 4fb5b7d4
                     tools:visibility="visible" />
 
             </FrameLayout>
