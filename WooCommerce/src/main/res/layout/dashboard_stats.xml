<?xml version="1.0" encoding="utf-8"?>
<merge
    xmlns:android="http://schemas.android.com/apk/res/android"
    xmlns:app="http://schemas.android.com/apk/res-auto"
    xmlns:tools="http://schemas.android.com/tools"
    android:layout_width="match_parent"
    android:layout_height="match_parent">

    <LinearLayout
        android:layout_width="match_parent"
        android:layout_height="wrap_content"
        android:orientation="vertical">

        <com.google.android.material.tabs.TabLayout
            android:id="@+id/tab_layout"
            style="@style/Woo.TabLayout.Surface.Scrollable"
            android:layout_width="match_parent"
            android:layout_height="wrap_content"/>

        <View
            style="@style/Woo.Divider"/>

        <!-- Date bar -->
        <com.google.android.material.textview.MaterialTextView
            android:id="@+id/dashboard_date_range_value"
            style="@style/Woo.TextView.Subtitle1"
            android:layout_width="match_parent"
            android:layout_height="wrap_content"
            tools:text="June 30-Jul 06"/>

        <View
            style="@style/Woo.Divider"/>

        <include android:id="@+id/stats_view_row" layout="@layout/dashboard_main_stats_row" />

        <FrameLayout
            android:id="@+id/chart_container"
            android:layout_width="match_parent"
<<<<<<< HEAD
            android:layout_height="@dimen/chart_height"
            android:layout_marginStart="@dimen/major_100"
            android:layout_marginEnd="@dimen/major_100"
            android:layout_marginTop="@dimen/major_75">

            <com.woocommerce.android.ui.dashboard.DashboardStatsBarChart
                android:id="@+id/chart"
                android:layout_width="match_parent"
                android:layout_height="match_parent"/>

            <ImageView
                android:id="@+id/dashboard_stats_error"
                android:layout_width="wrap_content"
                android:layout_height="wrap_content"
                android:layout_gravity="center"
                android:contentDescription="@string/dashboard_stats_error_content_description"
                android:visibility="gone"
                app:srcCompat="@drawable/ic_woo_error_state"
                tools:visibility="gone"/>
        </FrameLayout>
=======
            android:layout_height="match_parent"
            app:radius="@dimen/chart_bar_radius"/>
>>>>>>> a676a30a

        <com.google.android.material.textview.MaterialTextView
            android:id="@+id/dashboard_recency_text"
            style="@style/Woo.TextView.Caption"
            android:layout_width="wrap_content"
            android:layout_height="wrap_content"
            android:layout_gravity="center"
            tools:text="Updated 3 minutes ago"/>
    </LinearLayout>
</merge><|MERGE_RESOLUTION|>--- conflicted
+++ resolved
@@ -36,7 +36,6 @@
         <FrameLayout
             android:id="@+id/chart_container"
             android:layout_width="match_parent"
-<<<<<<< HEAD
             android:layout_height="@dimen/chart_height"
             android:layout_marginStart="@dimen/major_100"
             android:layout_marginEnd="@dimen/major_100"
@@ -45,7 +44,8 @@
             <com.woocommerce.android.ui.dashboard.DashboardStatsBarChart
                 android:id="@+id/chart"
                 android:layout_width="match_parent"
-                android:layout_height="match_parent"/>
+                android:layout_height="match_parent"
+                app:radius="@dimen/chart_bar_radius"/>
 
             <ImageView
                 android:id="@+id/dashboard_stats_error"
@@ -57,10 +57,6 @@
                 app:srcCompat="@drawable/ic_woo_error_state"
                 tools:visibility="gone"/>
         </FrameLayout>
-=======
-            android:layout_height="match_parent"
-            app:radius="@dimen/chart_bar_radius"/>
->>>>>>> a676a30a
 
         <com.google.android.material.textview.MaterialTextView
             android:id="@+id/dashboard_recency_text"
