<?xml version="1.0" encoding="utf-8"?>
<merge
    xmlns:android="http://schemas.android.com/apk/res/android"
    xmlns:app="http://schemas.android.com/apk/res-auto"
    xmlns:tools="http://schemas.android.com/tools"
    android:layout_width="match_parent"
    android:layout_height="match_parent">

    <com.google.android.material.tabs.TabLayout
        android:id="@+id/tab_layout"
        style="@style/Woo.TabLayout"
        android:layout_width="match_parent"
        android:layout_height="wrap_content"/>

    <FrameLayout
        android:id="@+id/tab_layout_divider"
        android:layout_width="match_parent"
        android:layout_height="1dp"
        android:background="@color/list_divider"
        app:srcCompat="@drawable/list_divider"/>

<<<<<<< HEAD
    <!-- Date bar -->
    <TextView
        android:id="@+id/dashboard_date_range_value"
        style="@style/Woo.Stats.DateBar"
        android:paddingStart="0dp"
        android:paddingEnd="0dp"
        android:layout_width="wrap_content"
        android:layout_height="wrap_content"
        android:gravity="center_horizontal"
        tools:text="June 30-Jul 06"/>

    <FrameLayout
        android:id="@+id/tab_layout_divider_bottom"
        android:layout_width="match_parent"
        android:layout_height="1dp"
        android:background="@color/list_divider"
        app:srcCompat="@drawable/list_divider"/>

    <LinearLayout
        android:id="@+id/label_layout"
        android:layout_width="match_parent"
        android:layout_height="wrap_content"
        android:layout_marginTop="16dp"
        android:baselineAligned="false"
        android:gravity="center_horizontal"
        android:orientation="horizontal">

        <LinearLayout
            android:id="@+id/visitors_layout"
            android:layout_width="match_parent"
            android:layout_height="wrap_content"
            android:layout_weight="1"
            android:gravity="center_horizontal"
            android:orientation="vertical">

            <TextView
                android:id="@+id/visitors_label"
                style="@style/Woo.TextAppearance.Title.Small"
                android:layout_width="wrap_content"
                android:layout_height="wrap_content"
                android:gravity="center_horizontal"
                android:text="@string/dashboard_stats_visitors"
                tools:text="Visitors"/>

            <TextView
                android:id="@+id/visitors_value"
                style="@style/Woo.TextAppearance.Label.XL"
                android:layout_width="wrap_content"
                android:layout_height="wrap_content"
                android:gravity="center_horizontal"
                tools:text="400"/>

        </LinearLayout>

        <LinearLayout
            android:id="@+id/orders_layout"
            android:layout_width="match_parent"
            android:layout_height="wrap_content"
            android:layout_weight="1"
            android:gravity="center_horizontal"
            android:orientation="vertical">

            <TextView
                android:id="@+id/orders_label"
                style="@style/Woo.TextAppearance.Title.Small"
                android:layout_width="wrap_content"
                android:layout_height="wrap_content"
                android:gravity="center_horizontal"
                android:text="@string/dashboard_stats_orders"
                tools:text="Orders"/>

            <TextView
                android:id="@+id/orders_value"
                style="@style/Woo.TextAppearance.Label.XL"
                android:layout_width="wrap_content"
                android:layout_height="wrap_content"
                android:gravity="center_horizontal"
                tools:text="10"/>

        </LinearLayout>

        <LinearLayout
            android:id="@+id/revenue_layout"
            android:layout_width="match_parent"
            android:layout_height="wrap_content"
            android:layout_weight="1"
            android:gravity="center_horizontal"
            android:orientation="vertical">

            <TextView
                android:id="@+id/revenue_label"
                style="@style/Woo.TextAppearance.Title.Small"
                android:layout_width="wrap_content"
                android:layout_height="wrap_content"
                android:gravity="center_horizontal"
                android:text="@string/dashboard_stats_revenue"/>

            <TextView
                android:id="@+id/revenue_value"
                style="@style/Woo.TextAppearance.Label.XL"
                android:layout_width="wrap_content"
                android:layout_height="wrap_content"
                android:gravity="center_horizontal"
                tools:text="$1.6k"/>

        </LinearLayout>

    </LinearLayout>
=======
    <include android:id="@+id/stats_view_row" layout="@layout/dashboard_main_stats_row" />
>>>>>>> dd45cc09

    <FrameLayout
        android:id="@+id/chart_container"
        android:layout_width="match_parent"
        android:layout_height="@dimen/chart_height">

        <com.woocommerce.android.ui.dashboard.DashboardStatsBarChart
            android:id="@+id/chart"
            android:layout_width="match_parent"
            android:layout_height="match_parent"/>

        <ImageView
            android:id="@+id/dashboard_stats_error"
            android:layout_width="wrap_content"
            android:layout_height="wrap_content"
            android:layout_gravity="center"
            android:contentDescription="@string/dashboard_stats_error_content_description"
            android:visibility="gone"
            app:srcCompat="@drawable/ic_woo_error_state"
            tools:visibility="visible"/>
    </FrameLayout>

    <TextView
        android:id="@+id/dashboard_recency_text"
        android:layout_width="wrap_content"
        android:layout_height="wrap_content"
        android:layout_gravity="center"
        tools:text="dashboard_recency_text"/>

</merge><|MERGE_RESOLUTION|>--- conflicted
+++ resolved
@@ -19,16 +19,15 @@
         android:background="@color/list_divider"
         app:srcCompat="@drawable/list_divider"/>
 
-<<<<<<< HEAD
     <!-- Date bar -->
     <TextView
         android:id="@+id/dashboard_date_range_value"
         style="@style/Woo.Stats.DateBar"
-        android:paddingStart="0dp"
-        android:paddingEnd="0dp"
         android:layout_width="wrap_content"
         android:layout_height="wrap_content"
         android:gravity="center_horizontal"
+        android:paddingEnd="0dp"
+        android:paddingStart="0dp"
         tools:text="June 30-Jul 06"/>
 
     <FrameLayout
@@ -38,99 +37,7 @@
         android:background="@color/list_divider"
         app:srcCompat="@drawable/list_divider"/>
 
-    <LinearLayout
-        android:id="@+id/label_layout"
-        android:layout_width="match_parent"
-        android:layout_height="wrap_content"
-        android:layout_marginTop="16dp"
-        android:baselineAligned="false"
-        android:gravity="center_horizontal"
-        android:orientation="horizontal">
-
-        <LinearLayout
-            android:id="@+id/visitors_layout"
-            android:layout_width="match_parent"
-            android:layout_height="wrap_content"
-            android:layout_weight="1"
-            android:gravity="center_horizontal"
-            android:orientation="vertical">
-
-            <TextView
-                android:id="@+id/visitors_label"
-                style="@style/Woo.TextAppearance.Title.Small"
-                android:layout_width="wrap_content"
-                android:layout_height="wrap_content"
-                android:gravity="center_horizontal"
-                android:text="@string/dashboard_stats_visitors"
-                tools:text="Visitors"/>
-
-            <TextView
-                android:id="@+id/visitors_value"
-                style="@style/Woo.TextAppearance.Label.XL"
-                android:layout_width="wrap_content"
-                android:layout_height="wrap_content"
-                android:gravity="center_horizontal"
-                tools:text="400"/>
-
-        </LinearLayout>
-
-        <LinearLayout
-            android:id="@+id/orders_layout"
-            android:layout_width="match_parent"
-            android:layout_height="wrap_content"
-            android:layout_weight="1"
-            android:gravity="center_horizontal"
-            android:orientation="vertical">
-
-            <TextView
-                android:id="@+id/orders_label"
-                style="@style/Woo.TextAppearance.Title.Small"
-                android:layout_width="wrap_content"
-                android:layout_height="wrap_content"
-                android:gravity="center_horizontal"
-                android:text="@string/dashboard_stats_orders"
-                tools:text="Orders"/>
-
-            <TextView
-                android:id="@+id/orders_value"
-                style="@style/Woo.TextAppearance.Label.XL"
-                android:layout_width="wrap_content"
-                android:layout_height="wrap_content"
-                android:gravity="center_horizontal"
-                tools:text="10"/>
-
-        </LinearLayout>
-
-        <LinearLayout
-            android:id="@+id/revenue_layout"
-            android:layout_width="match_parent"
-            android:layout_height="wrap_content"
-            android:layout_weight="1"
-            android:gravity="center_horizontal"
-            android:orientation="vertical">
-
-            <TextView
-                android:id="@+id/revenue_label"
-                style="@style/Woo.TextAppearance.Title.Small"
-                android:layout_width="wrap_content"
-                android:layout_height="wrap_content"
-                android:gravity="center_horizontal"
-                android:text="@string/dashboard_stats_revenue"/>
-
-            <TextView
-                android:id="@+id/revenue_value"
-                style="@style/Woo.TextAppearance.Label.XL"
-                android:layout_width="wrap_content"
-                android:layout_height="wrap_content"
-                android:gravity="center_horizontal"
-                tools:text="$1.6k"/>
-
-        </LinearLayout>
-
-    </LinearLayout>
-=======
     <include android:id="@+id/stats_view_row" layout="@layout/dashboard_main_stats_row" />
->>>>>>> dd45cc09
 
     <FrameLayout
         android:id="@+id/chart_container"
