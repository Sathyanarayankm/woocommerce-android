<?xml version="1.0" encoding="utf-8"?>
<LinearLayout
    xmlns:android="http://schemas.android.com/apk/res/android"
    xmlns:app="http://schemas.android.com/apk/res-auto"
    xmlns:tools="http://schemas.android.com/tools"
    android:layout_width="match_parent"
    android:layout_height="match_parent"
    android:orientation="vertical">

    <!-- Title -->
    <TextView
        android:id="@+id/paymentInfo_lblTitle"
        android:layout_width="wrap_content"
        android:layout_height="wrap_content"
        android:text="@string/payment"
        android:paddingBottom="@dimen/card_item_padding_intra_h"
        android:textAppearance="@style/Woo.TextAppearance.Medium.Purple"
        app:layout_constraintStart_toStartOf="parent"
        app:layout_constraintTop_toTopOf="parent"/>

    <!-- Subtotal -->
    <LinearLayout
        android:layout_width="match_parent"
        android:layout_height="wrap_content"
        android:orientation="horizontal"
        android:focusable="true">

        <TextView
            android:id="@+id/paymentInfo_lblSubtotal"
            android:layout_width="0dp"
            android:layout_height="wrap_content"
            android:layout_weight="1"
            android:textAlignment="viewStart"
            android:paddingTop="@dimen/card_item_padding_intra_h"
            android:text="@string/subtotal"
            android:textAppearance="@style/Woo.OrderDetail.TextAppearance"/>

        <TextView
            android:id="@+id/paymentInfo_subTotal"
            android:layout_width="wrap_content"
            android:layout_height="wrap_content"
            android:paddingTop="@dimen/card_item_padding_intra_h"
            android:textAppearance="@style/Woo.OrderDetail.TextAppearance"
            tools:text="$45.00" />
    </LinearLayout>

    <!-- Discounts -->
<<<<<<< HEAD
    <LinearLayout
=======
    <android.support.constraint.ConstraintLayout
>>>>>>> 1911f3ba
        android:id="@+id/paymentInfo_discountSection"
        android:layout_width="match_parent"
        android:layout_height="wrap_content"
        android:orientation="horizontal"
        android:paddingTop="@dimen/card_item_padding_intra_h"
        android:visibility="gone"
        tools:visibility="visible"
        android:focusable="true">

        <TextView
            android:id="@+id/paymentInfo_lblDiscount"
            android:layout_width="wrap_content"
            android:layout_height="wrap_content"
            android:text="@string/discount"
<<<<<<< HEAD
            android:textAppearance="@style/Woo.OrderDetail.TextAppearance"/>
=======
            android:textAppearance="@style/Woo.OrderDetail.TextAppearance"
            app:layout_constraintTop_toTopOf="parent"
            app:layout_constraintStart_toStartOf="parent"/>
>>>>>>> 1911f3ba

        <TextView
            android:id="@+id/paymentInfo_discountItems"
            android:layout_width="0dp"
            android:layout_height="wrap_content"
            android:layout_weight="1"
            android:textAlignment="viewStart"
            android:layout_marginEnd="@dimen/card_item_padding_intra_h"
            android:layout_marginStart="@dimen/card_item_padding_intra_h"
            android:textAppearance="@style/Woo.OrderDetail.TextAppearance"
<<<<<<< HEAD
            tools:text="(sale4theday, firstTime, anyothertime, blah)" />
=======
            app:layout_constraintStart_toEndOf="@+id/paymentInfo_lblDiscount"
            app:layout_constraintEnd_toStartOf="@+id/paymentInfo_discountTotal"
            app:layout_constraintHorizontal_bias="0.0"
            app:layout_constrainedWidth="true"
            tools:text="(sale4theday, firstTime, anyothertime, blah)"/>
>>>>>>> 1911f3ba

        <TextView
            android:id="@+id/paymentInfo_discountTotal"
            android:layout_width="wrap_content"
            android:layout_height="wrap_content"
            android:textAppearance="@style/Woo.OrderDetail.TextAppearance"
<<<<<<< HEAD
            tools:text="-$4.00" />
    </LinearLayout>
=======
            app:layout_constraintEnd_toEndOf="parent"
            tools:text="-$4.00" />
    </android.support.constraint.ConstraintLayout>
>>>>>>> 1911f3ba

    <!-- Shipping -->
    <LinearLayout
        android:layout_width="match_parent"
        android:layout_height="wrap_content"
        android:orientation="horizontal"
        android:paddingTop="@dimen/card_item_padding_intra_h"
        android:focusable="true">

        <TextView
            android:id="@+id/paymentInfo_lblShipping"
            android:layout_width="0dp"
            android:layout_height="wrap_content"
            android:layout_weight="1"
            android:textAlignment="viewStart"
            android:textAppearance="@style/Woo.OrderDetail.TextAppearance"
            android:text="@string/shipping"/>

        <TextView
            android:id="@+id/paymentInfo_shippingTotal"
            android:layout_width="wrap_content"
            android:layout_height="wrap_content"
            android:textAppearance="@style/Woo.OrderDetail.TextAppearance"
            tools:text="$7.00" />
    </LinearLayout>

    <!-- Taxes -->
    <LinearLayout
        android:layout_width="match_parent"
        android:layout_height="wrap_content"
        android:orientation="horizontal"
        android:paddingTop="@dimen/card_item_padding_intra_h"
        android:paddingBottom="@dimen/card_item_padding_intra_h"
        android:focusable="true">

        <TextView
            android:id="@+id/paymentInfo_lblTaxes"
            android:layout_width="0dp"
            android:layout_height="wrap_content"
            android:layout_weight="1"
            android:textAlignment="viewStart"
            android:text="@string/taxes"
            android:textAppearance="@style/Woo.OrderDetail.TextAppearance"/>

        <TextView
            android:id="@+id/paymentInfo_taxesTotal"
            android:layout_width="wrap_content"
            android:layout_height="wrap_content"
            android:textAppearance="@style/Woo.OrderDetail.TextAppearance"
            tools:text="$1.00" />
    </LinearLayout>

    <!-- Divider -->
    <FrameLayout
        android:id="@+id/paymentInfo_divider"
        android:layout_width="match_parent"
        android:layout_height="1dp"
        android:layout_marginBottom="@dimen/card_item_padding_intra_h"
        android:layout_marginTop="@dimen/card_item_padding_intra_h"
        android:background="@color/list_divider"
        app:layout_constraintEnd_toEndOf="parent"
        app:layout_constraintStart_toStartOf="parent"
        app:layout_constraintTop_toBottomOf="@+id/paymentInfo_lblTaxes"
        app:srcCompat="@drawable/list_divider"/>

    <!-- Total -->
    <LinearLayout
        android:layout_width="match_parent"
        android:layout_height="wrap_content"
        android:orientation="horizontal"
        android:paddingTop="@dimen/card_item_padding_intra_h"
        android:paddingBottom="@dimen/card_item_padding_intra_h"
        android:focusable="true">

        <TextView
            android:id="@+id/paymentInfo_lblTotal"
            android:layout_width="0dp"
            android:layout_height="wrap_content"
            android:layout_weight="1"
            android:textAlignment="viewStart"
            android:text="@string/total"
            android:textAppearance="@style/Woo.OrderDetail.TextAppearance.Bold" />

        <TextView
            android:id="@+id/paymentInfo_total"
            android:layout_width="wrap_content"
            android:layout_height="wrap_content"
            android:textAppearance="@style/Woo.OrderDetail.TextAppearance.Bold"
            tools:text="$49.00" />
    </LinearLayout>

    <!-- Refund and New Total Section -->
    <LinearLayout
        android:id="@+id/paymentInfo_refundSection"
        android:layout_width="match_parent"
        android:layout_height="wrap_content"
        android:orientation="vertical"
        android:visibility="gone"
        tools:visibility="visible">

        <!-- Refunds -->
        <LinearLayout
            android:layout_width="match_parent"
            android:layout_height="wrap_content"
<<<<<<< HEAD
            android:orientation="horizontal"
            android:focusable="true">
=======
            android:layout_alignParentStart="true"
            android:layout_alignParentTop="true"
            android:layout_marginEnd="0dp"
            android:text="@string/orderdetail_refunded"
            android:textAppearance="@style/Woo.OrderDetail.TextAppearance.Red"/>
>>>>>>> 1911f3ba

            <TextView
                android:id="@+id/paymentInfo_lblRefund"
                android:layout_width="0dp"
                android:layout_height="wrap_content"
                android:layout_weight="1"
                android:textAlignment="viewStart"
                android:text="@string/orderdetail_refunded"
                android:textAppearance="@style/Woo.OrderDetail.TextAppearance.Red"/>

            <TextView
                android:id="@+id/paymentInfo_refundTotal"
                android:layout_width="wrap_content"
                android:layout_height="wrap_content"
                android:textAppearance="@style/Woo.OrderDetail.TextAppearance.Red"
                tools:text="-$15.00" />
        </LinearLayout>

        <!-- New Total (after refund deducted) -->
        <LinearLayout
            android:layout_width="match_parent"
            android:layout_height="wrap_content"
<<<<<<< HEAD
            android:orientation="horizontal"
            android:paddingBottom="@dimen/card_item_padding_intra_h"
            android:paddingTop="@dimen/card_item_padding_intra_h"
            android:focusable="true">
=======
            android:layout_alignParentStart="true"
            android:layout_below="@+id/paymentInfo_lblRefund"
            android:paddingBottom="@dimen/card_item_padding_intra_h"
            android:paddingTop="@dimen/card_item_padding_intra_h"
            android:text="@string/orderdetail_new_total"
            android:textAppearance="@style/Woo.OrderDetail.TextAppearance"/>
>>>>>>> 1911f3ba

            <TextView
                android:id="@+id/paymentInfo_lblNewTotal"
                android:layout_width="0dp"
                android:layout_height="wrap_content"
                android:layout_weight="1"
                android:textAlignment="viewStart"
                android:text="@string/orderdetail_new_total"
                android:textAppearance="@style/Woo.OrderDetail.TextAppearance"/>

            <TextView
                android:id="@+id/paymentInfo_newTotal"
                android:layout_width="wrap_content"
                android:layout_height="wrap_content"
                android:textAppearance="@style/Woo.OrderDetail.TextAppearance"
                tools:text="$34.00" />
        </LinearLayout>
    </LinearLayout>

    <!-- Divider -->
    <FrameLayout
        android:id="@+id/paymentInfo_divider2"
        android:layout_width="match_parent"
        android:layout_height="1dp"
        android:layout_marginTop="@dimen/card_item_padding_intra_h"
        android:background="@color/list_divider"
        app:layout_constraintEnd_toEndOf="parent"
        app:layout_constraintStart_toStartOf="parent"
        app:layout_constraintTop_toBottomOf="@+id/paymentInfo_refundSection"
        app:srcCompat="@drawable/list_divider"/>

    <!-- Payment Method -->
    <TextView
        android:id="@+id/paymentInfo_paymentMsg"
<<<<<<< HEAD
        android:layout_width="match_parent"
=======
        android:layout_width="wrap_content"
>>>>>>> 1911f3ba
        android:layout_height="wrap_content"
        android:layout_marginTop="@dimen/card_item_padding_intra_h"
        android:paddingBottom="@dimen/card_item_padding_intra_h"
        android:paddingTop="@dimen/card_item_padding_intra_h"
        android:textAppearance="@style/Woo.OrderDetail.TextAppearance"
        app:layout_constraintHorizontal_bias="0.0"
        app:layout_constraintEnd_toEndOf="parent"
        app:layout_constraintStart_toStartOf="parent"
        app:layout_constraintTop_toBottomOf="@+id/paymentInfo_divider2"
<<<<<<< HEAD
        tools:text="Payment of $49.00 received via credit card (PayPal)"/>
</LinearLayout>
=======
        app:layout_constrainedWidth="true"
        tools:text="Payment of $49.00 received via credit card (PayPal)" />
</merge>
>>>>>>> 1911f3ba
<|MERGE_RESOLUTION|>--- conflicted
+++ resolved
@@ -1,5 +1,5 @@
 <?xml version="1.0" encoding="utf-8"?>
-<LinearLayout
+<merge
     xmlns:android="http://schemas.android.com/apk/res/android"
     xmlns:app="http://schemas.android.com/apk/res-auto"
     xmlns:tools="http://schemas.android.com/tools"
@@ -14,9 +14,7 @@
         android:layout_height="wrap_content"
         android:text="@string/payment"
         android:paddingBottom="@dimen/card_item_padding_intra_h"
-        android:textAppearance="@style/Woo.TextAppearance.Medium.Purple"
-        app:layout_constraintStart_toStartOf="parent"
-        app:layout_constraintTop_toTopOf="parent"/>
+        android:textAppearance="@style/Woo.TextAppearance.Medium.Purple"/>
 
     <!-- Subtotal -->
     <LinearLayout
@@ -45,11 +43,7 @@
     </LinearLayout>
 
     <!-- Discounts -->
-<<<<<<< HEAD
-    <LinearLayout
-=======
-    <android.support.constraint.ConstraintLayout
->>>>>>> 1911f3ba
+    <LinearLayout
         android:id="@+id/paymentInfo_discountSection"
         android:layout_width="match_parent"
         android:layout_height="wrap_content"
@@ -64,13 +58,7 @@
             android:layout_width="wrap_content"
             android:layout_height="wrap_content"
             android:text="@string/discount"
-<<<<<<< HEAD
             android:textAppearance="@style/Woo.OrderDetail.TextAppearance"/>
-=======
-            android:textAppearance="@style/Woo.OrderDetail.TextAppearance"
-            app:layout_constraintTop_toTopOf="parent"
-            app:layout_constraintStart_toStartOf="parent"/>
->>>>>>> 1911f3ba
 
         <TextView
             android:id="@+id/paymentInfo_discountItems"
@@ -81,29 +69,15 @@
             android:layout_marginEnd="@dimen/card_item_padding_intra_h"
             android:layout_marginStart="@dimen/card_item_padding_intra_h"
             android:textAppearance="@style/Woo.OrderDetail.TextAppearance"
-<<<<<<< HEAD
             tools:text="(sale4theday, firstTime, anyothertime, blah)" />
-=======
-            app:layout_constraintStart_toEndOf="@+id/paymentInfo_lblDiscount"
-            app:layout_constraintEnd_toStartOf="@+id/paymentInfo_discountTotal"
-            app:layout_constraintHorizontal_bias="0.0"
-            app:layout_constrainedWidth="true"
-            tools:text="(sale4theday, firstTime, anyothertime, blah)"/>
->>>>>>> 1911f3ba
 
         <TextView
             android:id="@+id/paymentInfo_discountTotal"
             android:layout_width="wrap_content"
             android:layout_height="wrap_content"
             android:textAppearance="@style/Woo.OrderDetail.TextAppearance"
-<<<<<<< HEAD
             tools:text="-$4.00" />
     </LinearLayout>
-=======
-            app:layout_constraintEnd_toEndOf="parent"
-            tools:text="-$4.00" />
-    </android.support.constraint.ConstraintLayout>
->>>>>>> 1911f3ba
 
     <!-- Shipping -->
     <LinearLayout
@@ -164,9 +138,6 @@
         android:layout_marginBottom="@dimen/card_item_padding_intra_h"
         android:layout_marginTop="@dimen/card_item_padding_intra_h"
         android:background="@color/list_divider"
-        app:layout_constraintEnd_toEndOf="parent"
-        app:layout_constraintStart_toStartOf="parent"
-        app:layout_constraintTop_toBottomOf="@+id/paymentInfo_lblTaxes"
         app:srcCompat="@drawable/list_divider"/>
 
     <!-- Total -->
@@ -208,16 +179,8 @@
         <LinearLayout
             android:layout_width="match_parent"
             android:layout_height="wrap_content"
-<<<<<<< HEAD
             android:orientation="horizontal"
             android:focusable="true">
-=======
-            android:layout_alignParentStart="true"
-            android:layout_alignParentTop="true"
-            android:layout_marginEnd="0dp"
-            android:text="@string/orderdetail_refunded"
-            android:textAppearance="@style/Woo.OrderDetail.TextAppearance.Red"/>
->>>>>>> 1911f3ba
 
             <TextView
                 android:id="@+id/paymentInfo_lblRefund"
@@ -240,19 +203,10 @@
         <LinearLayout
             android:layout_width="match_parent"
             android:layout_height="wrap_content"
-<<<<<<< HEAD
             android:orientation="horizontal"
             android:paddingBottom="@dimen/card_item_padding_intra_h"
             android:paddingTop="@dimen/card_item_padding_intra_h"
             android:focusable="true">
-=======
-            android:layout_alignParentStart="true"
-            android:layout_below="@+id/paymentInfo_lblRefund"
-            android:paddingBottom="@dimen/card_item_padding_intra_h"
-            android:paddingTop="@dimen/card_item_padding_intra_h"
-            android:text="@string/orderdetail_new_total"
-            android:textAppearance="@style/Woo.OrderDetail.TextAppearance"/>
->>>>>>> 1911f3ba
 
             <TextView
                 android:id="@+id/paymentInfo_lblNewTotal"
@@ -279,33 +233,17 @@
         android:layout_height="1dp"
         android:layout_marginTop="@dimen/card_item_padding_intra_h"
         android:background="@color/list_divider"
-        app:layout_constraintEnd_toEndOf="parent"
-        app:layout_constraintStart_toStartOf="parent"
-        app:layout_constraintTop_toBottomOf="@+id/paymentInfo_refundSection"
         app:srcCompat="@drawable/list_divider"/>
 
     <!-- Payment Method -->
     <TextView
         android:id="@+id/paymentInfo_paymentMsg"
-<<<<<<< HEAD
-        android:layout_width="match_parent"
-=======
-        android:layout_width="wrap_content"
->>>>>>> 1911f3ba
-        android:layout_height="wrap_content"
+        android:layout_width="match_parent"
+        android:layout_height="wrap_content"
+        android:textAlignment="viewStart"
         android:layout_marginTop="@dimen/card_item_padding_intra_h"
         android:paddingBottom="@dimen/card_item_padding_intra_h"
         android:paddingTop="@dimen/card_item_padding_intra_h"
         android:textAppearance="@style/Woo.OrderDetail.TextAppearance"
-        app:layout_constraintHorizontal_bias="0.0"
-        app:layout_constraintEnd_toEndOf="parent"
-        app:layout_constraintStart_toStartOf="parent"
-        app:layout_constraintTop_toBottomOf="@+id/paymentInfo_divider2"
-<<<<<<< HEAD
         tools:text="Payment of $49.00 received via credit card (PayPal)"/>
-</LinearLayout>
-=======
-        app:layout_constrainedWidth="true"
-        tools:text="Payment of $49.00 received via credit card (PayPal)" />
-</merge>
->>>>>>> 1911f3ba
+</merge>