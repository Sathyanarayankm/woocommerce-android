<?xml version="1.0" encoding="utf-8"?>
<androidx.coordinatorlayout.widget.CoordinatorLayout
    xmlns:android="http://schemas.android.com/apk/res/android"
    xmlns:app="http://schemas.android.com/apk/res-auto"
    xmlns:tools="http://schemas.android.com/tools"
<<<<<<< HEAD
    xmlns:app="http://schemas.android.com/apk/res-auto"
    android:id="@+id/orderRefreshLayout"
    android:layout_width="match_parent"
    android:layout_height="match_parent"
    tools:context=".ui.main.MainActivity">
=======
    android:id="@+id/order_list_root"
    android:layout_width="match_parent"
    android:layout_height="match_parent"
    tools:context="com.woocommerce.android.ui.orders.OrderListFragment">
>>>>>>> 66a165cb

    <com.google.android.material.appbar.AppBarLayout
        android:id="@+id/app_bar_layout"
        android:layout_width="match_parent"
        android:layout_height="wrap_content"
        android:fitsSystemWindows="false">

        <!-- Single tab for all stats -->
        <com.google.android.material.tabs.TabLayout
            android:id="@+id/tab_layout"
            style="@style/Woo.OrderList.TabLayout"
            android:layout_width="match_parent"
            android:layout_height="wrap_content"/>

    </com.google.android.material.appbar.AppBarLayout>

    <com.woocommerce.android.widgets.ScrollChildSwipeRefreshLayout
        android:id="@+id/orderRefreshLayout"
        android:layout_width="match_parent"
        android:layout_height="match_parent"
        android:background="@color/default_window_background"
        app:layout_behavior="@string/appbar_scrolling_view_behavior">

        <androidx.constraintlayout.widget.ConstraintLayout
            android:layout_width="match_parent"
            android:layout_height="match_parent"
            android:id="@+id/order_list_view_root">

            <com.woocommerce.android.ui.orders.OrderListView
                android:id="@+id/order_list_view"
                android:layout_width="match_parent"
<<<<<<< HEAD
                android:layout_height="match_parent"/>
        </LinearLayout>

        <com.woocommerce.android.widgets.ActionableEmptyView
            android:id="@+id/empty_view"
            android:layout_width="match_parent"
            android:layout_height="match_parent"
            android:visibility="gone"
            tools:visibility="visible"
            app:aevTitle="@string/waiting_for_customers"
            app:aevButton="@string/share_store_button"
            app:aevImage="@drawable/ic_woo_waiting_customers"/>

        <ProgressBar
            android:id="@+id/load_more_progressbar"
            style="?android:attr/progressBarStyle"
            android:layout_width="wrap_content"
            android:layout_height="wrap_content"
            android:layout_alignParentBottom="true"
            android:layout_centerHorizontal="true"
            android:layout_marginBottom="@dimen/margin_large"
            android:visibility="gone"
            tools:visibility="visible"/>
    </RelativeLayout>
</com.woocommerce.android.widgets.ScrollChildSwipeRefreshLayout>
=======
                android:layout_height="0dp"
                app:layout_constraintBottom_toBottomOf="parent"
                app:layout_constraintEnd_toEndOf="parent"
                app:layout_constraintStart_toStartOf="parent"
                app:layout_constraintTop_toTopOf="parent"/>

            <com.woocommerce.android.ui.orders.OrderStatusListView
                android:id="@+id/order_status_list_view"
                android:layout_width="match_parent"
                android:layout_height="0dp"
                android:visibility="gone"
                style="@style/Woo.Card.WithoutPadding"
                app:layout_constraintEnd_toEndOf="parent"
                app:layout_constraintStart_toStartOf="parent"
                app:layout_constraintTop_toTopOf="parent"
                tools:visibility="visible"/>

        </androidx.constraintlayout.widget.ConstraintLayout>

    </com.woocommerce.android.widgets.ScrollChildSwipeRefreshLayout>

</androidx.coordinatorlayout.widget.CoordinatorLayout>
>>>>>>> 66a165cb
<|MERGE_RESOLUTION|>--- conflicted
+++ resolved
@@ -3,18 +3,10 @@
     xmlns:android="http://schemas.android.com/apk/res/android"
     xmlns:app="http://schemas.android.com/apk/res-auto"
     xmlns:tools="http://schemas.android.com/tools"
-<<<<<<< HEAD
-    xmlns:app="http://schemas.android.com/apk/res-auto"
-    android:id="@+id/orderRefreshLayout"
-    android:layout_width="match_parent"
-    android:layout_height="match_parent"
-    tools:context=".ui.main.MainActivity">
-=======
     android:id="@+id/order_list_root"
     android:layout_width="match_parent"
     android:layout_height="match_parent"
     tools:context="com.woocommerce.android.ui.orders.OrderListFragment">
->>>>>>> 66a165cb
 
     <com.google.android.material.appbar.AppBarLayout
         android:id="@+id/app_bar_layout"
@@ -46,33 +38,6 @@
             <com.woocommerce.android.ui.orders.OrderListView
                 android:id="@+id/order_list_view"
                 android:layout_width="match_parent"
-<<<<<<< HEAD
-                android:layout_height="match_parent"/>
-        </LinearLayout>
-
-        <com.woocommerce.android.widgets.ActionableEmptyView
-            android:id="@+id/empty_view"
-            android:layout_width="match_parent"
-            android:layout_height="match_parent"
-            android:visibility="gone"
-            tools:visibility="visible"
-            app:aevTitle="@string/waiting_for_customers"
-            app:aevButton="@string/share_store_button"
-            app:aevImage="@drawable/ic_woo_waiting_customers"/>
-
-        <ProgressBar
-            android:id="@+id/load_more_progressbar"
-            style="?android:attr/progressBarStyle"
-            android:layout_width="wrap_content"
-            android:layout_height="wrap_content"
-            android:layout_alignParentBottom="true"
-            android:layout_centerHorizontal="true"
-            android:layout_marginBottom="@dimen/margin_large"
-            android:visibility="gone"
-            tools:visibility="visible"/>
-    </RelativeLayout>
-</com.woocommerce.android.widgets.ScrollChildSwipeRefreshLayout>
-=======
                 android:layout_height="0dp"
                 app:layout_constraintBottom_toBottomOf="parent"
                 app:layout_constraintEnd_toEndOf="parent"
@@ -94,5 +59,4 @@
 
     </com.woocommerce.android.widgets.ScrollChildSwipeRefreshLayout>
 
-</androidx.coordinatorlayout.widget.CoordinatorLayout>
->>>>>>> 66a165cb
+</androidx.coordinatorlayout.widget.CoordinatorLayout>