<?xml version="1.0" encoding="utf-8"?>
<androidx.constraintlayout.widget.ConstraintLayout
    xmlns:android="http://schemas.android.com/apk/res/android"
    xmlns:app="http://schemas.android.com/apk/res-auto"
    xmlns:tools="http://schemas.android.com/tools"
    android:layout_width="match_parent"
    android:layout_height="wrap_content">

    <androidx.recyclerview.widget.RecyclerView
        android:id="@+id/issueRefund_products"
        android:layout_width="match_parent"
        android:layout_height="wrap_content"
        android:nestedScrollingEnabled="false"
        app:layout_constraintEnd_toEndOf="parent"
        app:layout_constraintStart_toStartOf="parent"
        app:layout_constraintTop_toTopOf="parent"
        tools:itemCount="3"
        tools:listitem="@layout/refunds_product_list_item"
        tools:targetApi="lollipop" />

    <View
        android:id="@+id/issueRefund_dividerBelowList"
        style="@style/Woo.Divider"
        android:layout_marginStart="@dimen/major_100"
        android:layout_marginEnd="@dimen/minor_00"
        app:layout_constraintStart_toStartOf="parent"
        app:layout_constraintTop_toBottomOf="@id/issueRefund_products"
        app:layout_constraintBottom_toTopOf="@+id/issueRefund_lblSubtotal"/>

    <com.google.android.material.textview.MaterialTextView
        android:id="@+id/issueRefund_lblSubtotal"
        style="@style/Woo.Card.Body.High"
        android:layout_width="0dp"
        android:layout_height="wrap_content"
        android:layout_marginTop="@dimen/major_75"
        android:text="@string/subtotal"
        app:layout_constraintEnd_toStartOf="@+id/issueRefund_subtotal"
        app:layout_constraintStart_toStartOf="parent"
        app:layout_constraintTop_toBottomOf="@id/issueRefund_dividerBelowList" />

    <com.google.android.material.textview.MaterialTextView
        android:id="@+id/issueRefund_subtotal"
        style="@style/Woo.Card.Body.High"
        android:layout_width="wrap_content"
        android:layout_height="wrap_content"
        app:layout_constraintEnd_toEndOf="parent"
        app:layout_constraintTop_toTopOf="@id/issueRefund_lblSubtotal"
        tools:text="$45.00" />

<<<<<<< HEAD
    <com.google.android.material.textview.MaterialTextView
=======
    <TextView
        android:id="@+id/issueRefund_lblShipping"
        android:layout_width="0dp"
        android:layout_height="wrap_content"
        android:layout_marginStart="@dimen/card_padding_start"
        android:layout_marginTop="@dimen/card_item_padding_intra_h"
        android:layout_weight="1"
        android:text="@string/shipping"
        android:textAlignment="viewStart"
        android:textAppearance="@style/Woo.Refunds.TextAppearance"
        app:layout_constraintStart_toStartOf="parent"
        app:layout_constraintTop_toBottomOf="@id/issueRefund_subtotal" />

    <TextView
        android:id="@+id/issueRefund_shippingTotal"
        android:layout_width="wrap_content"
        android:layout_height="wrap_content"
        android:layout_marginEnd="@dimen/card_padding_end"
        android:textAppearance="@style/Woo.Refunds.TextAppearance"
        app:layout_constraintEnd_toEndOf="parent"
        app:layout_constraintTop_toTopOf="@id/issueRefund_lblShipping"
        tools:text="$1.00" />

    <TextView
>>>>>>> b444edc4
        android:id="@+id/issueRefund_lblTaxes"
        style="@style/Woo.Card.Body.High"
        android:layout_width="0dp"
        android:layout_height="wrap_content"
        android:layout_marginTop="@dimen/minor_50"
        android:text="@string/taxes"
        app:layout_constraintEnd_toStartOf="@+id/issueRefund_taxesTotal"
        app:layout_constraintStart_toStartOf="parent"
        app:layout_constraintTop_toBottomOf="@id/issueRefund_shippingTotal" />

    <com.google.android.material.textview.MaterialTextView
        android:id="@+id/issueRefund_taxesTotal"
        style="@style/Woo.Card.Body.High"
        android:layout_width="wrap_content"
        android:layout_height="wrap_content"
        app:layout_constraintEnd_toEndOf="parent"
        app:layout_constraintTop_toTopOf="@id/issueRefund_lblTaxes"
        tools:text="$1.00" />

    <TextView
        android:id="@+id/issueRefund_shippingRefundNotice"
        android:layout_width="0dp"
        android:layout_height="wrap_content"
        android:layout_marginTop="@dimen/card_item_padding_intra_double"
        android:layout_weight="1"
        android:drawableStart="@drawable/ic_info_outline_light_grey_min_24dp"
        android:drawablePadding="@dimen/card_item_padding_intra_double"
        android:text="@string/order_refunds_shipping_refund_notice"
        android:textAlignment="viewStart"
        android:textColor="@color/grey_500"
        android:visibility="gone"
        app:layout_constraintEnd_toEndOf="@+id/issueRefund_taxesTotal"
        app:layout_constraintStart_toStartOf="@+id/issueRefund_lblTaxes"
        app:layout_constraintTop_toBottomOf="@id/issueRefund_taxesTotal" />

    <View
        android:id="@+id/issueRefund_dividerBelowTaxes"
        style="@style/Woo.Divider"
        android:layout_marginStart="@dimen/major_100"
        android:layout_marginTop="@dimen/major_75"
        android:layout_marginEnd="@dimen/minor_00"
        app:layout_constraintStart_toStartOf="parent"
<<<<<<< HEAD
        app:layout_constraintTop_toBottomOf="@id/issueRefund_taxesTotal"
        app:layout_constraintBottom_toTopOf="@+id/issueRefund_lblProductsTotal"/>
=======
        app:layout_constraintTop_toBottomOf="@id/issueRefund_shippingRefundNotice"
        app:srcCompat="@drawable/list_divider" />
>>>>>>> b444edc4

    <com.google.android.material.textview.MaterialTextView
        android:id="@+id/issueRefund_lblProductsTotal"
        style="@style/Woo.Card.Body.Bold"
        android:layout_width="0dp"
        android:layout_height="wrap_content"
        android:layout_marginTop="@dimen/major_75"
        android:layout_marginBottom="@dimen/major_75"
        android:text="@string/order_refunds_products_refund"
        app:layout_constraintBottom_toBottomOf="parent"
        app:layout_constraintEnd_toStartOf="@+id/issueRefund_productsTotal"
        app:layout_constraintStart_toStartOf="parent"
        app:layout_constraintTop_toBottomOf="@id/issueRefund_dividerBelowTaxes" />

    <com.google.android.material.textview.MaterialTextView
        android:id="@+id/issueRefund_productsTotal"
        style="@style/Woo.Card.Body.Bold"
        android:layout_width="wrap_content"
        android:layout_height="wrap_content"
        android:layout_marginTop="@dimen/major_75"
        android:layout_marginBottom="@dimen/major_75"
        app:layout_constraintBottom_toBottomOf="parent"
        app:layout_constraintEnd_toEndOf="parent"
        app:layout_constraintTop_toBottomOf="@id/issueRefund_dividerBelowTaxes"
        tools:text="$1.00" />

    <androidx.constraintlayout.widget.Group
        android:id="@+id/issueRefund_totalsGroup"
        android:layout_width="wrap_content"
        android:layout_height="wrap_content"
        app:constraint_referenced_ids="issueRefund_dividerBelowList,issueRefund_dividerBelowTaxes,issueRefund_taxesTotal,issueRefund_subtotal,issueRefund_productsTotal,issueRefund_lblProductsTotal,issueRefund_lblTaxes,issueRefund_lblSubtotal" />

    <androidx.constraintlayout.widget.Group
        android:id="@+id/issueRefund_shippingRefundGroup"
        android:layout_width="wrap_content"
        android:layout_height="wrap_content"
        android:visibility="gone"
        app:constraint_referenced_ids="issueRefund_shippingTotal,issueRefund_lblShipping" />

<!--     TODO: Temporarily disabled, this will be used in a future release - do not remove -->
<!--        <com.google.android.material.button.MaterialButton-->
<!--            android:id="@+id/issueRefund_productsTotalButton"-->
<!--            style="@style/Woo.Button"-->
<!--            android:layout_width="wrap_content"-->
<!--            android:layout_height="wrap_content"-->
<!--            android:textAllCaps="false"-->
<!--            app:layout_constraintEnd_toEndOf="parent"-->
<!--            app:layout_constraintTop_toBottomOf="@id/issueRefund_dividerBelowTaxes"-->
<!--            tools:text="$49.00" />-->

</androidx.constraintlayout.widget.ConstraintLayout><|MERGE_RESOLUTION|>--- conflicted
+++ resolved
@@ -47,10 +47,7 @@
         app:layout_constraintTop_toTopOf="@id/issueRefund_lblSubtotal"
         tools:text="$45.00" />
 
-<<<<<<< HEAD
     <com.google.android.material.textview.MaterialTextView
-=======
-    <TextView
         android:id="@+id/issueRefund_lblShipping"
         android:layout_width="0dp"
         android:layout_height="wrap_content"
@@ -73,8 +70,7 @@
         app:layout_constraintTop_toTopOf="@id/issueRefund_lblShipping"
         tools:text="$1.00" />
 
-    <TextView
->>>>>>> b444edc4
+    <com.google.android.material.textview.MaterialTextView
         android:id="@+id/issueRefund_lblTaxes"
         style="@style/Woo.Card.Body.High"
         android:layout_width="0dp"
@@ -94,7 +90,7 @@
         app:layout_constraintTop_toTopOf="@id/issueRefund_lblTaxes"
         tools:text="$1.00" />
 
-    <TextView
+    <com.google.android.material.textview.MaterialTextView
         android:id="@+id/issueRefund_shippingRefundNotice"
         android:layout_width="0dp"
         android:layout_height="wrap_content"
@@ -117,13 +113,9 @@
         android:layout_marginTop="@dimen/major_75"
         android:layout_marginEnd="@dimen/minor_00"
         app:layout_constraintStart_toStartOf="parent"
-<<<<<<< HEAD
-        app:layout_constraintTop_toBottomOf="@id/issueRefund_taxesTotal"
-        app:layout_constraintBottom_toTopOf="@+id/issueRefund_lblProductsTotal"/>
-=======
+        app:layout_constraintBottom_toTopOf="@+id/issueRefund_lblProductsTotal"
         app:layout_constraintTop_toBottomOf="@id/issueRefund_shippingRefundNotice"
         app:srcCompat="@drawable/list_divider" />
->>>>>>> b444edc4
 
     <com.google.android.material.textview.MaterialTextView
         android:id="@+id/issueRefund_lblProductsTotal"
@@ -163,15 +155,15 @@
         android:visibility="gone"
         app:constraint_referenced_ids="issueRefund_shippingTotal,issueRefund_lblShipping" />
 
-<!--     TODO: Temporarily disabled, this will be used in a future release - do not remove -->
-<!--        <com.google.android.material.button.MaterialButton-->
-<!--            android:id="@+id/issueRefund_productsTotalButton"-->
-<!--            style="@style/Woo.Button"-->
-<!--            android:layout_width="wrap_content"-->
-<!--            android:layout_height="wrap_content"-->
-<!--            android:textAllCaps="false"-->
-<!--            app:layout_constraintEnd_toEndOf="parent"-->
-<!--            app:layout_constraintTop_toBottomOf="@id/issueRefund_dividerBelowTaxes"-->
-<!--            tools:text="$49.00" />-->
+    <!--     TODO: Temporarily disabled, this will be used in a future release - do not remove -->
+    <!--        <com.google.android.material.button.MaterialButton-->
+    <!--            android:id="@+id/issueRefund_productsTotalButton"-->
+    <!--            style="@style/Woo.Button"-->
+    <!--            android:layout_width="wrap_content"-->
+    <!--            android:layout_height="wrap_content"-->
+    <!--            android:textAllCaps="false"-->
+    <!--            app:layout_constraintEnd_toEndOf="parent"-->
+    <!--            app:layout_constraintTop_toBottomOf="@id/issueRefund_dividerBelowTaxes"-->
+    <!--            tools:text="$49.00" />-->
 
 </androidx.constraintlayout.widget.ConstraintLayout>