<?xml version="1.0" encoding="utf-8"?>
<androidx.core.widget.NestedScrollView xmlns:android="http://schemas.android.com/apk/res/android"
    xmlns:tools="http://schemas.android.com/tools"
    android:layout_width="match_parent"
    android:layout_height="match_parent"
<<<<<<< HEAD
    android:gravity="center"
    android:orientation="vertical">

    <com.google.android.material.textview.MaterialTextView
        android:id="@+id/empty_view_title"
        style="@style/TextAppearance.Woo.Headline6"
        android:layout_width="wrap_content"
        android:layout_height="wrap_content"
        android:layout_marginStart="@dimen/major_150"
        android:layout_marginTop="@dimen/major_200"
        android:layout_marginEnd="@dimen/major_150"
        android:layout_marginBottom="@dimen/major_200"
        android:maxWidth="260dp"
        android:textAlignment="center"
        tools:text="@string/get_the_word_out" />

    <ImageView
        android:id="@+id/empty_view_image"
        android:layout_width="wrap_content"
        android:layout_height="wrap_content"
        android:layout_gravity="center_horizontal"
        android:layout_marginBottom="@dimen/major_200"
        android:importantForAccessibility="no"
        tools:srcCompat="@drawable/img_empty_my_store" />

    <com.google.android.material.textview.MaterialTextView
        android:id="@+id/empty_view_message"
        style="@style/TextAppearance.Woo.Subtitle2"
        android:layout_width="wrap_content"
        android:layout_height="wrap_content"
        android:layout_marginStart="@dimen/major_150"
        android:layout_marginEnd="@dimen/major_150"
        android:layout_marginBottom="@dimen/major_200"
        android:maxWidth="260dp"
        android:textAlignment="center"
        tools:text="@string/share_your_store_message" />

    <com.google.android.material.button.MaterialButton
        android:id="@+id/empty_view_button"
        style="@style/Woo.Button.Colored"
        android:layout_width="wrap_content"
        android:layout_height="wrap_content"
        android:layout_marginTop="0dp"
        android:layout_marginBottom="@dimen/major_200"
        android:text="@string/share_store_button" />
</LinearLayout>
=======
    android:background="@color/default_window_background">

    <LinearLayout
        android:layout_width="match_parent"
        android:layout_height="match_parent"
        android:layout_gravity="center"
        android:gravity="center"
        android:orientation="vertical">

        <TextView
            android:id="@+id/empty_view_title"
            style="@style/Woo.TextAppearance.Title.Large"
            android:layout_width="wrap_content"
            android:layout_height="wrap_content"
            android:layout_marginStart="24dp"
            android:layout_marginTop="32dp"
            android:layout_marginEnd="24dp"
            android:maxWidth="260dp"
            android:textAlignment="center"
            tools:text="@string/get_the_word_out" />

        <ImageView
            android:id="@+id/empty_view_image"
            android:layout_width="wrap_content"
            android:layout_height="wrap_content"
            android:layout_gravity="center_horizontal"
            android:layout_marginTop="32dp"
            android:importantForAccessibility="no"
            tools:srcCompat="@drawable/img_light_empty_my_store" />

        <TextView
            android:id="@+id/empty_view_message"
            style="@style/Woo.TextAppearance.Large"
            android:layout_width="wrap_content"
            android:layout_height="wrap_content"
            android:layout_marginStart="24dp"
            android:layout_marginTop="32dp"
            android:layout_marginEnd="24dp"
            android:maxWidth="260dp"
            android:textAlignment="center"
            tools:text="@string/share_your_store_message" />

        <androidx.appcompat.widget.AppCompatButton
            android:id="@+id/empty_view_button"
            style="@style/Woo.Button.Purple"
            android:layout_width="wrap_content"
            android:layout_height="wrap_content"
            android:layout_marginTop="32dp"
            android:text="@string/share_store_button" />
    </LinearLayout>
</androidx.core.widget.NestedScrollView>
>>>>>>> 0b16941b
<|MERGE_RESOLUTION|>--- conflicted
+++ resolved
@@ -3,55 +3,8 @@
     xmlns:tools="http://schemas.android.com/tools"
     android:layout_width="match_parent"
     android:layout_height="match_parent"
-<<<<<<< HEAD
     android:gravity="center"
     android:orientation="vertical">
-
-    <com.google.android.material.textview.MaterialTextView
-        android:id="@+id/empty_view_title"
-        style="@style/TextAppearance.Woo.Headline6"
-        android:layout_width="wrap_content"
-        android:layout_height="wrap_content"
-        android:layout_marginStart="@dimen/major_150"
-        android:layout_marginTop="@dimen/major_200"
-        android:layout_marginEnd="@dimen/major_150"
-        android:layout_marginBottom="@dimen/major_200"
-        android:maxWidth="260dp"
-        android:textAlignment="center"
-        tools:text="@string/get_the_word_out" />
-
-    <ImageView
-        android:id="@+id/empty_view_image"
-        android:layout_width="wrap_content"
-        android:layout_height="wrap_content"
-        android:layout_gravity="center_horizontal"
-        android:layout_marginBottom="@dimen/major_200"
-        android:importantForAccessibility="no"
-        tools:srcCompat="@drawable/img_empty_my_store" />
-
-    <com.google.android.material.textview.MaterialTextView
-        android:id="@+id/empty_view_message"
-        style="@style/TextAppearance.Woo.Subtitle2"
-        android:layout_width="wrap_content"
-        android:layout_height="wrap_content"
-        android:layout_marginStart="@dimen/major_150"
-        android:layout_marginEnd="@dimen/major_150"
-        android:layout_marginBottom="@dimen/major_200"
-        android:maxWidth="260dp"
-        android:textAlignment="center"
-        tools:text="@string/share_your_store_message" />
-
-    <com.google.android.material.button.MaterialButton
-        android:id="@+id/empty_view_button"
-        style="@style/Woo.Button.Colored"
-        android:layout_width="wrap_content"
-        android:layout_height="wrap_content"
-        android:layout_marginTop="0dp"
-        android:layout_marginBottom="@dimen/major_200"
-        android:text="@string/share_store_button" />
-</LinearLayout>
-=======
-    android:background="@color/default_window_background">
 
     <LinearLayout
         android:layout_width="match_parent"
@@ -60,14 +13,15 @@
         android:gravity="center"
         android:orientation="vertical">
 
-        <TextView
+        <com.google.android.material.textview.MaterialTextView
             android:id="@+id/empty_view_title"
-            style="@style/Woo.TextAppearance.Title.Large"
+            style="@style/TextAppearance.Woo.Headline6"
             android:layout_width="wrap_content"
             android:layout_height="wrap_content"
-            android:layout_marginStart="24dp"
-            android:layout_marginTop="32dp"
-            android:layout_marginEnd="24dp"
+            android:layout_marginStart="@dimen/major_150"
+            android:layout_marginTop="@dimen/major_200"
+            android:layout_marginEnd="@dimen/major_150"
+            android:layout_marginBottom="@dimen/major_200"
             android:maxWidth="260dp"
             android:textAlignment="center"
             tools:text="@string/get_the_word_out" />
@@ -77,29 +31,29 @@
             android:layout_width="wrap_content"
             android:layout_height="wrap_content"
             android:layout_gravity="center_horizontal"
-            android:layout_marginTop="32dp"
+            android:layout_marginBottom="@dimen/major_200"
             android:importantForAccessibility="no"
-            tools:srcCompat="@drawable/img_light_empty_my_store" />
+            tools:srcCompat="@drawable/img_empty_my_store" />
 
-        <TextView
+        <com.google.android.material.textview.MaterialTextView
             android:id="@+id/empty_view_message"
-            style="@style/Woo.TextAppearance.Large"
+            style="@style/TextAppearance.Woo.Subtitle2"
             android:layout_width="wrap_content"
             android:layout_height="wrap_content"
-            android:layout_marginStart="24dp"
-            android:layout_marginTop="32dp"
-            android:layout_marginEnd="24dp"
+            android:layout_marginStart="@dimen/major_150"
+            android:layout_marginEnd="@dimen/major_150"
+            android:layout_marginBottom="@dimen/major_200"
             android:maxWidth="260dp"
             android:textAlignment="center"
             tools:text="@string/share_your_store_message" />
 
-        <androidx.appcompat.widget.AppCompatButton
+        <com.google.android.material.button.MaterialButton
             android:id="@+id/empty_view_button"
-            style="@style/Woo.Button.Purple"
+            style="@style/Woo.Button.Colored"
             android:layout_width="wrap_content"
             android:layout_height="wrap_content"
-            android:layout_marginTop="32dp"
+            android:layout_marginTop="0dp"
+            android:layout_marginBottom="@dimen/major_200"
             android:text="@string/share_store_button" />
     </LinearLayout>
-</androidx.core.widget.NestedScrollView>
->>>>>>> 0b16941b
+</androidx.core.widget.NestedScrollView>