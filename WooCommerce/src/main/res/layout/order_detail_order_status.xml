--- conflicted
+++ resolved
@@ -25,15 +25,8 @@
 
     <com.woocommerce.android.widgets.FlowLayout
         android:id="@+id/orderStatus_orderTags"
-<<<<<<< HEAD
         android:layout_below="@+id/orderStatus_created"
-        android:layout_width="match_parent"
+        android:layout_width="wrap_content"
         android:layout_height="wrap_content"
         android:contentDescription="@string/orderstatus_contentDesc"/>
 </merge>
-=======
-        android:layout_width="wrap_content"
-        android:layout_height="wrap_content"
-        android:layout_below="@+id/orderStatus_created"/>
-</merge>
->>>>>>> 1911f3ba
