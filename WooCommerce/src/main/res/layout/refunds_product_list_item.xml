<?xml version="1.0" encoding="utf-8"?>
<androidx.constraintlayout.widget.ConstraintLayout
    xmlns:android="http://schemas.android.com/apk/res/android"
    xmlns:tools="http://schemas.android.com/tools"
    xmlns:app="http://schemas.android.com/apk/res-auto"
    android:layout_width="match_parent"
    android:layout_height="wrap_content">

    <FrameLayout
        android:id="@+id/refundItem_iconFrame"
        android:layout_width="wrap_content"
        android:layout_height="wrap_content"
        android:layout_gravity="center_vertical"
        android:background="@drawable/picture_frame"
        android:padding="1dp"
        android:layout_marginStart="@dimen/major_100"
        app:layout_constraintStart_toStartOf="parent"
        app:layout_constraintTop_toTopOf="parent"
        app:layout_constraintBottom_toBottomOf="parent">

        <ImageView
            android:id="@+id/refundItem_icon"
            android:layout_width="@dimen/image_minor_100"
            android:layout_height="@dimen/image_minor_100"
            android:contentDescription="@string/orderdetail_product_image_contentdesc"
            android:scaleType="centerCrop"
            app:srcCompat="@drawable/ic_product"
            tools:visibility="visible"/>

    </FrameLayout>

    <com.google.android.material.textview.MaterialTextView
        android:id="@+id/refundItem_productName"
        style="@style/Woo.ListItem.Title"
        android:layout_width="0dp"
        android:layout_height="wrap_content"
<<<<<<< HEAD
        android:layout_marginTop="@dimen/major_75"
        android:maxLines="2"
        app:layout_constraintEnd_toStartOf="@+id/refundItem_quantity"
=======
        android:layout_marginStart="@dimen/margin_extra_large"
        android:layout_marginTop="1dp"
        android:includeFontPadding="false"
        android:maxLines="2"
        android:textAppearance="@style/Woo.TextAppearance.ListItem.Title"
        android:textSize="@dimen/text_medium"
        app:layout_constrainedWidth="true"
        app:layout_constraintEnd_toStartOf="@+id/refundItem_quantity"
        app:layout_constraintHorizontal_bias="0.0"
>>>>>>> b444edc4
        app:layout_constraintStart_toEndOf="@+id/refundItem_iconFrame"
        app:layout_constraintTop_toTopOf="parent"
        tools:text="Awesome Sauce. This is a very long title, let's see how it works" />

    <com.google.android.material.textview.MaterialTextView
        android:id="@+id/refundItem_description"
        style="@style/Woo.ListItem.Body"
        android:layout_width="0dp"
        android:layout_height="wrap_content"
        android:layout_marginBottom="@dimen/major_75"
        app:layout_constraintBottom_toBottomOf="parent"
        app:layout_constraintEnd_toStartOf="@+id/refundItem_quantity"
        app:layout_constraintStart_toEndOf="@+id/refundItem_iconFrame"
        app:layout_constraintTop_toBottomOf="@+id/refundItem_productName"
        tools:text="2 x $15.00 each" />

    <com.google.android.material.textview.MaterialTextView
        android:id="@+id/refundItem_quantity"
        style="@style/Woo.ListItem.Title"
        android:layout_width="wrap_content"
        android:layout_height="32dp"
        android:minWidth="42dp"
        android:layout_marginTop="@dimen/major_75"
        android:layout_marginBottom="@dimen/major_75"
        android:background="@drawable/refund_product_item_qty_bg"
        android:gravity="center"
        app:layout_constraintBottom_toBottomOf="parent"
        app:layout_constraintEnd_toEndOf="parent"
        app:layout_constraintTop_toTopOf="parent"
        tools:text="2" />

</androidx.constraintlayout.widget.ConstraintLayout><|MERGE_RESOLUTION|>--- conflicted
+++ resolved
@@ -34,21 +34,9 @@
         style="@style/Woo.ListItem.Title"
         android:layout_width="0dp"
         android:layout_height="wrap_content"
-<<<<<<< HEAD
         android:layout_marginTop="@dimen/major_75"
         android:maxLines="2"
         app:layout_constraintEnd_toStartOf="@+id/refundItem_quantity"
-=======
-        android:layout_marginStart="@dimen/margin_extra_large"
-        android:layout_marginTop="1dp"
-        android:includeFontPadding="false"
-        android:maxLines="2"
-        android:textAppearance="@style/Woo.TextAppearance.ListItem.Title"
-        android:textSize="@dimen/text_medium"
-        app:layout_constrainedWidth="true"
-        app:layout_constraintEnd_toStartOf="@+id/refundItem_quantity"
-        app:layout_constraintHorizontal_bias="0.0"
->>>>>>> b444edc4
         app:layout_constraintStart_toEndOf="@+id/refundItem_iconFrame"
         app:layout_constraintTop_toTopOf="parent"
         tools:text="Awesome Sauce. This is a very long title, let's see how it works" />
