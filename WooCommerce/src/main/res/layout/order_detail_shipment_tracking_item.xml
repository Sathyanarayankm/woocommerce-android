<?xml version="1.0" encoding="utf-8"?>
<android.support.constraint.ConstraintLayout
    xmlns:android="http://schemas.android.com/apk/res/android"
    xmlns:app="http://schemas.android.com/apk/res-auto"
    xmlns:tools="http://schemas.android.com/tools"
    android:layout_width="match_parent"
    android:layout_height="wrap_content">

    <LinearLayout
        android:id="@+id/tracking_copyNumber"
        android:layout_width="0dp"
        android:layout_height="wrap_content"
        android:background="?android:attr/selectableItemBackground"
        android:clickable="true"
        android:contentDescription="@string/order_shipment_tracking_copy_to_clipboard"
        android:focusable="true"
        android:orientation="vertical"
        android:paddingBottom="@dimen/list_divider_padding_bottom"
        android:paddingTop="@dimen/list_divider_padding_top"
        app:layout_constraintEnd_toStartOf="@+id/tracking_btnTrack"
        app:layout_constraintStart_toStartOf="parent"
        app:layout_constraintTop_toTopOf="parent">

        <TextView
            android:id="@+id/tracking_type"
            android:layout_width="match_parent"
            android:layout_height="wrap_content"
            android:paddingTop="@dimen/card_item_padding_intra_v"
            android:textAppearance="@style/Woo.TextAppearance.Medium"
            tools:text="USPS"/>

        <TextView
            android:id="@+id/tracking_number"
            android:layout_width="match_parent"
            android:layout_height="wrap_content"
            android:paddingBottom="@dimen/card_item_padding_intra_v"
            android:paddingTop="@dimen/card_item_padding_intra_v"
            android:textAppearance="@style/Woo.TextAppearance.Medium.Bold"
            tools:text="111222 3334 4444Z"/>

        <TextView
            android:id="@+id/tracking_dateShipped"
            android:layout_width="match_parent"
            android:layout_height="wrap_content"
            android:paddingBottom="@dimen/card_item_padding_intra_v"
            android:textAppearance="@style/Woo.OrderDetail.TextAppearance.Content"
            tools:text="Shipped February 27, 2019"/>
    </LinearLayout>

    <ImageButton
        android:id="@+id/tracking_btnTrack"
        style="@android:style/Widget.ActionButton"
<<<<<<< HEAD
        android:layout_width="48dp"
        android:layout_height="48dp"
        android:contentDescription="@string/order_shipment_tracking_button"
=======
        android:layout_width="@dimen/card_level_button_width"
        android:layout_height="@dimen/card_level_button_height"
        android:contentDescription="@string/order_detail_shipment_tracking_button_contentdesc"
>>>>>>> df4ac69e
        android:scaleType="center"
        android:src="@drawable/ic_menu_more_vert_compat"
        android:visibility="gone"
        app:layout_constraintEnd_toEndOf="parent"
        app:layout_constraintStart_toEndOf="@+id/tracking_copyNumber"
        app:layout_constraintTop_toTopOf="parent"
        tools:visibility="visible"/>

    <ImageButton
        android:id="@+id/tracking_btnDelete"
<<<<<<< HEAD
        style="@android:style/Widget.ActionButton"
        android:layout_width="@dimen/shipment_tracking_delete_button_width"
        android:layout_height="@dimen/shipment_tracking_delete_button_width"
        android:background="@drawable/ic_btn_circle"
        android:contentDescription="@string/orderdetail_delete_tracking"
        android:scaleType="center"
        android:src="@drawable/ic_close"
        android:visibility="gone"
        app:layout_constraintBottom_toBottomOf="parent"
        app:layout_constraintEnd_toEndOf="parent"
        app:layout_constraintTop_toTopOf="parent"
        tools:visibility="gone"/>
=======
        style="@style/Woo.Delete.Button"
        android:layout_width="@dimen/card_level_button_width"
        android:layout_height="@dimen/card_level_button_height"
        android:padding="@dimen/card_level_button_padding"
        android:contentDescription="@string/orderdetail_delete_tracking"
        android:scaleType="centerCrop"
        app:layout_constraintBottom_toBottomOf="parent"
        app:layout_constraintEnd_toEndOf="parent"
        app:layout_constraintTop_toTopOf="parent"
        android:visibility="gone"
        tools:visibility="visible"/>
>>>>>>> df4ac69e

</android.support.constraint.ConstraintLayout><|MERGE_RESOLUTION|>--- conflicted
+++ resolved
@@ -50,15 +50,9 @@
     <ImageButton
         android:id="@+id/tracking_btnTrack"
         style="@android:style/Widget.ActionButton"
-<<<<<<< HEAD
-        android:layout_width="48dp"
-        android:layout_height="48dp"
-        android:contentDescription="@string/order_shipment_tracking_button"
-=======
         android:layout_width="@dimen/card_level_button_width"
         android:layout_height="@dimen/card_level_button_height"
         android:contentDescription="@string/order_detail_shipment_tracking_button_contentdesc"
->>>>>>> df4ac69e
         android:scaleType="center"
         android:src="@drawable/ic_menu_more_vert_compat"
         android:visibility="gone"
@@ -69,20 +63,6 @@
 
     <ImageButton
         android:id="@+id/tracking_btnDelete"
-<<<<<<< HEAD
-        style="@android:style/Widget.ActionButton"
-        android:layout_width="@dimen/shipment_tracking_delete_button_width"
-        android:layout_height="@dimen/shipment_tracking_delete_button_width"
-        android:background="@drawable/ic_btn_circle"
-        android:contentDescription="@string/orderdetail_delete_tracking"
-        android:scaleType="center"
-        android:src="@drawable/ic_close"
-        android:visibility="gone"
-        app:layout_constraintBottom_toBottomOf="parent"
-        app:layout_constraintEnd_toEndOf="parent"
-        app:layout_constraintTop_toTopOf="parent"
-        tools:visibility="gone"/>
-=======
         style="@style/Woo.Delete.Button"
         android:layout_width="@dimen/card_level_button_width"
         android:layout_height="@dimen/card_level_button_height"
@@ -94,6 +74,5 @@
         app:layout_constraintTop_toTopOf="parent"
         android:visibility="gone"
         tools:visibility="visible"/>
->>>>>>> df4ac69e
 
 </android.support.constraint.ConstraintLayout>