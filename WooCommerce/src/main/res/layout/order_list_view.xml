--- conflicted
+++ resolved
@@ -1,6 +1,8 @@
 <?xml version="1.0" encoding="utf-8"?>
-<merge xmlns:android="http://schemas.android.com/apk/res/android"
+<merge
+    xmlns:android="http://schemas.android.com/apk/res/android"
     xmlns:tools="http://schemas.android.com/tools"
+    xmlns:app="http://schemas.android.com/apk/res-auto"
     android:layout_width="match_parent"
     android:layout_height="match_parent">
 
@@ -15,27 +17,17 @@
         <androidx.recyclerview.widget.RecyclerView
             android:id="@+id/ordersList"
             android:layout_width="match_parent"
-<<<<<<< HEAD
             android:layout_height="match_parent"
             tools:itemCount="5"
             tools:listitem="@layout/order_list_item"
             tools:visibility="gone"/>
-=======
-            android:layout_height="match_parent" />
->>>>>>> 5e6780cb
 
         <com.woocommerce.android.widgets.WCEmptyView
             android:id="@+id/empty_view"
             android:layout_width="match_parent"
             android:layout_height="match_parent"
             android:visibility="gone"
-<<<<<<< HEAD
-            app:aevTitle="@string/orders_empty_message_with_filter"
-            app:aevImage="@drawable/ic_hourglass_empty"
-            tools:visibility="visible"/>
-=======
             tools:visibility="visible" />
->>>>>>> 5e6780cb
 
         <ProgressBar
             android:id="@+id/load_more_progressbar"
