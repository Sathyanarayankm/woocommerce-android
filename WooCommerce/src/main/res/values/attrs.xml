--- conflicted
+++ resolved
@@ -37,16 +37,6 @@
         <attr name="switchTopPadding" format="dimension" />
     </declare-styleable>
 
-<<<<<<< HEAD
-    <declare-styleable name="ActionableEmptyView">
-        <!-- Optional: string text of button -->
-        <attr name="aevButton" format="string"/>
-        <!-- Optional: resource id of image -->
-        <attr name="aevImage" format="reference"/>
-        <!-- Required: string text of title -->
-        <attr name="aevTitle" format="string"/>
-    </declare-styleable>
-=======
     <declare-styleable name="WCProductImageGalleryView">
         <attr name="isGridView" format="boolean" />
         <attr name="showAddImageIcon" format="boolean" />
@@ -58,5 +48,13 @@
         <attr name="borderRadius" format="float" />
     </declare-styleable>
 
->>>>>>> e3c807f8
+
+    <declare-styleable name="ActionableEmptyView">
+        <!-- Optional: string text of button -->
+        <attr name="aevButton" format="string"/>
+        <!-- Optional: resource id of image -->
+        <attr name="aevImage" format="reference"/>
+        <!-- Required: string text of title -->
+        <attr name="aevTitle" format="string"/>
+    </declare-styleable>
 </resources>