--- conflicted
+++ resolved
@@ -72,8 +72,7 @@
     <!--
         Badge attributes for the bottom bar
     -->
-<<<<<<< HEAD
-    <attr name="badgeTextAppearance" format="reference"/>
+    <attr name="textAppearanceBadge" format="reference"/>
 
     <!--
         Attribute for defining different types of TabLayout styles
@@ -84,7 +83,4 @@
     -->
     <!-- Sets the thickness of indicators like the tab indicator or new review indicator -->
     <attr name="lineIndicatorThickness" format="dimension" />
-=======
-    <attr name="textAppearanceBadge" format="reference"/>
->>>>>>> 1ddbaf1e
 </resources>