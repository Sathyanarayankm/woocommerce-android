--- conflicted
+++ resolved
@@ -94,7 +94,6 @@
         <attr name="aevTitleAppearance" format="reference"/>
     </declare-styleable>
 
-<<<<<<< HEAD
     <!--
         Emphasis values are used in combination with each "on" color to create
         three available levels of emphasis for text and content.
@@ -120,10 +119,9 @@
     -->
     <!-- Sets the thickness of indicators like the tab indicator or new review indicator -->
     <attr name="lineIndicatorThickness" format="dimension" />
-=======
+
     <declare-styleable name="DashboardStatsBarChart">
         <!-- Optional: Specifies the radius of the rounded corners of the bar chart -->
         <attr name="radius" format="dimension" />
     </declare-styleable>
->>>>>>> a676a30a
 </resources>