<?xml version="1.0" encoding="utf-8"?>
<resources>
    <color name="colorPrimary">@color/wc_purple</color>
    <color name="colorPrimaryDark">@color/wc_purple_status</color>
    <color name="colorAccent">@color/wc_purple</color>
    <!--
        Default Colors
    -->
<<<<<<< HEAD
    <color name="color_primary">@color/woo_purple_60</color>
    <color name="color_primary_surface">@color/woo_purple_60</color>
    <color name="color_secondary">@color/woo_pink_50</color>
    <color name="color_surface">@color/woo_white</color>
    <color name="color_on_surface_high">@color/woo_black_90_alpha_087</color>
    <color name="color_on_surface_medium">@color/woo_black_90_alpha_060</color>
    <color name="color_on_surface_disabled">@color/woo_black_90_alpha_038</color>
    <color name="color_on_primary_high">@color/woo_white</color>
    <color name="color_on_primary_medium">@color/woo_white_alpha_060</color>
    <color name="color_on_primary_disabled">@color/woo_white_alpha_038</color>
    <color name="color_on_primary_surface_high">@color/color_on_primary_high</color>
=======
    <color name="default_text_color">@color/wc_grey_dark</color>
    <color name="default_button_fg_color">@color/colorPrimary</color>
    <color name="default_text_label_color">@color/colorPrimary</color>
    <color name="default_card_heading_color">@color/colorPrimary</color>
>>>>>>> 7a1d9cde
    <!--
        General Color Definitions
    -->
    <!-- Primary Greys -->
    <!-- TODO: Consolidate with rest of wc_greys -->
    <color name="wc_grey">#999999</color>
    <color name="wc_grey_darker">#787878</color>
    <color name="wc_grey_darkest">#2a2a2a</color>
    <color name="wc_grey_lightest">#f7f7f7</color>
    <color name="grey_dark_highlight">#333333</color>

    <!-- Primary Blacks -->
    <color name="wc_black_lighter">#99000000</color>
    <color name="wc_black_darker">#DE000000</color>

    <!-- Primary Greens -->
    <color name="wc_green_light">#d1dcc7</color>
    <color name="wc_green_lightest">#e9f4db</color>

    <!-- Primary Reds -->
    <color name="wc_red">#ff0000</color>
    <color name="wc_red_light">#febdbb</color>
    <color name="wc_red_lightest">#fededd</color>

    <!-- Primary Blues -->
    <color name="wc_blue_light">#BCDEEE</color>
    <color name="wc_blue_lightest">#e8f2f9</color>

    <!-- STUDIO 2.0.0 -->
    <color name="blue_50">#2271b1</color>
    <color name="black_85">#de000000</color>

    <!--
        Default Global Colors
    -->
    <color name="default_window_bg">@color/wc_border_color</color>
    <color name="default_text">@color/wc_grey_dark</color>
    <color name="default_text_title">@color/grey_dark_highlight</color>
    <color name="default_text_title_disabled">@color/wc_grey_17</color>
    <color name="default_search_hint_text">#c5adc3</color>
    <!--
        Default Widget Color Definitions
    -->
    <!-- Menu Text Colors -->
    <color name="menu_title_text">#FFFFFFFF</color>
    <color name="menu_action_text">#FFFFFFFF</color>

    <!-- Default Card colors -->
    <color name="card_bgColor">@color/white</color>
    <color name="card_title_text">@color/default_text_title</color>
    <color name="card_label_text">@color/default_text_label_color</color>
    <color name="card_normal_text">@color/default_text_color</color>

    <!-- Tag View default colors -->
    <color name="tagView_bgColor">#d2d2d2</color>
    <color name="tagView_fgColor">#a7a7a7</color>

    <!-- Default List colors -->
    <color name="list_item_text">@color/default_text</color>
    <color name="list_item_text_title">@color/default_text_title</color>
    <color name="list_item_bg">@color/white</color>
    <color name="List_header_text">@color/wc_grey_mid</color>
    <color name="list_header_bg">@color/wc_grey_light</color>
    <color name="list_header_border">@color/wc_grey_17</color>

    <!-- Default Edit Text -->
    <color name="edit_text_color_control_activated">@color/grey_dark_highlight</color>
    <color name="edit_text_color_control_highlight">@color/grey_dark_highlight</color>
    <color name="edit_text_color_control_normal">@color/wc_grey_39</color>
    <color name="edit_text_label_text_color">@color/wc_grey_dark</color>
    <color name="edit_text_text_color">@color/wc_grey_dark</color>
    <color name="edit_text_text_color_highlight">@color/wc_purple_highlight</color>
    <color name="edit_text_text_hint_color">@color/wc_grey_dark</color>

    <!-- Default Link Color -->
    <color name="link_text_color">@color/wc_purple</color>
    <!--
        Order: Order note icon colors
    -->
    <color name="orderNote_private">@color/wc_grey</color>
    <color name="orderNote_public">@color/wc_blue_light</color>
    <color name="orderNote_system">@color/wc_purple</color>

    <!-- Login -->
    <!-- Login uses snake_case instead of CamelCase for the main color palette,
    this makes sure they're not used accidentally -->
    <color name="color_primary_dark">@color/colorPrimaryDark</color>
    <color name="color_accent">@color/colorAccent</color>

    <color name="status_bar">@color/colorPrimaryDark</color>
    <color name="login_theme_accent_color">@color/colorAccent</color>
    <color name="login_background_color">@color/wc_grey_light</color>

    <color name="login_toolbar_color">@color/colorPrimary</color>
    <color name="login_primary_button_normal_color">@color/colorAccent</color>
    <color name="login_primary_button_text_color">@color/white</color>
    <color name="login_secondary_button_text_color">@color/colorPrimary</color>
    <color name="login_google_button_text_color">@color/colorPrimary</color>
    <color name="login_text_label_text_color">@color/edit_text_label_text_color</color>
    <color name="login_input_label_static_text_color">@color/wc_grey_39</color>
    <color name="login_edit_text_color_control_normal">@color/edit_text_color_control_normal</color>
    <color name="login_edit_text_color_control_activated">@color/edit_text_color_control_activated</color>
    <color name="login_edit_text_color_control_highlight">@color/edit_text_color_control_highlight</color>
    <color name="login_edit_text_text_color">@color/edit_text_text_color</color>
    <color name="login_edit_text_text_hint_color">@color/edit_text_text_hint_color</color>
    <color name="login_heading_text_color">@color/wc_grey_17</color>
    <color name="login_subhead_text_color">@color/wc_grey_dark</color>
    <color name="login_username_text_color">@color/wc_grey_17</color>
    <color name="login_footnote_text_color">@color/wc_grey_dark</color>

    <color name="login_input_icon_color">@color/wc_grey_30</color>
    <color name="login_input_password_icon_color">@color/wc_grey_30</color>
    <color name="login_notification_accent_color">@color/colorPrimary</color>

    <color name="skeleton_color">#16000000</color>
    <color name="skeleton_color_light">@color/white</color>
</resources><|MERGE_RESOLUTION|>--- conflicted
+++ resolved
@@ -6,24 +6,10 @@
     <!--
         Default Colors
     -->
-<<<<<<< HEAD
-    <color name="color_primary">@color/woo_purple_60</color>
-    <color name="color_primary_surface">@color/woo_purple_60</color>
-    <color name="color_secondary">@color/woo_pink_50</color>
-    <color name="color_surface">@color/woo_white</color>
-    <color name="color_on_surface_high">@color/woo_black_90_alpha_087</color>
-    <color name="color_on_surface_medium">@color/woo_black_90_alpha_060</color>
-    <color name="color_on_surface_disabled">@color/woo_black_90_alpha_038</color>
-    <color name="color_on_primary_high">@color/woo_white</color>
-    <color name="color_on_primary_medium">@color/woo_white_alpha_060</color>
-    <color name="color_on_primary_disabled">@color/woo_white_alpha_038</color>
-    <color name="color_on_primary_surface_high">@color/color_on_primary_high</color>
-=======
     <color name="default_text_color">@color/wc_grey_dark</color>
     <color name="default_button_fg_color">@color/colorPrimary</color>
     <color name="default_text_label_color">@color/colorPrimary</color>
     <color name="default_card_heading_color">@color/colorPrimary</color>
->>>>>>> 7a1d9cde
     <!--
         General Color Definitions
     -->
