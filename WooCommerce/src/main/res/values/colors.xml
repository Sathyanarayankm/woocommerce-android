<?xml version="1.0" encoding="utf-8"?>
<resources>
    <!--
        General colors
    -->
    <color name="color_primary">@color/woo_purple_60</color>
    <color name="color_secondary">@color/woo_pink_50</color>
    <color name="color_on_surface_high">@color/woo_black_90_alpha_087</color>
    <color name="color_on_surface_medium">@color/woo_black_90_alpha_060</color>
    <color name="color_on_surface_disabled">@color/woo_black_90_alpha_038</color>
    <color name="color_on_primary_high">@color/woo_white</color>
    <color name="color_on_primary_medium">@color/woo_white_alpha_060</color>
    <color name="color_on_primary_disabled">@color/woo_white_alpha_038</color>

    <!--
        Custom widget tint
    -->
    <color name="button_colored_bg_tint">@color/color_secondary</color>

    <!--
        App colors
    -->
    <color name="default_window_background">#F2F2F2</color>
    <color name="list_divider">@color/woo_black_90_alpha_012</color>

    <!--
        Badge colors
    -->
    <color name="badge_border_color">@color/woo_white</color>
    <color name="badge_background_color">@color/woo_purple_60</color>

    <!--
        Default graph colors
    -->
    <color name="graph_data_color">@color/woo_pink_50</color>
    <color name="graph_grid_color">@color/woo_black_90_alpha_012</color>
    <color name="graph_highlight_color">@color/woo_pink_90</color>
    <color name="graph_no_data_text_color">@color/color_on_surface</color>
    <color name="graph_label_color">@color/color_on_surface_medium</color>

    <!--
        TagView colors
    -->
<<<<<<< HEAD
    <color name="tagView_bg">@color/wc_border_color</color>
    <color name="tagView_text">@color/color_on_surface_high</color>
    <color name="tagView_border_bg">@color/wc_grey_darker</color>
=======
    <color name="tagView_bg">@color/tag_bg_other</color>
    <color name="tagView_text">@color/color_on_surface_high</color>
    <color name="tagView_border_bg">@android:color/transparent</color>
    <color name="tag_bg_processing">@color/woo_celadon_5</color>
    <color name="tag_bg_failed">@color/woo_red_5</color>
    <color name="tag_bg_on_hold">@color/woo_orange_5</color>
    <color name="tag_bg_other">@color/woo_gray_5</color>

>>>>>>> d47e5751
    <!--
        Nav bar color protection for behavior differences between Android P and Q. All sdk
        levels should draw fullscreen. P should color the nav bar with a translucent background
        to guard for contrast. Q should have a transparent nav bar as Q will automatically
        handles contrast by either dynamically coloring the nav bar handle (gesture nav)
        or automatically applying a translucent background (3-button mode).
    -->
    <color name="nav_bar">@color/woo_black_90_alpha_020</color>

    <!--
        Products List
    -->
    <color name="product_stock_fg">@color/color_on_surface_medium</color>
    <color name="product_status_fg_other">@color/woo_blue_50</color>
    <color name="product_status_fg_pending">@color/woo_orange_50</color>
</resources><|MERGE_RESOLUTION|>--- conflicted
+++ resolved
@@ -41,11 +41,6 @@
     <!--
         TagView colors
     -->
-<<<<<<< HEAD
-    <color name="tagView_bg">@color/wc_border_color</color>
-    <color name="tagView_text">@color/color_on_surface_high</color>
-    <color name="tagView_border_bg">@color/wc_grey_darker</color>
-=======
     <color name="tagView_bg">@color/tag_bg_other</color>
     <color name="tagView_text">@color/color_on_surface_high</color>
     <color name="tagView_border_bg">@android:color/transparent</color>
@@ -54,7 +49,6 @@
     <color name="tag_bg_on_hold">@color/woo_orange_5</color>
     <color name="tag_bg_other">@color/woo_gray_5</color>
 
->>>>>>> d47e5751
     <!--
         Nav bar color protection for behavior differences between Android P and Q. All sdk
         levels should draw fullscreen. P should color the nav bar with a translucent background
