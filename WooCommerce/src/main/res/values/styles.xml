--- conflicted
+++ resolved
@@ -31,8 +31,6 @@
     </style>
 
     <!--
-<<<<<<< HEAD
-=======
         Number picker
     -->
     <style name="NumberPickerTheme" parent="AppTheme">
@@ -42,33 +40,6 @@
     </style>
 
     <!--
-        Toolbar Theme
-    -->
-    <style name="ToolbarTheme" parent="Theme.AppCompat.Light.DarkActionBar">
-        <item name="colorPrimary">@color/colorPrimary</item>
-        <item name="colorPrimaryDark">@color/colorPrimaryDark</item>
-        <!-- Tints input fields like checkboxes and text fields -->
-        <item name="colorAccent">@color/colorAccent</item>
-        <!-- Color of the title text in the toolbar -->
-        <item name="android:textColorPrimary">@color/menu_title_text</item>
-        <!-- Applies to views in their normal state. -->
-        <item name="colorControlNormal">#FFFFFFFF</item>
-        <!-- Applies to views in their activated state (i.e checked or switches) -->
-        <item name="colorControlActivated">#FFCCCCCC</item>
-        <!-- Applied to framework control highlights (i.e ripples or list selectors) -->
-        <item name="colorControlHighlight">#3d96588a</item>
-        <!-- Ripple effect when clicking items -->
-        <item name="selectableItemBackground">?android:selectableItemBackground</item>
-        <item name="selectableItemBackgroundBorderless">?android:selectableItemBackground</item>
-        <!-- Light touch feedback for actions -->
-        <item name="android:theme">@style/ThemeOverlay.AppCompat.Dark.ActionBar</item>
-        <!-- Light background for menus -->
-        <item name="popupTheme">@style/ThemeOverlay.AppCompat.Light</item>
-    </style>
-
-    <style name="Woo"/>
-    <!--
->>>>>>> c7dcbd8e
         Text Styles
     -->
     <style name="Woo.TextAppearance" parent="android:TextAppearance.DeviceDefault">
