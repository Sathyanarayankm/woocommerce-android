--- conflicted
+++ resolved
@@ -3,17 +3,12 @@
 
     <!-- Base application theme. -->
     <style name="AppTheme" parent="Theme.AppCompat.Light.DarkActionBar">
-<<<<<<< HEAD
+        <!--
+            Default colors
+        -->
         <item name="colorPrimary">@color/color_primary</item>
         <item name="colorPrimaryDark">@color/color_primary_dark</item>
         <item name="colorAccent">@color/color_accent</item>
-=======
-        <!--
-            Default colors
-        -->
-        <item name="colorPrimary">@color/colorPrimary</item>
-        <item name="colorPrimaryDark">@color/colorPrimaryDark</item>
-        <item name="colorAccent">@color/colorAccent</item>
         <item name="android:windowBackground">@color/default_window_bg</item>
         <item name="colorButtonNormal">@color/light_gray</item>
         <!--
@@ -26,7 +21,6 @@
         <item name="tagViewStyle">@style/Woo.Tag</item>
         <item name="flowLayoutStyle">@style/Woo.FlowLayout</item>
         <item name="android:listViewStyle">@style/Woo.List</item>
->>>>>>> b8a77d76
     </style>
 
     <style name="Woo"/>
