<?xml version="1.0" encoding="utf-8"?>
<resources>
    <color name="woo_purple_30">#B17FD4</color>
    <color name="woo_purple_50">#7F54B3</color>
    <color name="woo_purple_60">#674399</color>
    <color name="woo_purple_80">#3C2861</color>

    <color name="woo_pink_10">#ED9BB8</color>
    <color name="woo_pink_30">#EB6594</color>
    <color name="woo_pink_50">#C9356E</color>
    <color name="woo_pink_70">#880E4F</color>
    <color name="woo_pink_90">#5C0935</color>

    <color name="woo_red_5">#FACFD2</color>
    <color name="woo_red_30">#F86368</color>
    <color name="woo_red_50">#D63638</color>

    <color name="woo_blue_30">#5198D9</color>
    <color name="woo_blue_50">#2271B1</color>

    <color name="woo_orange_5">#F7DCC6</color>
    <color name="woo_orange_30">#E68B28</color>
    <color name="woo_orange_50">#B26200</color>

    <color name="woo_yellow_30">#DBAE17</color>
    <color name="woo_yellow_50">#907300</color>

    <color name="woo_celadon_5">#A7E8D4</color>

    <color name="woo_white">@android:color/white</color>
    <color name="woo_white_alpha_012">#1FFFFFFF</color>
    <color name="woo_white_alpha_038">#61FFFFFF</color>
    <color name="woo_white_alpha_060">#99FFFFFF</color>
    <color name="woo_white_alpha_087">#DEFFFFFF</color>

    <color name="woo_gray_5">#DCDCDE</color>

    <color name="woo_black">@android:color/black</color>
    <color name="woo_black_90">#121212</color>
    <color name="woo_black_90_alpha_012">#1F121212</color>
    <color name="woo_black_90_alpha_020">#33121212</color>
    <color name="woo_black_90_alpha_038">#61121212</color>
    <color name="woo_black_90_alpha_060">#99121212</color>
    <color name="woo_black_90_alpha_087">#DE121212</color>
<<<<<<< HEAD
=======
    <color name="woo_black_900">#272727</color>

    <color name="woo_red_5">#FACFD2</color>
    <color name="woo_orange_5">#F7DCC6</color>
    <color name="woo_celadon_5">#A7E8D4</color>
    <color name="woo_gray_5">#DCDCDE</color>
>>>>>>> 2a83a2c9
</resources><|MERGE_RESOLUTION|>--- conflicted
+++ resolved
@@ -42,13 +42,5 @@
     <color name="woo_black_90_alpha_038">#61121212</color>
     <color name="woo_black_90_alpha_060">#99121212</color>
     <color name="woo_black_90_alpha_087">#DE121212</color>
-<<<<<<< HEAD
-=======
     <color name="woo_black_900">#272727</color>
-
-    <color name="woo_red_5">#FACFD2</color>
-    <color name="woo_orange_5">#F7DCC6</color>
-    <color name="woo_celadon_5">#A7E8D4</color>
-    <color name="woo_gray_5">#DCDCDE</color>
->>>>>>> 2a83a2c9
 </resources>