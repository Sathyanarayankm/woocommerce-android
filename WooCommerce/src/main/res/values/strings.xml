<?xml version="1.0" encoding="UTF-8"?>
<resources>
    <string name="app_name">WooCommerce</string>

    <!-- Android O notification channels, these show in the Android app settings -->
    <string name="notification_channel_general_title">General</string>
    <string name="notification_channel_general_id" translatable="false" content_override="true">wooandroid_notification_channel_general_id</string>
    <string name="notification_channel_order_title">New order alerts</string>
    <string name="notification_channel_order_id" translatable="false" content_override="true">wooandroid_notification_channel_order_id</string>
    <string name="notification_channel_review_title">Product review alerts</string>
    <string name="notification_channel_review_id" translatable="false" content_override="true">wooandroid_notification_channel_review_id</string>
    <string name="notification_order_ringtone_title" translatable="false">WooCommerce Cha-ching</string>

    <!-- Required by the login library - overwrites the placeholder value with a real channel -->
    <string name="login_notification_channel_id" translatable="false" content_override="true">@string/notification_channel_general_id</string>
    <!--
        General Strings
    -->
    <string name="all">All</string>
    <string name="logging_in">Logging in</string>
    <string name="loading_stores">Loading stores</string>
    <string name="signout">Log out</string>
    <string name="my_store">My store</string>
    <string name="orders">Orders</string>
    <string name="email_address">Email address</string>
    <string name="currency_total">%1$s%2$s</string>
    <string name="currency_total_negative">-%1$s%2$s</string>
    <string name="order_total">Order total</string>
    <string name="shipping">Shipping</string>
    <string name="payment">Payment</string>
    <string name="taxes">Taxes</string>
    <string name="subtotal">Subtotal</string>
    <string name="products_total">Products total</string>
    <string name="discount">Discount</string>
    <string name="details">Details</string>
    <string name="hide_details">Hide Details</string>
    <string name="retry">Retry</string>
    <string name="undo">Undo</string>
    <string name="install">Install</string>
    <string name="update_downloaded">Woo has downloaded an update</string>
    <string name="update_failed">Woo update has failed</string>
    <string name="continue_button">Continue</string>
    <string name="refresh_button">Refresh</string>
    <string name="untitled">Untitled</string>
    <string name="cancel">Cancel</string>
    <string name="keep_editing">Keep editing</string>
    <string name="learn_more">Learn More</string>
    <string name="try_it_now">Try it now</string>
    <string name="offline_message">Offline \u2014 using cached data</string>
    <string name="offline_error">Your network is unavailable. Check your data or wifi connection.</string>
    <string name="product">Product</string>
    <string name="today">Today</string>
    <string name="this_week">This Week</string>
    <string name="this_month">This Month</string>
    <string name="this_year">This Year</string>
    <string name="discard">Discard</string>
    <string name="products">Products</string>
    <string name="product_variations">Variations</string>
    <string name="review_notifications">Reviews</string>
    <string name="version_with_name_param">Version %s</string>
    <string name="share_store_button">Share your store</string>
    <string name="share_store_dialog_title">Share your store\'s URL</string>
    <string name="emdash" translatable="false">\u2014</string>
    <string name="share">Share</string>
    <string name="search">Search</string>
    <string name="done">Done</string>
    <string name="back">Back</string>
    <string name="button_update_instructions">Update instructions</string>
    <string name="dismiss">Dismiss</string>
    <string name="no_thanks">No thanks</string>
    <string name="apply">Apply</string>
    <string name="error_copy_to_clipboard">Error copying to clipboard</string>
    <string name="read_more">Read more</string>
    <string name="database_downgraded">Database downgraded, recreating tables and loading stores</string>
    <string name="button_not_now">Not now</string>
    <string name="unknown">Unknown</string>
    <string name="try_again">Try again</string>
    <string name="update">Update</string>
    <string name="save">Save</string>
    <string name="discard_changes">Discard changes</string>
    <!--
        Date/Time Labels
    -->
    <string name="date_timeframe_today">Today</string>
    <string name="date_timeframe_yesterday">Yesterday</string>
    <string name="date_timeframe_older_two_days">Older than 2 days</string>
    <string name="date_timeframe_older_week">Older than a week</string>
    <string name="date_timeframe_older_month">Older than a month</string>
    <string name="date_at_time">%1$s at %2$s</string>
    <!--
        Error Strings
    -->
    <string name="error_cant_open_url">Unable to open the link</string>
    <string name="error_please_choose_browser">Error opening the default web browser. Please choose another app:</string>
    <string name="error_no_phone_app">No phone app was found</string>
    <string name="error_no_email_app">No e-mail app was found</string>
    <string name="error_no_sms_app">No SMS app was found</string>
    <!--
        Login Library Overrides
    -->
    <string name="enter_site_address" content_override="true">Enter the address of the WooCommerce store you\'d like to connect.</string>
    <!--
        Login View
    -->
    <string name="cant_open_url">Unable to open the link</string>
    <string name="already_logged_in_wpcom">You\'re already logged in a WordPress.com account, you can\'t add a WordPress.com site bound to another account.</string>
    <string name="at_username">\@%s</string>
    <string name="login_no_jetpack_username">Signed in as \@%1$s\nWrong account? %2$s</string>
    <string name="login_jetpack_required">This app requires Jetpack to connect to your store.</string>
    <string name="login">Log in</string>
    <string name="login_prologue_banner">Manage orders, track sales, and monitor store activity with real-time alerts.</string>
    <string name="login_configure_link">Read the %sconfiguration instructions%s.</string>
    <string name="login_pick_store">Pick store</string>
    <string name="login_connected_store">Connected store</string>
    <string name="login_verifying_site">Verifying site…</string>
    <string name="login_verifying_site_error">Cannot connect to %s</string>
    <string name="login_update_required_title">Update Store to WooCommerce 3.5</string>
    <string name="login_update_required_desc">This store uses an older version of WooCommerce. Please upgrade your store to WooCommerce 3.5 or greater to use it with this app.</string>
    <string name="login_avatar_content_description">Your profile photo</string>
    <string name="login_nostores_content_description">No WooCommerce stores</string>
    <string name="login_with_a_different_account">Login with a different account</string>
    <string name="login_no_stores">Unable to find WooCommerce stores\nconnected to this account</string>
    <string name="login_not_connected_to_account">It looks like %1$s is connected to a different WordPress.com account.</string>
    <string name="login_try_another_account">Try another account</string>
    <string name="login_try_another_store">Try another store</string>
    <string name="login_not_woo_store">It looks like %1$s is not a WooCommerce site. Install the WooCommerce plugin on your site and then %2$s</string>
    <string name="login_not_connected_jetpack">To use this app for %1$s you\'ll need to have the Jetpack plugin setup and connected to this account. \n\nOnce setup, %2$s</string>
    <string name="login_no_jetpack">To use this app for %1$s you\'ll need to have the Jetpack plugin setup and connected to a WordPress.com account</string>
    <string name="login_refresh_app">refresh the app</string>
    <string name="login_refresh_app_continue">refresh the app to continue</string>
    <string name="login_refresh_app_progress">Checking for WooCommerce...</string>
    <string name="login_refresh_app_progress_jetpack">Attempting to login with Jetpack...</string>
    <string name="login_view_connected_stores">View connected stores</string>
    <string name="login_jetpack_required_msg">To use the WooCommerce app you’ll need to set up the Jetpack plugin on your site</string>
    <string name="login_jetpack_view_instructions">View instructions</string>
    <string name="login_jetpack_view_setup_instructions">View setup instructions</string>
    <string name="login_jetpack_what_is">What is Jetpack?</string>
    <string name="login_jetpack_what_is_description">Jetpack is a free WordPress plugin that connects your store with the tools needed to give you the best mobile experience, including push notifications and stats</string>
    <string name="login_jetpack_installed_sign_in">Already have Jetpack? %1$s</string>
    <string name="login_jetpack_not_found">Jetpack not found. Please try again</string>
    <string name="login_sign_in">Sign in</string>
    <string name="login_need_help_finding_email">Need help finding the connected email?</string>
    <string name="login_email_help_title">What email do I use to sign in?</string>
    <string name="login_email_help_desc">In your site admin you can find the email you used to connect to WordPress.com from the %1$sJetpack Dashboard%2$s under %3$sConnections &gt; Account connection%4$s</string>
    <string name="login_discovery_error_title">Connection error</string>
    <string name="login_discovery_error_options">Here are a few other things you can try:</string>
    <string name="login_with_wordpress">Sign in with WordPress.com</string>
    <string name="login_troubleshooting_tips">Read our troubleshooting tips</string>
    <string name="login_discovery_error_option_select">Select an option</string>
    <!--
        Dashboard View
    -->
    <string name="dashboard_stats_granularity_days">Days</string>
    <string name="dashboard_stats_granularity_weeks">Weeks</string>
    <string name="dashboard_stats_granularity_months">Months</string>
    <string name="dashboard_stats_granularity_years">Years</string>

    <string name="dashboard_stats_visitors">Visitors</string>
    <string name="dashboard_stats_orders">Orders</string>
    <string name="dashboard_stats_revenue">Revenue</string>
    <string name="dashboard_state_no_data">No revenue this period</string>
    <string name="dashboard_stats_error">Error fetching data</string>
    <string name="dashboard_stats_error_content_description">Error image</string>
    <string name="dashboard_stats_todays_stats">Today\'s Stats</string>

    <string name="dashboard_stats_updated_now">Updated moments ago</string>
    <string name="dashboard_stats_updated_minutes">Updated %d minutes ago</string>
    <string name="dashboard_stats_updated_one_hour">Updated 1 hour ago</string>
    <string name="dashboard_stats_updated_hours">Updated %d hours ago</string>
    <string name="dashboard_stats_updated_one_day">Updated 1 day ago</string>
    <string name="dashboard_stats_updated_date_time">Updated on %s</string>

    <string name="dashboard_top_earners_title">Top performers</string>
    <string name="dashboard_top_earners_description">Gain insights into how products are performing on your store</string>
    <string name="dashboard_top_earners_total_spend">Total spend</string>
    <string name="dashboard_top_earners_total_orders">Total orders: %s</string>
    <string name="dashboard_top_earners_empty">No activity this period</string>

    <string name="dashboard_action_view_order">View Order</string>
    <string name="dashboard_action_view_orders">View Orders</string>
    <string name="dashboard_fulfill_order_title_single">You have 1 order to fulfill</string>
    <string name="dashboard_fulfill_order_title_multiple">You have %1$d orders to fulfill</string>
    <string name="dashboard_fulfill_orders_msg">Review, prepare, and ship these pending orders</string>

    <string name="my_store_stats_reverted_message">We have reverted to the old stats. To use the beta stats, please activate the WooCommerce Admin plugin with version 0.22 or higher</string>
    <string name="my_store_stats_availability_title">Try our improved stats</string>
    <string name="my_store_stats_availability_message">We\'re rolling out improvements to stats for  stores using the WooCommerce Admin plugin</string>
    <!--
        Order List View
    -->
    <string name="orderlist_no_orders">No Orders</string>
    <string name="orderlist_item_order_num">#%s</string>
    <string name="orderlist_item_order_name">%1$s %2$s</string>
    <string name="orderlist_error_fetch_generic">Error fetching orders</string>
    <string name="orderlist_filter_by">Filter orders by</string>
    <string name="orderlist_filter">Filter</string>
    <string name="orderlist_search_hint">Search orders</string>
    <string name="orderlist_filtered" translatable="false">: %1$s</string>
    <!--
        Order Detail Views
    -->
    <string name="customer_information">Customer information</string>
    <string name="customer_full_name">%1$s %2$s</string>
    <string name="orderdetail_orderstatus_ordernum">Order #%s</string>
    <string name="orderdetail_orderstatus_heading">#%1$s %2$s %3$s</string>
    <string name="orderdetail_orderstatus_created">Created %1$s</string>
    <string name="orderdetail_shipping_method">Shipping method</string>
    <string name="orderdetail_shipping_details">Shipping details</string>
    <string name="orderdetail_billing_details">Billing details</string>
    <string name="orderdetail_email_contentdesc">email customer</string>
    <string name="orderdetail_call_or_message_contentdesc">Call or message customer</string>
    <string name="orderdetail_call_customer">Call</string>
    <string name="orderdetail_message_customer">Message</string>
    <string name="orderdetail_product_lineitem_total_multiple">%1$s (%2$s x %3$s)</string>
    <string name="orderdetail_product_lineitem_total_single">%1$s</string>
    <string name="orderdetail_product_lineitem_tax">Tax:</string>
    <string name="orderdetail_product_lineitem_sku">SKU:</string>
    <string name="orderdetail_product_image_contentdesc">Product Image</string>
    <string name="orderdetail_product">Product</string>
    <string name="orderdetail_product_qty">QTY</string>
    <string name="orderdetail_payment_summary_completed">%1$s via %2$s</string>
    <string name="orderdetail_payment_summary_onhold">Awaiting payment via %s</string>
    <string name="orderdetail_payment_paid_by_customer">Paid by customer</string>
    <string name="orderdetail_refunded">Refunded</string>
    <string name="orderdetail_refund_detail">%1$s via %2$s – %3$s</string>
    <string name="orderdetail_refund_view_details">View details</string>
    <string name="orderdetail_net">Net</string>
    <string name="orderdetail_discount_items">(%1$s)</string>
    <string name="orderdetail_customer_provided_note">Customer provided note</string>
    <string name="orderdetail_customer_image_contentdesc">Customer profile image</string>
    <string name="orderdetail_note_hint">Compose an order note</string>
    <string name="orderdetail_note_private">Private</string>
    <string name="orderdetail_note_public">To customer</string>
    <string name="orderdetail_note_system">System</string>
    <string name="orderdetail_order_notes">Order notes</string>
    <string name="orderdetail_order_fulfillment">Fulfill Order #%s</string>
    <string name="orderdetail_payment_cleared">Payment Cleared</string>
    <string name="orderdetail_show_billing">Show Billing</string>
    <string name="orderdetail_hide_billing">Hide Billing</string>
    <string name="orderdetail_add_note">Add a note</string>
    <string name="orderdetail_addnote_contentdesc">Add an order note</string>
    <string name="orderdetail_change_order_status">Click to change order status</string>
    <string name="orderdetail_track_shipment">Track shipment</string>
    <string name="orderdetail_copy_tracking_number">Copy tracking number</string>
    <string name="orderdetail_delete_tracking">Delete tracking</string>
    <string name="orderdetail_empty_shipping_address">No address specified.</string>
    <string name="orderdetail_shipping_notice">This order is using extensions to calculate shipping. The shipping methods shown might be incomplete.</string>
    <string name="orderdetail_issue_refund_button">Issue refund</string>
    <string name="order_begin_fulfillment">Begin fulfillment</string>
    <string name="order_fulfill_mark_complete">Mark Order Complete</string>
    <string name="order_fulfill_marked_complete">Order Marked Complete</string>
    <string name="order_status_changed_to">Order status changed to %s</string>
    <string name="order_error_fetch_notes_generic">Error fetching error notes</string>
    <string name="order_error_update_general">Error changing order</string>
    <string name="order_error_fetch_generic">Error fetching order</string>
    <string name="order_shipment_tracking">Tracking</string>
    <string name="order_shipment_tracking_number">Tracking Number</string>
    <string name="order_shipment_tracking_number_clipboard">Tracking number copied to the clipboard</string>
    <string name="order_shipment_tracking_button">Track package</string>
    <string name="order_detail_shipment_tracking_button_contentdesc">Track or delete shipment tracking</string>
    <string name="order_shipment_tracking_section_cd">Shipment tracking</string>
    <string name="order_shipment_tracking_copy_to_clipboard">Copy tracking number to clipboard</string>
    <string name="order_shipment_tracking_shipped_date">Shipped %s</string>
    <string name="order_shipment_tracking_add_label">Optional tracking information</string>
    <string name="order_shipment_tracking_add_button">Add tracking</string>
    <string name="order_shipment_tracking_delete_snackbar_msg">Deleted shipment tracking</string>
    <string name="order_shipment_tracking_delete_error">Error deleting tracking</string>
    <string name="order_shipment_tracking_delete_success">Tracking deleted</string>
    <!--
        Refunds
    -->
    <string name="order_refunds_available_for_refund">%s available for refund</string>
    <string name="order_refunds_title_with_amount">Refund %s</string>
    <string name="order_refunds_restocking_note">By refunding an amount, no items will be restocked</string>
    <string name="order_refunds_next_button_title">Next</string>
    <string name="order_refunds_refund">Refund</string>
    <string name="order_refunds_refund_high_error">The refund is higher than the available amount</string>
    <string name="order_refunds_refund_zero_error">The refund must be greater than 0</string>
    <string name="order_refunds_previously_refunded">Previously refunded</string>
    <string name="order_refunds_refund_amount">Refund amount</string>
    <string name="order_refunds_reason">Reason for refund</string>
    <string name="order_refunds_reason_hint">Reason for refund (optional)</string>
    <string name="order_refunds_refund_via">Refund via</string>
    <string name="order_refunds_refunded_via">Refunded via %s</string>
    <string name="order_refunds_refund_details">Refund details</string>
    <string name="order_refunds_manual_refund">Manual refund</string>
    <string name="order_refunds_quote_image_description">Quotation icon</string>
    <string name="order_refunds_amount_refund_progress_message">Your refund for %s is being processed. Please wait…</string>
    <string name="order_refunds_amount_refund_successful">The refund was successfully submitted.</string>
    <string name="order_refunds_amount_refund_error">Something went wrong with the refund. Please try again.</string>
    <string name="order_refunds_refund_manual_refund_note">The payment method does not support automatic refunds. Complete the refund by transferring the money to the customer manually.</string>
    <!--
        Add Order Note
    -->
    <string name="add_order_note_label">Email note to customer</string>
    <string name="add_order_note_sublabel">If disabled the note will be private</string>
    <string name="add_order_note_menu_item">Add</string>
    <string name="add_order_note_added">Order note added</string>
    <string name="add_order_note_error">Unable to add note</string>
    <string name="add_order_note_confirm_discard">Discard this note?</string>
    <string name="add_order_note_invalid_order">Invalid order</string>

    <!--
    Order List Tab Labels
    -->
    <string-array name="order_list_tabs">
        <item>Processing</item>
        <item>All Orders</item>
    </string-array>

    <!--
        Order Status Labels
    -->
    <string name="orderstatus_select_status">Change order status</string>
    <string name="orderstatus_processing">Processing</string>
    <string name="orderstatus_pending">Pending Payment</string>
    <string name="orderstatus_failed">Failed</string>
    <string name="orderstatus_completed">Completed</string>
    <string name="orderstatus_hold">On-Hold</string>
    <string name="orderstatus_cancelled">Cancelled</string>
    <string name="orderstatus_refunded">Refunded</string>
    <string name="orderstatus_contentDesc">Order status</string>
    <!--
        Add Shipment Tracking Labels
    -->
    <string name="order_shipment_tracking_toolbar_title">Add Tracking</string>
    <string name="order_shipment_tracking_carrier_label">Carrier</string>
    <string name="order_shipment_tracking_number_label">Tracking number</string>
    <string name="order_shipment_tracking_custom_provider_name_label">Provider name</string>
    <string name="order_shipment_tracking_custom_provider_url_label">Tracking link (optional)</string>
    <string name="order_shipment_tracking_provider_hint">Select provider</string>
    <string name="order_shipment_tracking_number_hint">Enter Tracking number</string>
    <string name="order_shipment_tracking_custom_provider_name_hint">Enter provider name</string>
    <string name="order_shipment_tracking_custom_provider_url_hint">Enter tracking link</string>
    <string name="order_shipment_tracking_date_label">Date shipped</string>
    <string name="order_shipment_tracking_provider_toolbar_title">Shipping Providers</string>
    <string name="order_shipment_tracking_provider_list_item">Selected Shipment Provider</string>
    <string name="order_shipment_tracking_provider_list_error_fetch_generic">Error fetching providers</string>
    <string name="order_shipment_tracking_provider_list_error_empty_list">No providers found</string>
    <string name="order_shipment_tracking_added">Shipment tracking added</string>
    <string name="order_shipment_tracking_error">Unable to add tracking</string>
    <string name="order_shipment_tracking_confirm_discard">Are you sure you want to discard this tracking?</string>
    <string name="order_shipment_tracking_empty_provider">Please select a provider</string>
    <string name="order_shipment_tracking_empty_tracking_num">Please enter a tracking number</string>
    <string name="order_shipment_tracking_empty_custom_provider_name">Please enter a provider name</string>
    <string name="order_shipment_tracking_custom_provider_section_title">Custom</string>
    <string name="order_shipment_tracking_custom_provider_section_name">Custom Provider</string>
    <!--
        Notifications
    -->
    <string name="new_notifications">%d new notifications</string>
    <string name="more_notifications">and %d more.</string>
    <!--
        Product Review Detail
    -->
    <string name="review_fetch_error">Error fetching product reviews</string>
    <string name="review_single_fetch_error">Error fetching new product review</string>
    <string name="wc_view_the_product_external">View the product</string>
    <string name="wc_approve">Approve</string>
    <string name="wc_approved">Approved</string>
    <string name="wc_unapproved">Unapproved</string>
    <string name="wc_spam">Spam</string>
    <string name="wc_trash">Trash</string>
    <string name="wc_load_review_error">Error loading product review detail</string>
    <string name="wc_moderate_review_error">Error updating product review status</string>
    <string name="wc_review_title">Review</string>
    <!--
        Product Reviews List
    -->
    <string name="review_list_item_title">%1$s left a review on %2$s</string>
    <string name="review_moderation_undo">Review marked as %1$s</string>
    <string name="wc_mark_all_read">Mark all as read</string>
    <string name="wc_mark_all_read_success">All reviews marked as read</string>
    <string name="wc_mark_all_read_error">Error marking all reviews as read</string>
    <!--
        Products
    -->
    <string name="product_image_content_description">Product image</string>
    <string name="product_detail_fetch_product_error">Error fetching product</string>
    <string name="product_variants_fetch_product_variants_error">Error fetching product variations</string>
    <string name="product_name">Title</string>
    <string name="product_purchase_note">Purchase note</string>
    <string name="product_pricing_and_inventory">Pricing and inventory</string>
    <string name="product_property_default_formatter" translatable="false">%1$s: %2$s</string>
    <string name="product_property_variant_formatter" translatable="false">%1$s (%2$s options)</string>
    <string name="product_property_edit">Edit product</string>
    <string name="product_inventory">Inventory</string>
    <string name="product_variants">Variants</string>
    <string name="product_price">Price</string>
    <string name="product_regular_price">Regular price</string>
    <string name="product_sale_price">Sale price</string>
    <string name="product_sku">SKU</string>
    <string name="product_stock_status">Stock status</string>
    <string name="product_stock_quantity">Stock quantity</string>
    <string name="product_backorders">Backorders</string>
    <string name="product_shipping">Shipping</string>
    <string name="product_weight">Weight</string>
    <string name="product_size">Size</string>
    <string name="product_shipping_class">Shipping class</string>
    <string name="product_total_orders">Total orders</string>
    <string name="product_reviews">Reviews</string>
    <string name="product_downloads">Downloads</string>
    <string name="product_downloadable_files">Downloadable files</string>
    <string name="product_download_limit">Limit</string>
    <string name="product_download_limit_count">%d downloads</string>
    <string name="product_download_expiry">Expiry</string>
    <string name="product_download_expiry_days">%d days</string>
    <string name="product_purchase_details">Purchase details</string>
    <string name="product_share_dialog_title">Share your product</string>
    <string name="product_view_in_store">View product on store</string>
    <string name="product_view_affiliate">View affiliate product</string>
    <string name="product_stock_status_instock">In stock</string>
    <string name="product_stock_status_instock_with_variations">In stock \u2022 %d variations</string>
    <string name="product_stock_status_out_of_stock">Out of stock</string>
    <string name="product_stock_status_on_backorder">On backorder</string>
    <string name="product_stock_count">%s in stock</string>
    <string name="product_backorders_no">Do not allow</string>
    <string name="product_backorders_yes">Allow</string>
    <string name="product_backorders_notify">Allow, but notify customer</string>
    <string name="product_name_variable">Variable %s</string>
    <string name="product_name_external">Affiliate %s</string>
    <string name="product_name_grouped">Grouped %s</string>
    <string name="product_name_virtual">Virtual %s</string>
    <string name="product_list_empty">No products yet</string>
    <string name="product_list_empty_search">No matching products</string>
    <string name="product_search_hint">Search products</string>
    <string name="product_wip_title">Work in progress!</string>
<<<<<<< HEAD
    <string name="product_wip_message">We\'re hard at work on the new Products section so you may see some changes as we get ready for launch &#x1f680;</string>
    <string name="product_description_hint">Start writing…</string>
    <string name="product_edit_description">Edit description</string>
    <string name="product_description">Description</string>
    <string name="product_description_empty">Describe your product</string>
    <string name="aztec_confirm_discard">Do you want to save your changes?</string>
    <string name="product_update_dialog_title">Updating product</string>
    <string name="product_update_dialog_message">Please wait…</string>
    <string name="product_detail_update_product_error">Error updating product</string>
    <string name="product_detail_update_product_success">Product updated</string>
=======
    <string name="product_wip_message">We\'re hard at work on the new Products section so you may see some changes as we get ready for launch 🚀</string>
>>>>>>> a93e2b17
    <!--
        Empty list messages
    -->
    <string name="waiting_for_customers">Waiting for customers</string>
    <string name="waiting_for_customers_contentdesc">Waiting for customers image</string>
    <string name="orders_empty_message_with_filter">No orders yet</string>
    <string name="orders_empty_message_with_processing">No orders to process yet</string>
    <string name="orders_processed_empty_message">All orders have been processed</string>
    <string name="orders_empty_message_with_search">No matching orders</string>
    <string name="reviews_empty_message">No reviews yet!</string>
    <!--
        Settings
    -->
    <string name="settings">Settings</string>
    <string name="privacy_settings">Privacy settings</string>
    <string name="feature_requests">Feature request</string>
    <string name="beta_features">Beta features</string>
    <string name="settings_signout">Log out</string>
    <string name="settings_confirm_logout">Are you sure you want to logout from the account %s?</string>
    <string name="settings_send_stats">Collect information</string>
    <string name="settings_enable_v4_stats_title">Improved stats</string>
    <string name="settings_enable_product_teaser_title">Products</string>
    <string name="settings_enable_v4_stats_message">Try the new stats available with the\nWooCommerce admin plugin</string>
    <string name="settings_enable_product_teaser_message">Test out the new products section as we get ready to launch</string>
    <string name="settings_send_stats_detail">Share information with our analytics tool about your use of services while logged in to your WordPress account</string>
    <string name="settings_privacy_detail">This information helps us improve our products, make marketing to you more relevant, personalize your WooCommerce experience, and more as detailed in our privacy policy</string>
    <string name="settings_privacy_policy">Read privacy policy</string>
    <string name="settings_tracking">We use other tracking tools, including some from third parties. Read about these and how to control them.</string>
    <string name="settings_footer">Made with love by Automattic. %1$s</string>
    <string name="settings_hiring">We\'re hiring!</string>
    <string name="settings_selected_store">Selected store</string>
    <string name="settings_notifs">Notifications</string>
    <string name="settings_notifs_device">Manage notifications</string>
    <string name="settings_notifs_device_detail">Sounds, urgency, and notification dot</string>
    <string name="settings_notifs_orders">Orders</string>
    <string name="settings_notifs_orders_detail">Get alerts when new orders come in</string>
    <string name="settings_notifs_tone">Tone</string>
    <string name="settings_notifs_tone_detail">Play Cha-Ching sound on new order</string>
    <string name="settings_notifs_reviews">Product reviews</string>
    <string name="settings_notifs_reviews_detail">Get alerts for new product reviews</string>
    <string name="settings_about">About the app</string>
    <string name="settings_licenses">Open source licenses</string>
    <string name="settings_privacy_policy_header">Privacy Policy</string>
    <string name="settings_cookie_policy_header">Cookie Policy</string>
    <string name="settings_third_party_policy_header">Third Party Policy</string>
    <string name="settings_crash_reporting">Crash reports</string>
    <string name="settings_crash_reporting_detail">To help us improve the app\'s performance and fix the occasional bug, enable automatic crash reports</string>
    <string name="settings_switch_site_notifs_msg">Switched to %s. You will only receive notifications for this store</string>
    <!--
        WCToggleSingleOptionView
    -->
    <string name="toggle_option_checked">option checked</string>
    <string name="toggle_option_not_checked">option not checked</string>
    <!--
        Help and support
    -->
    <string name="support_help">Help &amp; support</string>
    <string name="support_email_subject">WooCommerce Android %s support</string>
    <string name="invalid_email_message">Your email address isn\'t valid</string>
    <string name="support_identity_input_dialog_enter_email_and_name">To continue please enter your email address and name</string>
    <string name="support_identity_input_dialog_enter_email">Please enter your email address</string>
    <string name="support_identity_input_dialog_email_label">Email</string>
    <string name="support_identity_input_dialog_name_label">Name</string>
    <string name="support_subtitle">How can we help?</string>
    <string name="support_help_center">Help Center</string>
    <string name="support_faq_detail">Get answers to questions you have</string>
    <string name="support_contact">Contact support</string>
    <string name="support_contact_detail">Reach our happiness engineers who can help answer tough questions</string>
    <string name="support_my_tickets">My tickets</string>
    <string name="support_my_tickets_detail">View previously submitted support tickets</string>
    <string name="support_application_log">Application log</string>
    <string name="support_application_log_detail">Advanced tool to review the app status</string>
    <string name="help">Help</string>
    <string name="support_contact_email">Contact email</string>
    <string name="support_contact_email_not_set">Not set</string>
    <string name="support_push_notification_title">WooCommerce</string>
    <string name="support_push_notification_message">New message from \'Help &amp; Support\'</string>
    <string name="logviewer_activity_title">Application log</string>
    <string name="logviewer_copied_to_clipboard">Log copied to clipboard</string>
    <string name="logviewer_error_copy_to_clipboard">Error copying to clipboard</string>
    <string name="logviewer_share_error">Unable to share log</string>
    <string name="about_appname">WooCommerce for Android</string>
    <string name="about_publisher">Publisher: Automattic, Inc</string>
    <string name="about_tos">Terms of service</string>
    <string name="about_url_text" translatable="false">automattic.com</string>
    <string name="about_version">Version %s</string>
    <string name="about_copyright" translatable="false">© %1$d Automattic, Inc</string>
    <!--
        Login Library Imported Strings
    -->
    <string name="verification_code">Verification code</string>
    <string name="invalid_verification_code">Invalid verification code</string>
    <string name="send_link">Send link</string>
    <string name="enter_your_password_instead">Enter your password instead</string>
    <string name="password">Password</string>
    <string name="log_in">Log In</string>
    <string name="login_promo_text_onthego">Publish from the park. Blog from the bus. Comment from the café. WordPress goes where you go.</string>
    <string name="login_promo_text_realtime">Watch readers from around the world read and interact with your site — in realtime.</string>
    <string name="login_promo_text_anytime">Catch up with your favorite sites and join the conversation anywhere, any time.</string>
    <string name="login_promo_text_notifications">Your notifications travel with you — see comments and likes as they happen.</string>
    <string name="login_promo_text_jetpack">Manage your Jetpack-powered site on the go — you\'ve got WordPress in your pocket.</string>
    <string name="next">Next</string>
    <string name="open_mail">Open mail</string>
    <string name="alternatively">Alternatively:</string>
    <string name="enter_site_address_instead">Log in by entering your site address.</string>
    <string name="enter_username_instead">Log in with your username.</string>
    <string name="enter_verification_code">Almost there! Please enter the verification code from your Authenticator app.</string>
    <string name="enter_verification_code_sms">We sent a text message to the phone number ending in %s. Please enter the verification code in the SMS.</string>
    <string name="login_text_otp">Text me a code instead.</string>
    <string name="login_text_otp_another">Text me another code instead.</string>
    <string name="requesting_otp">Requesting a verification code via SMS.</string>
    <string name="email_not_registered_wpcom">Hmm, we can\'t find a WordPress.com account connected to this email address. Try the link below to log in using your site address.</string>
    <string name="password_incorrect">It looks like this password is incorrect. Please double check your information and try again.</string>
    <string name="login_magic_links_label">We\'ll email you a magic link that\'ll log you in instantly, no password needed. Hunt and peck no more!</string>
    <string name="login_magic_links_sent_label">Your magic link is on its way! Check your email on this device and tap the link in the email you received from WordPress.com.</string>
    <string name="login_magic_link_email_requesting">Requesting log-in email</string>
    <string name="login_magic_link_token_updating">Connecting to your site…</string>
    <string name="magic_link_unavailable_error_message">Currently unavailable. Please enter your password</string>
    <string name="magic_link_update_error">An error has occurred. Please login to continue</string>
    <string name="magic_link_fetch_account_error">There was some trouble fetching your account. You can retry now or close and try again later.</string>
    <string name="enter_wpcom_password">Enter your WordPress.com password.</string>
    <string name="enter_wpcom_password_google">To proceed with this Google account, please provide the matching WordPress.com password. This will be asked only once.</string>
    <string name="connect_more">Connect Another Site</string>
    <string name="connect_site">Connect Site</string>
    <string name="login_continue">Continue</string>
    <string name="login_already_logged_in_wpcom">Already logged in to WordPress.com</string>
    <string name="login_username_at">\@%s</string>
    <string name="enter_site_address_share_intent">Enter the address of your WordPress site you\'d like to share the content to.</string>
    <string name="login_site_address">Site address</string>
    <string name="login_site_address_help">Need help finding your site address?</string>
    <string name="login_site_address_help_title">What\'s my site address?</string>
    <string name="login_site_address_help_content">Your site address appears in the bar at the top of the screen when you visit your site in Chrome.</string>
    <string name="login_site_address_more_help">Need more help?</string>
    <string name="login_checking_site_address">Checking site address</string>
    <string name="login_error_while_adding_site">Error while adding site. Error code: %s</string>
    <string name="login_log_in_for_deeplink">Log in to WordPress.com to access the post.</string>
    <string name="login_log_in_for_share_intent">Log in to WordPress.com to share the content.</string>
    <string name="login_empty_username">Please enter a username</string>
    <string name="login_empty_password">Please enter a password</string>
    <string name="login_empty_2fa">Please enter a verification code</string>
    <string name="login_email_button_signup">Don\'t have an account? %1$sSign up%2$s</string>
    <string name="login_email_client_not_found">Can\'t detect your email client app</string>
    <string name="login_logged_in_as">Logged in as</string>
    <string name="login_google_button_suffix">Log in with Google.</string>
    <string name="login_error_button">Close</string>
    <string name="login_error_email_not_found_v2">There\'s no WordPress.com account matching this Google account.</string>
    <string name="login_error_generic">There was some trouble connecting with the Google account.</string>
    <string name="login_error_sms_throttled">We\'ve made too many attempts to send an SMS verification code — take a break, and request a new one in a minute.</string>
    <string name="login_error_generic_start">Google login could not be started.</string>
    <string name="login_error_suffix">\nMaybe try a different account?</string>
    <string name="signup_email_error_generic">There was some trouble checking the email address.</string>
    <string name="signup_email_header">To create your new WordPress.com account, please enter your email address.</string>
    <string name="signup_magic_link_error">There was some trouble sending the email. You can retry now or close and try again later.</string>
    <string name="signup_magic_link_error_button_negative">Close</string>
    <string name="signup_magic_link_error_button_positive">Retry</string>
    <string name="signup_magic_link_message">We sent you a magic signup link! Check your email on this device, and tap the link in the email to finish signing up.</string>
    <string name="signup_magic_link_progress">Sending email</string>
    <string name="signup_terms_of_service_text">By signing up, you agree to our %1$sTerms of Service%2$s.</string>
    <string name="signup_with_email_button">Sign Up with Email</string>
    <string name="signup_with_google_button">Sign Up with Google</string>
    <string name="signup_with_google_progress">Signing up with Google…</string>

    <string name="google_error_timeout">Google took too long to respond. You may need to wait until you have a stronger internet connection.</string>

    <string name="username_or_password_incorrect">The username or password you entered is incorrect</string>
    <string name="cannot_add_duplicate_site">This site already exists in the app, you can\'t add it.</string>
    <string name="duplicate_site_detected">A duplicate site has been detected.</string>
    <string name="error_fetch_my_profile">Couldn\'t retrieve your profile</string>
    <string name="error_disabled_apis">Could not fetch settings: Some APIs are unavailable for this OAuth app ID + account combination.</string>
    <string name="login_to_to_connect_jetpack">Log in to the WordPress.com account you used to connect Jetpack.</string>
    <string name="auth_required">Log in again to continue.</string>
    <string name="checking_email">Checking email</string>
    <string name="email_invalid">Enter a valid email address</string>
    <string name="forgot_password">Lost your password?</string>
    <string name="error_generic">An error occurred</string>
    <string name="no_site_error">The site at this address is not a WordPress site. For us to connect to it, the site must use WordPress.</string>
    <string name="invalid_site_url_message">Check that the site URL entered is valid</string>
    <string name="xmlrpc_missing_method_error">Couldn\'t connect. Required XML-RPC methods are missing on the server.</string>
    <string name="xmlrpc_post_blocked_error">Couldn\'t connect. Your host is blocking POST requests, and the app needs
        that in order to communicate with your site. Contact your host to solve this problem.</string>
    <string name="xmlrpc_endpoint_forbidden_error">Couldn\'t connect. We received a 403 error when trying to access your
        site XMLRPC endpoint. The app needs that in order to communicate with your site. Contact your host to solve
        this problem.</string>
    <string name="enter_wpcom_or_jetpack_site">Please enter a WordPress.com or Jetpack-connected self-hosted WordPress site</string>

    <string name="error_generic_network">A network error occurred. Please check your connection and try again.</string>

    <string name="notification_login_title_success">Logged in!</string>
    <string name="notification_logged_in">Tap to continue.</string>

    <string name="notification_login_title_in_progress">Login in progress…</string>
    <string name="notification_logging_in">Please wait while logging in.</string>

    <string name="notification_login_title_stopped">Login stopped</string>
    <string name="notification_error_wrong_password">Please double check your password to continue.</string>
    <string name="notification_2fa_needed">Please provide an authentication code to continue.</string>
    <string name="notification_login_failed">An error has occurred.</string>

    <!-- Screen titles -->
    <string name="email_address_login_title">Email address login</string>
    <string name="site_address_login_title">Site address login</string>
    <string name="magic_link_login_title">Magic link login</string>
    <string name="magic_link_sent_login_title">Magic link sent</string>
    <string name="selfhosted_site_login_title">Login credentials</string>
    <string name="verification_2fa_screen_title">Code verification</string>
    <string name="site_picker_title">Pick store</string>

    <string name="signup_email_screen_title">Email signup</string>
    <string name="signup_magic_link_title">Magic link sent</string>

    <!-- HTTP Authentication -->
    <string name="http_authorization_required">Authorization required</string>
    <string name="httpuser">HTTP username</string>
    <string name="httppassword">HTTP password</string>

    <!-- App rating dialog -->
    <string name="app_rating_title">Enjoying Woo?</string>
    <string name="app_rating_message">Nice to see you again! If you’re digging the app, we\’d love a rating on the Google Play Store.</string>
    <string name="app_rating_rate_now">Rate now</string>
    <string name="app_rating_rate_later">Later</string>
    <string name="app_rating_rate_never">No thanks</string>

    <!-- Feature tooltips -->
    <string name="tooltip_site_switcher">Tap to switch stores</string>

    <!-- Promo dialogs -->
    <string name="promo_btn_got_it">Got it</string>
    <string name="promo_btn_try_it">Try it now</string>
    <string name="promo_title_site_picker">Running multiple stores?</string>
    <string name="promo_message_site_picker">You can now switch between stores by tapping the selected store in Settings</string>

    <!-- Product status -->
    <string name="product_status_published">Published</string>
    <string name="product_status_private">Private</string>
    <string name="product_status_pending">Pending</string>
    <string name="product_status_draft">Draft</string>

    <!-- permissions -->
    <string name="permissions_denied_title">Permissions</string>
    <string name="permissions_denied_message">It looks like you turned off permissions required for this feature.&lt;br/&gt;&lt;br/&gt;To change this, edit your permissions and make sure &lt;strong&gt;%s&lt;/strong&gt; is enabled.</string>
    <string name="permission_storage">Storage</string>
    <string name="permission_camera">Camera</string>
    <string name="button_edit_permissions">Edit permissions</string>

    <!-- Other -->
    <string name="error_loading_image">Unable to load image</string>
    <string name="login_invalid_site_url">Please enter a complete website address, like example.com.</string>
    <string name="error_user_username_instead_of_email">Please log in using your WordPress.com username instead of your email address.</string>
    <string name="notification_wpcom_username_needed">Please log in with your username and password.</string>

    <!-- Country Mapping -->
    <!-- A -->
    <string name="country_mapping_AX">Åland Islands</string>
    <string name="country_mapping_AF">Afghanistan</string>
    <string name="country_mapping_AL">Albania</string>
    <string name="country_mapping_DZ">Algeria</string>
    <string name="country_mapping_AS">American Samoa</string>
    <string name="country_mapping_AD">Andorra</string>
    <string name="country_mapping_AO">Angola</string>
    <string name="country_mapping_AI">Anguilla</string>
    <string name="country_mapping_AQ">Antarctica</string>
    <string name="country_mapping_AG">Antigua and Barbuda</string>
    <string name="country_mapping_AR">Argentina</string>
    <string name="country_mapping_AM">Armenia</string>
    <string name="country_mapping_AW">Aruba</string>
    <string name="country_mapping_AU">Australia</string>
    <string name="country_mapping_AT">Austria</string>
    <string name="country_mapping_AZ">Azerbaijan</string>

    <!-- B -->
    <string name="country_mapping_BS">Bahamas</string>
    <string name="country_mapping_BH">Bahrain</string>
    <string name="country_mapping_BD">Bangladesh</string>
    <string name="country_mapping_BB">Barbados</string>
    <string name="country_mapping_BY">Belarus</string>
    <string name="country_mapping_PW">Belau</string>
    <string name="country_mapping_BE">Belgium</string>
    <string name="country_mapping_BZ">Belize</string>
    <string name="country_mapping_BJ">Benin</string>
    <string name="country_mapping_BM">Bermuda</string>
    <string name="country_mapping_BT">Bhutan</string>
    <string name="country_mapping_BO">Bolivia</string>
    <string name="country_mapping_BQ">Bonaire, Saint Eustatius and Saba</string>
    <string name="country_mapping_BA">Bosnia and Herzegovina</string>
    <string name="country_mapping_BW">Botswana</string>
    <string name="country_mapping_BV">Bouvet Island</string>
    <string name="country_mapping_BR">Brazil</string>
    <string name="country_mapping_IO">British Indian Ocean Territory</string>
    <string name="country_mapping_VG">British Virgin Islands</string>
    <string name="country_mapping_BN">Brunei</string>
    <string name="country_mapping_BG">Bulgaria</string>
    <string name="country_mapping_BF">Burkina Faso</string>
    <string name="country_mapping_BI">Burundi</string>

    <!-- C -->
    // C
    <string name="country_mapping_KH">Cambodia</string>
    <string name="country_mapping_CM">Cameroon</string>
    <string name="country_mapping_CA">Canada</string>
    <string name="country_mapping_CV">Cape Verde</string>
    <string name="country_mapping_CF">Central African Republic</string>
    <string name="country_mapping_TD">Chad</string>
    <string name="country_mapping_CL">Chile</string>
    <string name="country_mapping_CN">China</string>
    <string name="country_mapping_CX">Christmas Island</string>
    <string name="country_mapping_CC">Cocos (Keeling) Islands</string>
    <string name="country_mapping_CO">Colombia</string>
    <string name="country_mapping_KM">Comoros</string>
    <string name="country_mapping_CG">Congo (Brazzaville)</string>
    <string name="country_mapping_CD">Congo (Kinshasa)</string>
    <string name="country_mapping_CK">Cook Islands</string>
    <string name="country_mapping_CR">Costa Rica</string>
    <string name="country_mapping_CU">Cuba</string>
    <string name="country_mapping_CW">Curacao</string>
    <string name="country_mapping_CY">Cyprus</string>
    <string name="country_mapping_CZ">Czech Republic</string>

    <!-- D -->
    <string name="country_mapping_DK">Denmark</string>
    <string name="country_mapping_DJ">Djibouti</string>
    <string name="country_mapping_DM">Dominica</string>
    <string name="country_mapping_DO">Dominican Republic</string>

    <!-- E -->
    <string name="country_mapping_EC">Ecuador</string>
    <string name="country_mapping_EG">Egypt</string>
    <string name="country_mapping_SV">El Salvador</string>
    <string name="country_mapping_ER">Eritrea</string>
    <string name="country_mapping_EE">Estonia</string>
    <string name="country_mapping_ET">Ethiopia</string>

    <!-- F -->
    <string name="country_mapping_FK">Falkland Islands</string>
    <string name="country_mapping_FO">Faroe Islands</string>
    <string name="country_mapping_FJ">Fiji</string>
    <string name="country_mapping_FI">Finland</string>
    <string name="country_mapping_FR">France</string>
    <string name="country_mapping_PF">French Polynesia</string>
    <string name="country_mapping_TF">French Southern Territories</string>

    <!-- G -->
    <string name="country_mapping_GA">Gabon</string>
    <string name="country_mapping_GM">Gambia</string>
    <string name="country_mapping_GE">Georgia</string>
    <string name="country_mapping_DE">Germany</string>
    <string name="country_mapping_GH">Ghana</string>
    <string name="country_mapping_GI">Gibraltar</string>
    <string name="country_mapping_GR">Greece</string>
    <string name="country_mapping_GL">Greenland</string>
    <string name="country_mapping_GD">Grenada</string>
    <string name="country_mapping_GP">Guadeloupe</string>
    <string name="country_mapping_GU">Guam</string>
    <string name="country_mapping_GT">Guatemala</string>
    <string name="country_mapping_GG">Guernsey</string>
    <string name="country_mapping_GN">Guinea</string>
    <string name="country_mapping_GW">Guinea-Bissau</string>
    <string name="country_mapping_GY">Guyana</string>

    <!-- H -->
    <string name="country_mapping_HT">Haiti</string>
    <string name="country_mapping_HM">Heard Island and McDonald Islands</string>
    <string name="country_mapping_HN">Honduras</string>
    <string name="country_mapping_HK">Hong Kong</string>
    <string name="country_mapping_HU">Hungary</string>

    <!-- I -->
    <string name="country_mapping_IS">Iceland</string>
    <string name="country_mapping_IN">India</string>
    <string name="country_mapping_ID">Indonesia</string>
    <string name="country_mapping_IR">Iran</string>
    <string name="country_mapping_IQ">Iraq</string>
    <string name="country_mapping_IE">Ireland</string>
    <string name="country_mapping_IM">Isle of Man</string>
    <string name="country_mapping_IL">Israel</string>
    <string name="country_mapping_IT">Italy</string>
    <string name="country_mapping_CI">Ivory Coast</string>

    <!-- J -->
    <string name="country_mapping_JM">Jamaica</string>
    <string name="country_mapping_JP">Japan</string>
    <string name="country_mapping_JE">Jersey</string>
    <string name="country_mapping_JO">Jordan</string>

    <!-- K -->
    <string name="country_mapping_KZ">Kazakhstan</string>
    <string name="country_mapping_KE">Kenya</string>
    <string name="country_mapping_KI">Kiribati</string>
    <string name="country_mapping_KW">Kuwait</string>
    <string name="country_mapping_KG">Kyrgyzstan</string>

    <!-- L -->
    <string name="country_mapping_LA">Laos</string>
    <string name="country_mapping_LV">Latvia</string>
    <string name="country_mapping_LB">Lebanon</string>
    <string name="country_mapping_LS">Lesotho</string>
    <string name="country_mapping_LR">Liberia</string>
    <string name="country_mapping_LY">Libya</string>
    <string name="country_mapping_LI">Liechtenstein</string>
    <string name="country_mapping_LT">Lithuania</string>
    <string name="country_mapping_LU">Luxembourg</string>

    <!-- M -->
    <string name="country_mapping_MO">Macao S.A.R., China</string>
    <string name="country_mapping_MK">Macedonia</string>
    <string name="country_mapping_MG">Madagascar</string>
    <string name="country_mapping_MW">Malawi</string>
    <string name="country_mapping_MY">Malaysia</string>
    <string name="country_mapping_MV">Maldives</string>
    <string name="country_mapping_ML">Mali</string>
    <string name="country_mapping_MT">Malta</string>
    <string name="country_mapping_MH">Marshall Islands</string>
    <string name="country_mapping_MQ">Martinique</string>
    <string name="country_mapping_MR">Mauritania</string>
    <string name="country_mapping_MU">Mauritius</string>
    <string name="country_mapping_YT">Mayotte</string>
    <string name="country_mapping_MX">Mexico</string>
    <string name="country_mapping_FM">Micronesia</string>
    <string name="country_mapping_MD">Moldova</string>
    <string name="country_mapping_MC">Monaco</string>
    <string name="country_mapping_MN">Mongolia</string>
    <string name="country_mapping_ME">Montenegro</string>
    <string name="country_mapping_MS">Montserrat</string>
    <string name="country_mapping_MA">Morocco</string>
    <string name="country_mapping_MZ">Mozambique</string>
    <string name="country_mapping_MM">Myanmar</string>

    <!-- N -->
    <string name="country_mapping_NA">Namibia</string>
    <string name="country_mapping_NR">Nauru</string>
    <string name="country_mapping_NP">Nepal</string>
    <string name="country_mapping_NL">Netherlands</string>
    <string name="country_mapping_NC">New Caledonia</string>
    <string name="country_mapping_NZ">New Zealand</string>
    <string name="country_mapping_NI">Nicaragua</string>
    <string name="country_mapping_NE">Niger</string>
    <string name="country_mapping_NG">Nigeria</string>
    <string name="country_mapping_NU">Niue</string>
    <string name="country_mapping_NF">Norfolk Island</string>
    <string name="country_mapping_KP">North Korea</string>
    <string name="country_mapping_MP">Northern Mariana Islands</string>
    <string name="country_mapping_NO">Norway</string>

    <!-- O -->
    <string name="country_mapping_OM">Oman</string>

    <!-- P -->
    <string name="country_mapping_PK">Pakistan</string>
    <string name="country_mapping_PS">Palestinian Territory</string>
    <string name="country_mapping_PA">Panama</string>
    <string name="country_mapping_PG">Papua New Guinea</string>
    <string name="country_mapping_PY">Paraguay</string>
    <string name="country_mapping_PE">Peru</string>
    <string name="country_mapping_PH">Philippines</string>
    <string name="country_mapping_PN">Pitcairn</string>
    <string name="country_mapping_PL">Poland</string>
    <string name="country_mapping_PT">Portugal</string>
    <string name="country_mapping_PR">Puerto Rico</string>

    <!-- Q -->
    <string name="country_mapping_QA">Qatar</string>

    <!-- R -->
    <string name="country_mapping_RE">Reunion</string>
    <string name="country_mapping_RO">Romania</string>
    <string name="country_mapping_RU">Russia</string>
    <string name="country_mapping_RW">Rwanda</string>

    <!-- S -->
    <string name="country_mapping_ST">São Tomé and Príncipe</string>
    <string name="country_mapping_BL">Saint Barthélemy</string>
    <string name="country_mapping_SH">Saint Helena</string>
    <string name="country_mapping_KN">Saint Kitts and Nevis</string>
    <string name="country_mapping_LC">Saint Lucia</string>
    <string name="country_mapping_MF">Saint Martin (French part)</string>
    <string name="country_mapping_PM">Saint Pierre and Miquelon</string>
    <string name="country_mapping_VC">Saint Vincent and the Grenadines</string>
    <string name="country_mapping_WS">Samoa</string>
    <string name="country_mapping_SM">San Marino</string>
    <string name="country_mapping_SA">Saudi Arabia</string>
    <string name="country_mapping_SN">Senegal</string>
    <string name="country_mapping_RS">Serbia</string>
    <string name="country_mapping_SC">Seychelles</string>
    <string name="country_mapping_SL">Sierra Leone</string>
    <string name="country_mapping_SG">Singapore</string>
    <string name="country_mapping_SK">Slovakia</string>
    <string name="country_mapping_SI">Slovenia</string>
    <string name="country_mapping_SB">Solomon Islands</string>
    <string name="country_mapping_SO">Somalia</string>
    <string name="country_mapping_ZA">South Africa</string>
    <string name="country_mapping_GS">South Georgia/Sandwich Islands</string>
    <string name="country_mapping_KR">South Korea</string>
    <string name="country_mapping_SS">South Sudan</string>
    <string name="country_mapping_LK">Sri Lanka</string>
    <string name="country_mapping_SD">Sudan</string>
    <string name="country_mapping_SR">Suriname</string>
    <string name="country_mapping_SJ">Svalbard and Jan Mayen</string>
    <string name="country_mapping_SZ">Swaziland</string>
    <string name="country_mapping_SE">Sweden</string>
    <string name="country_mapping_CH">Switzerland</string>
    <string name="country_mapping_SY">Syria</string>

    <!-- T -->
    <string name="country_mapping_TW">Taiwan</string>
    <string name="country_mapping_TJ">Tajikistan</string>
    <string name="country_mapping_TZ">Tanzania</string>
    <string name="country_mapping_TH">Thailand</string>
    <string name="country_mapping_TL">Timor-Leste</string>
    <string name="country_mapping_TG">Togo</string>
    <string name="country_mapping_TK">Tokelau</string>
    <string name="country_mapping_TO">Tonga</string>
    <string name="country_mapping_TT">Trinidad and Tobago</string>
    <string name="country_mapping_TN">Tunisia</string>
    <string name="country_mapping_TR">Turkey</string>
    <string name="country_mapping_TM">Turkmenistan</string>
    <string name="country_mapping_TC">Turks and Caicos Islands</string>
    <string name="country_mapping_TV">Tuvalu</string>

    <!-- U -->
    <string name="country_mapping_UG">Uganda</string>
    <string name="country_mapping_UA">Ukraine</string>
    <string name="country_mapping_AE">United Arab Emirates</string>
    <string name="country_mapping_GB">United Kingdom</string>
    <string name="country_mapping_US">United States</string>
    <string name="country_mapping_UY">Uruguay</string>
    <string name="country_mapping_UZ">Uzbekistan</string>

    <!-- V -->
    <string name="country_mapping_VU">Vanuatu</string>
    <string name="country_mapping_VA">Vatican</string>
    <string name="country_mapping_VE">Venezuela</string>
    <string name="country_mapping_VN">Vietnam</string>

    <!-- W -->
    <string name="country_mapping_WF">Wallis and Futuna</string>
    <string name="country_mapping_EH">Western Sahara</string>

    <!-- Y -->
    <string name="country_mapping_YE">Yemen</string>

    <!-- Z -->
    <string name="country_mapping_ZM">Zambia</string>
    <string name="country_mapping_ZW">Zimbabwe</string>
    <string name="enter_email_wordpress_com">Log in to WordPress.com using an email address to manage all your WordPress sites.</string>
    <string name="enter_email_for_site">Log in with WordPress.com to connect to %1$s</string>
    <string name="enter_wordpress_site">The website at this address is not a WordPress site. For us to connect to it, the site must have WordPress installed.</string>
    <string name="login_need_help_finding_connected_email">Need help finding the email you connected with?</string>
    <string name="send_verification_email">Send verification email</string>
    <string name="username">Username</string>
    <string name="enter_credentials_for_site">Log in with your %1$s site credentials</string>
    <string name="enter_site_credentials_instead">Log in with site credentials.</string>
    <string name="login_site_credentials_magic_link_label">Almost there! We just need to verify your Jetpack connected email address &lt;b&gt;%1$s&lt;/b&gt;</string>
    <string name="login_discovery_error_xmlrpc">We were unable to access the &lt;b&gt;XMLRPC file&lt;/b&gt; on your site. You will need to reach out to your host to resolve this.</string>
    <string name="login_discovery_error_http_auth">We were unable to access your site because it requires &lt;b&gt;HTTP Authentication&lt;/b&gt;. You will need to reach out to your host to resolve this.</string>
    <string name="login_discovery_error_ssl">We were unable to access your site because of a problem with the &lt;b&gt;SSL Certificate&lt;/b&gt;. You will need to reach out to your host to resolve this.</string>
    <string name="login_discovery_error_generic">We were unable to access your site. You will need to reach out to your host to resolve this.</string>
</resources><|MERGE_RESOLUTION|>--- conflicted
+++ resolved
@@ -128,8 +128,8 @@
     <string name="login_no_jetpack">To use this app for %1$s you\'ll need to have the Jetpack plugin setup and connected to a WordPress.com account</string>
     <string name="login_refresh_app">refresh the app</string>
     <string name="login_refresh_app_continue">refresh the app to continue</string>
-    <string name="login_refresh_app_progress">Checking for WooCommerce...</string>
-    <string name="login_refresh_app_progress_jetpack">Attempting to login with Jetpack...</string>
+    <string name="login_refresh_app_progress">Checking for WooCommerce…</string>
+    <string name="login_refresh_app_progress_jetpack">Attempting to login with Jetpack…</string>
     <string name="login_view_connected_stores">View connected stores</string>
     <string name="login_jetpack_required_msg">To use the WooCommerce app you’ll need to set up the Jetpack plugin on your site</string>
     <string name="login_jetpack_view_instructions">View instructions</string>
@@ -425,7 +425,6 @@
     <string name="product_list_empty_search">No matching products</string>
     <string name="product_search_hint">Search products</string>
     <string name="product_wip_title">Work in progress!</string>
-<<<<<<< HEAD
     <string name="product_wip_message">We\'re hard at work on the new Products section so you may see some changes as we get ready for launch &#x1f680;</string>
     <string name="product_description_hint">Start writing…</string>
     <string name="product_edit_description">Edit description</string>
@@ -436,9 +435,6 @@
     <string name="product_update_dialog_message">Please wait…</string>
     <string name="product_detail_update_product_error">Error updating product</string>
     <string name="product_detail_update_product_success">Product updated</string>
-=======
-    <string name="product_wip_message">We\'re hard at work on the new Products section so you may see some changes as we get ready for launch 🚀</string>
->>>>>>> a93e2b17
     <!--
         Empty list messages
     -->
