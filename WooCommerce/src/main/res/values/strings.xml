<resources>
    <string name="app_name">WooCommerce</string>

    <!-- Android O notification channels, these show in the Android app settings -->
    <string name="notification_channel_general_title">General</string>
    <string name="notification_channel_general_id">wooandroid_notification_channel_general_id</string>

    <!-- Required by the login library - overwrites the placeholder value with a real channel -->
    <string name="login_notification_channel_id">@string/notification_channel_general_id</string>

    <!--
        General Strings
    -->
    <string name="all">All</string>
    <string name="logging_in">Logging in</string>
    <string name="signout">Log out</string>
    <string name="dashboard">Dashboard</string>
    <string name="orders">Orders</string>
    <string name="email_address">Email Address</string>
    <string name="currency_total">%1$s%2$s</string>
    <string name="currency_total_negative">-%1$s%2$s</string>
    <string name="total">Total</string>
    <string name="shipping">Shipping</string>
    <string name="payment">Payment</string>
    <string name="taxes">Taxes</string>
    <string name="subtotal">Subtotal</string>
    <string name="discount">Discount</string>
    <string name="notifications">Notifications</string>
    <string name="details">Details</string>
    <string name="hide_details">Hide Details</string>
    <string name="retry">Retry</string>
    <string name="undo">Undo</string>
    <string name="continue_button">Continue</string>
    <string name="untitled">Untitled</string>
    <string name="cancel">Cancel</string>
    <string name="learn_more">Learn More</string>
    <!--
        Date/Time Labels
    -->
    <string name="date_timeframe_today">Today</string>
    <string name="date_timeframe_yesterday">Yesterday</string>
    <string name="date_timeframe_older_two_days">Older than 2 days</string>
    <string name="date_timeframe_older_week">Older than a week</string>
    <string name="date_timeframe_older_month">Older than a month</string>
    <string name="date_at_time">%1$s at %2$s</string>
    <!--
        Error Strings
    -->
    <string name="error_cant_open_url">Unable to open the link</string>
    <string name="error_please_choose_browser">Error opening the default web browser. Please choose another app:</string>
    <string name="error_no_phone_app">No phone app was found</string>
    <string name="error_no_email_app">No e-mail app was found</string>
    <string name="error_no_sms_app">No SMS app was found</string>

    <!--
        Login View
    -->
    <string name="cant_open_url">Unable to open the link</string>
    <string name="already_logged_in_wpcom">You\'re already logged in a WordPress.com account, you can\'t add a WordPress.com site bound to another account.</string>
    <string name="enter_email_wordpress_com">Log in with your WordPress.com account email address to manage your WooCommerce stores.</string>
    <string name="enter_site_address">Enter the address of your WooCommerce store you\'d like to connect.</string>
    <string name="at_username">\@%s</string>
    <string name="login_jetpack_required">This app requires Jetpack to be able to connect to your WooCommerce store.</string>
    <string name="login_with_jetpack">Log in with Jetpack</string>
    <string name="login_prologue_banner">Your WooCommerce store on the go. Check your sales, fulfill your orders, and get notifications of new sales.</string>
    <string name="login_configure_link">Read the %sconfiguration instructions%s.</string>
    <string name="login_pick_store">Pick store</string>
    <string name="login_connected_store">Connected store</string>
    <string name="login_avatar_content_description">Your profile photo</string>
    <string name="login_nostores_content_description">No WooCommerce stores</string>
    <string name="login_with_a_different_account">Login with a different account</string>
    <string name="login_no_stores">Unable to find WooCommerce stores\nconnected to this account</string>
    <!--
        Dashboard View
    -->
    <string name="dashboard_stats_granularity_days">Days</string>
    <string name="dashboard_stats_granularity_weeks">Weeks</string>
    <string name="dashboard_stats_granularity_months">Months</string>
    <string name="dashboard_stats_granularity_years">Years</string>

    <string name="dashboard_stats_visitors">Visitors</string>
    <string name="dashboard_stats_orders">Orders</string>
    <string name="dashboard_stats_revenue">Revenue</string>
    <string name="dashboard_state_no_data">No data available</string>
    <!--
        Order List View
    -->
    <string name="orderlist_no_orders">No Orders</string>
    <string name="orderlist_item_order_num">#%s</string>
    <string name="orderlist_item_order_name">%1$s %2$s</string>
    <string name="orderlist_error_fetch_generic">Error fetching orders</string>
    <string name="orderlist_filter_by">Filter orders by</string>
    <string name="orderlist_filter_apply">Apply Filter</string>
    <string name="orderlist_filter">Filter</string>
    <!--
        Order Detail Views
    -->
    <string name="customer_information">Customer Information</string>
    <string name="customer_full_name">%1$s %2$s</string>
    <string name="orderdetail">Order Detail</string>
    <string name="orderdetail_orderstatus_ordernum">Order #%s</string>
    <string name="orderdetail_orderstatus_heading">#%1$s %2$s %3$s</string>
    <string name="orderdetail_orderstatus_created">Created %1$s</string>
    <string name="orderdetail_shipping_details">Shipping Details</string>
    <string name="orderdetail_billing_details">Billing Details</string>
    <string name="orderdetail_email_contentdesc">email customer</string>
    <string name="orderdetail_call_contentdesc">call customer</string>
    <string name="orderdetail_sms_contentdesc">send customer sms message</string>
    <string name="orderdetail_product_lineitem_total">%1$s (%2$s x %3$d)</string>
    <string name="orderdetail_product_lineitem_tax">Tax:</string>
    <string name="orderdetail_product_lineitem_sku">SKU:</string>
    <string name="orderdetail_product_image_contentdesc">Product Icon</string>
    <string name="orderdetail_product">Product</string>
    <string name="orderdetail_product_qty">QTY</string>
    <string name="orderdetail_payment_summary">Payment of %1$s received via %2$s</string>
    <string name="orderdetail_refunded">Refunded</string>
    <string name="orderdetail_new_total">New Total</string>
    <string name="orderdetail_payment_refunded">Payment - Refunded</string>
    <string name="orderdetail_discount_items">(%1$s)</string>
    <string name="orderdetail_customer_provided_note">Customer Provided Note</string>
    <string name="orderdetail_customer_image_contentdesc">Customer profile image</string>
    <string name="orderdetail_note_icon_contentdesc">Note Icon</string>
    <string name="orderdetail_note_private">Private Note</string>
    <string name="orderdetail_note_public">Public Note</string>
    <string name="orderdetail_order_notes">Order Notes</string>
    <string name="orderdetail_order_fulfillment">Fulfill Order #%s</string>
    <string name="orderdetail_show_billing">Show Billing</string>
    <string name="orderdetail_hide_billing">Hide Billing</string>
    <string name="orderdetail_add_note">Add a note</string>
    <string name="orderdetail_addnote_contentdesc">Add an order note</string>
    <string name="order_fulfill_order">Fulfill Order</string>
    <string name="order_fulfill_mark_complete">Mark Order Complete</string>
    <string name="order_fulfill_marked_complete">Order Marked Complete</string>
    <string name="order_error_fetch_notes_generic">Error fetching error notes</string>
    <string name="order_error_update_general">Error completing order</string>
    <!--
<<<<<<< HEAD
=======
        Add Order Note
    -->
    <string name="add_order_note_label">Email note to customer</string>
    <string name="add_order_note_sublabel">If disabled will add the note as private</string>
    <string name="add_order_note_menu_item">Add</string>
    <string name="add_order_note_error">Unable to add note</string>
    <string name="add_order_note_null_order_error">Unable to locate order</string>
    <!--
        Order Status Labels
    -->
    <string name="orderstatus_processing">Processing</string>
    <string name="orderstatus_pending">Pending Payment</string>
    <string name="orderstatus_failed">Failed</string>
    <string name="orderstatus_completed">Completed</string>
    <string name="orderstatus_hold">On-Hold</string>
    <string name="orderstatus_cancelled">Cancelled</string>
    <string name="orderstatus_refunded">Refunded</string>
    <!--
>>>>>>> 391a2e4e
        Settings
    -->
    <string name="settings">Settings</string>
    <string name="privacy_settings">Privacy Settings</string>
    <string name="settings_signout">Logout account</string>
    <string name="settings_confirm_signout">Log out of WooCommerce?</string>
    <string name="settings_send_stats">Collect information</string>
    <string name="settings_send_stats_detail">Share information with our analytics tool about your use of services while logged in to your WordPress account</string>
    <string name="settings_privacy_detail">This information helps us improve our products, make marketing to you more relevant, personalize your WooCommerce experience, and more as detailed in our privacy policy</string>
    <string name="settings_privacy_policy">Read privacy policy</string>
    <string name="settings_tracking">We use other tracking tools, including some from third parties. Read about these and how to control them.</string>
    <string name="settings_footer">Made with love by Automattic</string>
    <string name="settings_primary_store">Primary store</string>
    <!--
        Help and support
    -->
    <string name="contact_support">Contact support</string>
    <string name="support_email_subject">WooCommerce Android %s support</string>
</resources><|MERGE_RESOLUTION|>--- conflicted
+++ resolved
@@ -134,8 +134,6 @@
     <string name="order_error_fetch_notes_generic">Error fetching error notes</string>
     <string name="order_error_update_general">Error completing order</string>
     <!--
-<<<<<<< HEAD
-=======
         Add Order Note
     -->
     <string name="add_order_note_label">Email note to customer</string>
@@ -154,7 +152,6 @@
     <string name="orderstatus_cancelled">Cancelled</string>
     <string name="orderstatus_refunded">Refunded</string>
     <!--
->>>>>>> 391a2e4e
         Settings
     -->
     <string name="settings">Settings</string>
