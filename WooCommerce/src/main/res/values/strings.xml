<?xml version="1.0" encoding="UTF-8"?>
<resources>
    <string name="app_name">WooCommerce</string>

    <!-- Android O notification channels, these show in the Android app settings -->
    <string name="notification_channel_general_title">General</string>
    <string name="notification_channel_general_id" translatable="false" content_override="true">wooandroid_notification_channel_general_id</string>

    <!-- Required by the login library - overwrites the placeholder value with a real channel -->
    <string name="login_notification_channel_id" translatable="false" content_override="true">@string/notification_channel_general_id</string>

    <!--
        General Strings
    -->
    <string name="all">All</string>
    <string name="logging_in">Logging in</string>
    <string name="signout">Log out</string>
    <string name="my_store">My store</string>
    <string name="orders">Orders</string>
    <string name="email_address">Email address</string>
    <string name="currency_total">%1$s%2$s</string>
    <string name="currency_total_negative">-%1$s%2$s</string>
    <string name="total">Total</string>
    <string name="shipping">Shipping</string>
    <string name="payment">Payment</string>
    <string name="taxes">Taxes</string>
    <string name="subtotal">Subtotal</string>
    <string name="discount">Discount</string>
    <string name="details">Details</string>
    <string name="hide_details">Hide Details</string>
    <string name="retry">Retry</string>
    <string name="undo">Undo</string>
    <string name="continue_button">Continue</string>
    <string name="untitled">Untitled</string>
    <string name="cancel">Cancel</string>
    <string name="learn_more">Learn More</string>
    <string name="offline_message">Offline \u2014 using cached data</string>
    <string name="offline_error">Your network is unavailable. Check your data or wifi connection.</string>
    <string name="product">Product</string>
    <string name="today">Today</string>
    <string name="this_week">This Week</string>
    <string name="this_month">This Month</string>
    <string name="this_year">This Year</string>
    <string name="discard">Discard</string>
    <string name="products">Products</string>
    <string name="notifications">Notifications</string>
    <string name="version_with_name_param">Version %s</string>
    <string name="no_orders_share_store">Share your store</string>
    <string name="no_orders_share_store_title">Share your store\'s URL</string>
    <string name="emdash" translatable="false">\u2014</string>
    <string name="share">Share</string>

    <!--
        Date/Time Labels
    -->
    <string name="date_timeframe_today">Today</string>
    <string name="date_timeframe_yesterday">Yesterday</string>
    <string name="date_timeframe_older_two_days">Older than 2 days</string>
    <string name="date_timeframe_older_week">Older than a week</string>
    <string name="date_timeframe_older_month">Older than a month</string>
    <string name="date_at_time">%1$s at %2$s</string>
    <!--
        Error Strings
    -->
    <string name="error_cant_open_url">Unable to open the link</string>
    <string name="error_please_choose_browser">Error opening the default web browser. Please choose another app:</string>
    <string name="error_no_phone_app">No phone app was found</string>
    <string name="error_no_email_app">No e-mail app was found</string>
    <string name="error_no_sms_app">No SMS app was found</string>

    <!--
        Login Library Overrides
    -->
    <string name="enter_email_wordpress_com" content_override="true">Log in with your WordPress.com account email address to manage your WooCommerce stores.</string>
    <string name="enter_site_address" content_override="true">Enter the address of your WooCommerce store you\'d like to connect.</string>

    <!--
        Login View
    -->
    <string name="cant_open_url">Unable to open the link</string>
    <string name="already_logged_in_wpcom">You\'re already logged in a WordPress.com account, you can\'t add a WordPress.com site bound to another account.</string>
    <string name="at_username">\@%s</string>
    <string name="login_jetpack_required">This app requires Jetpack to connect to your store.</string>
    <string name="login_with_jetpack">Log in with Jetpack</string>
    <string name="login_prologue_banner">Manage orders, track sales, and monitor store activity with real-time alerts.</string>
    <string name="login_configure_link">Read the %sconfiguration instructions%s.</string>
    <string name="login_pick_store">Pick store</string>
    <string name="login_connected_store">Connected store</string>
    <string name="login_avatar_content_description">Your profile photo</string>
    <string name="login_nostores_content_description">No WooCommerce stores</string>
    <string name="login_with_a_different_account">Login with a different account</string>
    <string name="login_no_stores">Unable to find WooCommerce stores\nconnected to this account</string>
    <!--
        Dashboard View
    -->
    <string name="dashboard_stats_granularity_days">Days</string>
    <string name="dashboard_stats_granularity_weeks">Weeks</string>
    <string name="dashboard_stats_granularity_months">Months</string>
    <string name="dashboard_stats_granularity_years">Years</string>

    <string name="dashboard_stats_visitors">Visitors</string>
    <string name="dashboard_stats_orders">Orders</string>
    <string name="dashboard_stats_revenue">Revenue</string>
    <string name="dashboard_state_no_data">No data available</string>
    <string name="dashboard_stats_error">Error fetching data</string>
    <string name="dashboard_stats_error_content_description">Error image</string>

    <string name="dashboard_stats_updated_now">Updated moments ago</string>
    <string name="dashboard_stats_updated_minutes">Updated %d minutes ago</string>
    <string name="dashboard_stats_updated_one_hour">Updated 1 hour ago</string>
    <string name="dashboard_stats_updated_hours">Updated %d hours ago</string>
    <string name="dashboard_stats_updated_one_day">Updated 1 day ago</string>
    <string name="dashboard_stats_updated_date_time">Updated on %s</string>

    <string name="dashboard_top_earners_title">Top performers</string>
    <string name="dashboard_top_earners_description">Gain insights into how products are performing on your store</string>
    <string name="dashboard_top_earners_total_spend">Total spend</string>
    <string name="dashboard_top_earners_total_orders">Total product order: %s</string>
    <string name="dashboard_top_earners_content_description">Product image</string>
    <string name="dashboard_top_earners_empty">No activity this period</string>

    <string name="dashboard_action_view_order">View Order</string>
    <string name="dashboard_action_view_orders">View Orders</string>
    <string name="dashboard_fulfill_order_title">You have 1 order to fulfill</string>
    <string name="dashboard_fulfill_orders_title">You have %1$d%2$s orders to fulfill</string>
    <string name="dashboard_fulfill_orders_msg">Your customers are waiting. The faster you ship it out, the happier you\'ll make them.</string>

    <string name="dashboard_no_orders">Waiting for customers</string>
    <string name="dashboard_no_orders_with_filter">No orders</string>
    <string name="dashboard_no_orders_contentdesc">Waiting for customers image</string>

    <string name="dashboard_plugin_notice_title">Update to WooCommerce 3.5 to keep using this app</string>
    <string name="dashboard_plugin_notice_message">The upcoming version of this app requires that you install WooCommerce 3.5 on your server. Update as soon as possible to continue using this app.</string>
    <string name="dashboard_plugin_notice_button_label">Update instructions</string>
    <!--
        Order List View
    -->
    <string name="orderlist_no_orders">No Orders</string>
    <string name="orderlist_item_order_num">#%s</string>
    <string name="orderlist_item_order_name">%1$s %2$s</string>
    <string name="orderlist_error_fetch_generic">Error fetching orders</string>
    <string name="orderlist_filter_by">Filter orders by</string>
    <string name="orderlist_filter_apply">Apply Filter</string>
    <string name="orderlist_filter">Filter</string>
    <string name="orderlist_filtered" translatable="false">: %1$s</string>
    <!--
        Order Detail Views
    -->
    <string name="customer_information">Customer Information</string>
    <string name="customer_full_name">%1$s %2$s</string>
    <string name="orderdetail_orderstatus_ordernum">Order #%s</string>
    <string name="orderdetail_orderstatus_heading">#%1$s %2$s %3$s</string>
    <string name="orderdetail_orderstatus_created">Created %1$s</string>
    <string name="orderdetail_shipping_details">Shipping Details</string>
    <string name="orderdetail_billing_details">Billing Details</string>
    <string name="orderdetail_email_contentdesc">email customer</string>
    <string name="orderdetail_call_contentdesc">call customer</string>
    <string name="orderdetail_sms_contentdesc">send customer sms message</string>
    <string name="orderdetail_product_lineitem_total">%1$s (%2$s x %3$d)</string>
    <string name="orderdetail_product_lineitem_tax">Tax:</string>
    <string name="orderdetail_product_lineitem_sku">SKU:</string>
    <string name="orderdetail_product_image_contentdesc">Product Image</string>
    <string name="orderdetail_product">Product</string>
    <string name="orderdetail_product_qty">QTY</string>
    <string name="orderdetail_payment_summary_completed">Payment of %1$s received via %2$s</string>
    <string name="orderdetail_payment_summary_onhold">Payment waiting for %s</string>
    <string name="orderdetail_refunded">Refunded</string>
    <string name="orderdetail_new_total">New Total</string>
    <string name="orderdetail_payment_refunded">Payment - Refunded</string>
    <string name="orderdetail_discount_items">(%1$s)</string>
    <string name="orderdetail_customer_provided_note">Customer Provided Note</string>
    <string name="orderdetail_customer_image_contentdesc">Customer profile image</string>
    <string name="orderdetail_note_hint">Compose an order note</string>
    <string name="orderdetail_note_private">Private Note</string>
    <string name="orderdetail_note_public">Public Note</string>
    <string name="orderdetail_order_notes">Order Notes</string>
    <string name="orderdetail_order_fulfillment">Fulfill Order #%s</string>
    <string name="orderdetail_payment_cleared">Payment Cleared</string>
    <string name="orderdetail_show_billing">Show Billing</string>
    <string name="orderdetail_hide_billing">Hide Billing</string>
    <string name="orderdetail_add_note">Add a note</string>
    <string name="orderdetail_addnote_contentdesc">Add an order note</string>
    <string name="order_fulfill_order">Fulfill Order</string>
    <string name="order_fulfill_mark_complete">Mark Order Complete</string>
    <string name="order_fulfill_marked_complete">Order Marked Complete</string>
    <string name="order_error_fetch_notes_generic">Error fetching error notes</string>
    <string name="order_error_update_general">Error changing order</string>
    <string name="order_error_fetch_generic">Error fetching order</string>
    <!--
        Add Order Note
    -->
    <string name="add_order_note_label">Email note to customer</string>
    <string name="add_order_note_sublabel">If disabled will add the note as private</string>
    <string name="add_order_note_menu_item">Add</string>
    <string name="add_order_note_added">Order note added</string>
    <string name="add_order_note_error">Unable to add note</string>
    <string name="add_order_note_confirm_discard">Discard this note?</string>
    <!--
        Order Status Labels
    -->
    <string name="orderstatus_processing">Processing</string>
    <string name="orderstatus_pending">Pending Payment</string>
    <string name="orderstatus_failed">Failed</string>
    <string name="orderstatus_completed">Completed</string>
    <string name="orderstatus_hold">On-Hold</string>
    <string name="orderstatus_cancelled">Cancelled</string>
    <string name="orderstatus_refunded">Refunded</string>
    <string name="orderstatus_contentDesc">Order status</string>
    <!--
        Notifications
    -->
    <string name="new_notifications">%d new notifications</string>
    <string name="more_notifications">and %d more.</string>
    <!--
        Settings
    -->
    <string name="settings">Settings</string>
    <string name="privacy_settings">Privacy settings</string>
    <string name="settings_signout">Logout account</string>
    <string name="settings_confirm_signout">Log out of WooCommerce?</string>
    <string name="settings_send_stats">Collect information</string>
    <string name="settings_send_stats_detail">Share information with our analytics tool about your use of services while logged in to your WordPress account</string>
    <string name="settings_privacy_detail">This information helps us improve our products, make marketing to you more relevant, personalize your WooCommerce experience, and more as detailed in our privacy policy</string>
    <string name="settings_privacy_policy">Read privacy policy</string>
    <string name="settings_tracking">We use other tracking tools, including some from third parties. Read about these and how to control them.</string>
    <string name="settings_footer">Made with love by Automattic</string>
    <string name="settings_primary_store">Primary store</string>
    <string name="settings_about">About the app</string>
    <string name="settings_licenses">Open source licenses</string>
    <string name="settings_privacy_policy_header">Privacy Policy</string>
    <string name="settings_cookie_policy_header">Cookie Policy</string>
    <string name="settings_third_party_policy_header">Third Party Policy</string>
    <string name="settings_crash_reporting">Crash reports</string>
    <string name="settings_crash_reporting_detail">To help us improve the app\'s performance and fix the occasional bug, enable automatic crash reports.</string>
    <!--
        WCToggleSingleOptionView
    -->
    <string name="toggle_option_checked">option checked</string>
    <string name="toggle_option_not_checked">option not checked</string>
    <!--
        Help and support
    -->
    <string name="contact_support">Contact support</string>
    <string name="support_email_subject">WooCommerce Android %s support</string>
    <string name="support_email_toast">Opening email app to contact support</string>
    <string name="invalid_email_message">Your email address isn\'t valid</string>
    <string name="support_identity_input_dialog_enter_email_and_name">To continue please enter your email address and name</string>
    <string name="support_identity_input_dialog_enter_email">Please enter your email address</string>
    <string name="support_identity_input_dialog_email_label">Email</string>
    <string name="support_identity_input_dialog_name_label">Name</string>
    <string name="support_subtitle">How can we help?</string>
    <string name="support_faq">Browse our FAQ</string>
    <string name="support_faq_detail">Get answers to questions you have</string>
    <string name="support_contact">Contact support</string>
    <string name="support_contact_detail">Reach our happiness engineers who can help answer tough questions</string>
    <string name="support_my_tickets">My tickets</string>
    <string name="support_my_tickets_detail">View previously submitted support tickets</string>
    <string name="support_application_log">Application log</string>
    <string name="support_application_log_detail">Advanced tool to review the app status</string>
    <string name="help">Help</string>
    <string name="support_contact_email">Contact email</string>
    <string name="support_contact_email_not_set">Not set</string>
    <string name="support_push_notification_title">WooCommerce</string>
    <string name="support_push_notification_message">New message from \'Help &amp; Support\'</string>
    <string name="help_screen_title">Help &amp; Support</string>
    <string name="logviewer_activity_title">Application log</string>
    <string name="logviewer_copied_to_clipboard">Log copied to clipboard</string>
    <string name="logviewer_error_copy_to_clipboard">Error copying to clipboard</string>
    <string name="logviewer_share_error">Unable to share log</string>
<<<<<<< HEAD
    <!--
        Review Notification Detail
    -->
    <string name="wc_view_the_product_external">View the product</string>
    <string name="wc_approve">Approve</string>
    <string name="wc_approved">Approved</string>
    <string name="wc_spam">Spam</string>
    <string name="wc_trash">Trash</string>
=======
    <string name="about_appname">WooCommerce for Android</string>
    <string name="about_publisher">Publisher: Automattic, Inc</string>
    <string name="about_tos">Terms of service</string>
    <string name="about_url_text" translatable="false">automattic.com</string>
    <string name="about_version">Version %s</string>
    <string name="about_copyright" translatable="false">© %1$d Automattic, Inc</string>
>>>>>>> 8ac61f44

    <!--
        Login Library Imported Strings
    -->
    <string name="verification_code">Verification code</string>
    <string name="invalid_verification_code">Invalid verification code</string>
    <string name="send_link">Send link</string>
    <string name="enter_your_password_instead">Enter your password instead</string>
    <string name="username">Username</string>
    <string name="password">Password</string>
    <string name="log_in">Log In</string>
    <string name="login_promo_text_onthego">Publish from the park. Blog from the bus. Comment from the café. WordPress goes where you go.</string>
    <string name="login_promo_text_realtime">Watch readers from around the world read and interact with your site — in realtime.</string>
    <string name="login_promo_text_anytime">Catch up with your favorite sites and join the conversation anywhere, any time.</string>
    <string name="login_promo_text_notifications">Your notifications travel with you — see comments and likes as they happen.</string>
    <string name="login_promo_text_jetpack">Manage your Jetpack-powered site on the go — you\'ve got WordPress in your pocket.</string>
    <string name="next">Next</string>
    <string name="open_mail">Open mail</string>
    <string name="alternatively">Alternatively:</string>
    <string name="enter_site_address_instead">Log in by entering your site address.</string>
    <string name="enter_username_instead">Log in with your username.</string>
    <string name="enter_verification_code">Almost there! Please enter the verification code from your Authenticator app.</string>
    <string name="enter_verification_code_sms">We sent a text message to the phone number ending in %s. Please enter the verification code in the SMS.</string>
    <string name="login_text_otp">Text me a code instead.</string>
    <string name="login_text_otp_another">Text me another code instead.</string>
    <string name="requesting_otp">Requesting a verification code via SMS.</string>
    <string name="email_not_registered_wpcom">Hmm, we can\'t find a WordPress.com account connected to this email address. Try the link below to log in using your site address.</string>
    <string name="password_incorrect">It looks like this password is incorrect. Please double check your information and try again.</string>
    <string name="login_magic_links_label">We\'ll email you a magic link that\'ll log you in instantly, no password needed. Hunt and peck no more!</string>
    <string name="login_magic_links_sent_label">Your magic link is on its way! Check your email on this device and tap the link in the email you received from WordPress.com.</string>
    <string name="login_magic_link_email_requesting">Requesting log-in email</string>
    <string name="magic_link_unavailable_error_message">Currently unavailable. Please enter your password</string>
    <string name="enter_wpcom_password">Enter your WordPress.com password.</string>
    <string name="enter_wpcom_password_google">To proceed with this Google account, please provide the matching WordPress.com password. This will be asked only once.</string>
    <string name="connect_more">Connect Another Site</string>
    <string name="connect_site">Connect Site</string>
    <string name="login_continue">Continue</string>
    <string name="login_already_logged_in_wpcom">Already logged in to WordPress.com</string>
    <string name="login_username_at">\@%s</string>
    <string name="enter_site_address_share_intent">Enter the address of your WordPress site you\'d like to share the content to.</string>
    <string name="login_site_address">Site address</string>
    <string name="login_site_address_help">Need help finding your site address?</string>
    <string name="login_site_address_help_title">What\'s my site address?</string>
    <string name="login_site_address_help_content">Your site address appears in the bar at the top of the screen when you visit your site in Chrome.</string>
    <string name="login_site_address_more_help">Need more help?</string>
    <string name="login_checking_site_address">Checking site address</string>
    <string name="login_error_while_adding_site">Error while adding site. Error code: %s</string>
    <string name="login_log_in_for_deeplink">Log in to WordPress.com to access the post.</string>
    <string name="login_log_in_for_share_intent">Log in to WordPress.com to share the content.</string>
    <string name="login_empty_site_url">Please enter a site address</string>
    <string name="login_empty_username">Please enter a username</string>
    <string name="login_empty_password">Please enter a password</string>
    <string name="login_empty_2fa">Please enter a verification code</string>
    <string name="login_email_button_signup">Don\'t have an account? %1$sSign up%2$s</string>
    <string name="login_email_client_not_found">Can\'t detect your email client app</string>
    <string name="login_logged_in_as">Logged in as</string>
    <string name="login_google_button_suffix">Log in with Google.</string>
    <string name="login_error_button">Close</string>
    <string name="login_error_email_not_found_v2">There\'s no WordPress.com account matching this Google account.</string>
    <string name="login_error_generic">There was some trouble connecting with the Google account.</string>
    <string name="login_error_sms_throttled">We\'ve made too many attempts to send an SMS verification code — take a break, and request a new one in a minute.</string>
    <string name="login_error_generic_start">Google login could not be started.</string>
    <string name="login_error_suffix">\nMaybe try a different account?</string>
    <string name="signup_email_error_generic">There was some trouble checking the email address.</string>
    <string name="signup_email_header">To create your new WordPress.com account, please enter your email address.</string>
    <string name="signup_magic_link_error">There was some trouble sending the email. You can retry now or close and try again later.</string>
    <string name="signup_magic_link_error_button_negative">Close</string>
    <string name="signup_magic_link_error_button_positive">Retry</string>
    <string name="signup_magic_link_message">We sent you a magic signup link! Check your email on this device, and tap the link in the email to finish signing up.</string>
    <string name="signup_magic_link_progress">Sending email</string>
    <string name="signup_terms_of_service_text">By signing up, you agree to our %1$sTerms of Service%2$s.</string>
    <string name="signup_with_email_button">Sign Up with Email</string>
    <string name="signup_with_google_button">Sign Up with Google</string>
    <string name="signup_with_google_progress">Signing up with Google…</string>

    <string name="google_error_timeout">Google took too long to respond. You may need to wait until you have a stronger internet connection.</string>

    <string name="username_or_password_incorrect">The username or password you entered is incorrect</string>
    <string name="cannot_add_duplicate_site">This site already exists in the app, you can\'t add it.</string>
    <string name="duplicate_site_detected">A duplicate site has been detected.</string>
    <string name="error_fetch_my_profile">Couldn\'t retrieve your profile</string>
    <string name="login_to_to_connect_jetpack">Log in to the WordPress.com account you used to connect Jetpack.</string>
    <string name="auth_required">Log in again to continue.</string>
    <string name="checking_email">Checking email</string>
    <string name="email_invalid">Enter a valid email address</string>
    <string name="forgot_password">Lost your password?</string>
    <string name="error_generic">An error occurred</string>
    <string name="no_site_error">Couldn\'t connect to the WordPress site. There is no valid WordPress site at this
        address. Check the site address (URL) you entered.</string>
    <string name="invalid_site_url_message">Check that the site URL entered is valid</string>
    <string name="xmlrpc_missing_method_error">Couldn\'t connect. Required XML-RPC methods are missing on the server.</string>
    <string name="xmlrpc_post_blocked_error">Couldn\'t connect. Your host is blocking POST requests, and the app needs
        that in order to communicate with your site. Contact your host to solve this problem.</string>
    <string name="xmlrpc_endpoint_forbidden_error">Couldn\'t connect. We received a 403 error when trying to access your
        site XMLRPC endpoint. The app needs that in order to communicate with your site. Contact your host to solve
        this problem.</string>
    <string name="enter_wpcom_or_jetpack_site">Please enter a WordPress.com or Jetpack-connected self-hosted WordPress site</string>

    <string name="error_generic_network">A network error occurred. Please check your connection and try again.</string>

    <string name="notification_login_title_success">Logged in!</string>
    <string name="notification_logged_in">Tap to continue.</string>

    <string name="notification_login_title_in_progress">Login in progress…</string>
    <string name="notification_logging_in">Please wait while logging in.</string>

    <string name="notification_login_title_stopped">Login stopped</string>
    <string name="notification_error_wrong_password">Please double check your password to continue.</string>
    <string name="notification_2fa_needed">Please provide an authentication code to continue.</string>
    <string name="notification_login_failed">An error has occurred.</string>

    <!-- Screen titles -->
    <string name="email_address_login_title">Email address login</string>
    <string name="site_address_login_title">Site address login</string>
    <string name="magic_link_login_title">Magic link login</string>
    <string name="magic_link_sent_login_title">Magic link sent</string>
    <string name="selfhosted_site_login_title">Login credentials</string>
    <string name="verification_2fa_screen_title">Code verification</string>

    <string name="signup_email_screen_title">Email signup</string>
    <string name="signup_magic_link_title">Magic link sent</string>

    <!-- HTTP Authentication -->
    <string name="http_authorization_required">Authorization required</string>
    <string name="httpuser">HTTP username</string>
    <string name="httppassword">HTTP password</string>
</resources><|MERGE_RESOLUTION|>--- conflicted
+++ resolved
@@ -267,23 +267,20 @@
     <string name="logviewer_copied_to_clipboard">Log copied to clipboard</string>
     <string name="logviewer_error_copy_to_clipboard">Error copying to clipboard</string>
     <string name="logviewer_share_error">Unable to share log</string>
-<<<<<<< HEAD
-    <!--
-        Review Notification Detail
-    -->
-    <string name="wc_view_the_product_external">View the product</string>
-    <string name="wc_approve">Approve</string>
-    <string name="wc_approved">Approved</string>
-    <string name="wc_spam">Spam</string>
-    <string name="wc_trash">Trash</string>
-=======
     <string name="about_appname">WooCommerce for Android</string>
     <string name="about_publisher">Publisher: Automattic, Inc</string>
     <string name="about_tos">Terms of service</string>
     <string name="about_url_text" translatable="false">automattic.com</string>
     <string name="about_version">Version %s</string>
     <string name="about_copyright" translatable="false">© %1$d Automattic, Inc</string>
->>>>>>> 8ac61f44
+    <!--
+        Review Notification Detail
+    -->
+    <string name="wc_view_the_product_external">View the product</string>
+    <string name="wc_approve">Approve</string>
+    <string name="wc_approved">Approved</string>
+    <string name="wc_spam">Spam</string>
+    <string name="wc_trash">Trash</string>
 
     <!--
         Login Library Imported Strings
