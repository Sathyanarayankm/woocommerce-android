<?xml version="1.0" encoding="UTF-8"?>
<resources>
    <string name="app_name">WooCommerce</string>

    <!-- Android O notification channels, these show in the Android app settings -->
    <string name="notification_channel_general_title">General</string>
    <string name="notification_channel_general_id" translatable="false" content_override="true">wooandroid_notification_channel_general_id</string>

    <!-- Required by the login library - overwrites the placeholder value with a real channel -->
    <string name="login_notification_channel_id" translatable="false" content_override="true">@string/notification_channel_general_id</string>

    <!--
        General Strings
    -->
    <string name="all">All</string>
    <string name="logging_in">Logging in</string>
    <string name="signout">Log out</string>
    <string name="my_store">My store</string>
    <string name="orders">Orders</string>
    <string name="email_address">Email address</string>
    <string name="currency_total">%1$s%2$s</string>
    <string name="currency_total_negative">-%1$s%2$s</string>
    <string name="total">Total</string>
    <string name="shipping">Shipping</string>
    <string name="payment">Payment</string>
    <string name="taxes">Taxes</string>
    <string name="subtotal">Subtotal</string>
    <string name="discount">Discount</string>
    <string name="details">Details</string>
    <string name="hide_details">Hide Details</string>
    <string name="retry">Retry</string>
    <string name="undo">Undo</string>
    <string name="continue_button">Continue</string>
    <string name="refresh_button">Refresh</string>
    <string name="untitled">Untitled</string>
    <string name="cancel">Cancel</string>
    <string name="learn_more">Learn More</string>
    <string name="offline_message">Offline \u2014 using cached data</string>
    <string name="offline_error">Your network is unavailable. Check your data or wifi connection.</string>
    <string name="product">Product</string>
    <string name="today">Today</string>
    <string name="this_week">This Week</string>
    <string name="this_month">This Month</string>
    <string name="this_year">This Year</string>
    <string name="discard">Discard</string>
    <string name="products">Products</string>
    <string name="notifications">Notifications</string>
    <string name="notifications_coming_soon">Notifications aren\'t ready yet, but coming in a future release. Stay tuned!</string>
    <string name="version_with_name_param">Version %s</string>
    <string name="no_orders_share_store">Share your store</string>
    <string name="no_orders_share_store_title">Share your store\'s URL</string>
    <string name="emdash" translatable="false">\u2014</string>
    <string name="share">Share</string>
<<<<<<< HEAD
    <string name="search">Search</string>
=======
    <string name="button_update_instructions">Update instructions</string>
>>>>>>> 91e7ba5e

    <!--
        Date/Time Labels
    -->
    <string name="date_timeframe_today">Today</string>
    <string name="date_timeframe_yesterday">Yesterday</string>
    <string name="date_timeframe_older_two_days">Older than 2 days</string>
    <string name="date_timeframe_older_week">Older than a week</string>
    <string name="date_timeframe_older_month">Older than a month</string>
    <string name="date_at_time">%1$s at %2$s</string>
    <!--
        Error Strings
    -->
    <string name="error_cant_open_url">Unable to open the link</string>
    <string name="error_please_choose_browser">Error opening the default web browser. Please choose another app:</string>
    <string name="error_no_phone_app">No phone app was found</string>
    <string name="error_no_email_app">No e-mail app was found</string>
    <string name="error_no_sms_app">No SMS app was found</string>

    <!--
        Login Library Overrides
    -->
    <string name="enter_email_wordpress_com" content_override="true">Log in with your WordPress.com account email address to manage your WooCommerce stores.</string>
    <string name="enter_site_address" content_override="true">Enter the address of your WooCommerce store you\'d like to connect.</string>

    <!--
        Login View
    -->
    <string name="cant_open_url">Unable to open the link</string>
    <string name="already_logged_in_wpcom">You\'re already logged in a WordPress.com account, you can\'t add a WordPress.com site bound to another account.</string>
    <string name="at_username">\@%s</string>
    <string name="login_jetpack_required">This app requires Jetpack to connect to your store.</string>
    <string name="login_with_jetpack">Log in with Jetpack</string>
    <string name="login_prologue_banner">Manage orders, track sales, and monitor store activity with real-time alerts.</string>
    <string name="login_configure_link">Read the %sconfiguration instructions%s.</string>
    <string name="login_pick_store">Pick store</string>
    <string name="login_connected_store">Connected store</string>
    <string name="login_verifying_sites">Verifying sites…</string>
    <string name="login_site_list_update_required">Update to WooCommerce 3.5 required</string>
    <string name="login_avatar_content_description">Your profile photo</string>
    <string name="login_nostores_content_description">No WooCommerce stores</string>
    <string name="login_with_a_different_account">Login with a different account</string>
    <string name="login_no_stores">Unable to find WooCommerce stores\nconnected to this account</string>
    <!--
        Dashboard View
    -->
    <string name="dashboard_stats_granularity_days">Days</string>
    <string name="dashboard_stats_granularity_weeks">Weeks</string>
    <string name="dashboard_stats_granularity_months">Months</string>
    <string name="dashboard_stats_granularity_years">Years</string>

    <string name="dashboard_stats_visitors">Visitors</string>
    <string name="dashboard_stats_orders">Orders</string>
    <string name="dashboard_stats_revenue">Revenue</string>
    <string name="dashboard_state_no_data">No data available</string>
    <string name="dashboard_stats_error">Error fetching data</string>
    <string name="dashboard_stats_error_content_description">Error image</string>

    <string name="dashboard_stats_updated_now">Updated moments ago</string>
    <string name="dashboard_stats_updated_minutes">Updated %d minutes ago</string>
    <string name="dashboard_stats_updated_one_hour">Updated 1 hour ago</string>
    <string name="dashboard_stats_updated_hours">Updated %d hours ago</string>
    <string name="dashboard_stats_updated_one_day">Updated 1 day ago</string>
    <string name="dashboard_stats_updated_date_time">Updated on %s</string>

    <string name="dashboard_top_earners_title">Top performers</string>
    <string name="dashboard_top_earners_description">Gain insights into how products are performing on your store</string>
    <string name="dashboard_top_earners_total_spend">Total spend</string>
    <string name="dashboard_top_earners_total_orders">Total product order: %s</string>
    <string name="dashboard_top_earners_content_description">Product image</string>
    <string name="dashboard_top_earners_empty">No activity this period</string>

    <string name="dashboard_action_view_order">View Order</string>
    <string name="dashboard_action_view_orders">View Orders</string>
    <string name="dashboard_fulfill_order_title">You have 1 order to fulfill</string>
    <string name="dashboard_fulfill_orders_title">You have %1$d%2$s orders to fulfill</string>
    <string name="dashboard_fulfill_orders_msg">Your customers are waiting. The faster you ship it out, the happier you\'ll make them.</string>

    <string name="dashboard_no_orders">Waiting for customers</string>
    <string name="dashboard_no_orders_with_filter">No orders</string>
    <string name="dashboard_no_orders_with_search">No matching orders</string>
    <string name="dashboard_no_orders_contentdesc">Waiting for customers image</string>

    <string name="dashboard_plugin_notice_title">Update to WooCommerce 3.5 to keep using this app</string>
    <string name="dashboard_plugin_notice_message">This app requires that you install WooCommerce 3.5 on your server. Update as soon as possible to continue using this app.</string>
    <!--
        Order List View
    -->
    <string name="orderlist_no_orders">No Orders</string>
    <string name="orderlist_item_order_num">#%s</string>
    <string name="orderlist_item_order_name">%1$s %2$s</string>
    <string name="orderlist_error_fetch_generic">Error fetching orders</string>
    <string name="orderlist_filter_by">Filter orders by</string>
    <string name="orderlist_filter_apply">Apply Filter</string>
    <string name="orderlist_filter">Filter</string>
    <string name="orderlist_filtered" translatable="false">: %1$s</string>
    <!--
        Order Detail Views
    -->
    <string name="customer_information">Customer Information</string>
    <string name="customer_full_name">%1$s %2$s</string>
    <string name="orderdetail_orderstatus_ordernum">Order #%s</string>
    <string name="orderdetail_orderstatus_heading">#%1$s %2$s %3$s</string>
    <string name="orderdetail_orderstatus_created">Created %1$s</string>
    <string name="orderdetail_shipping_details">Shipping Details</string>
    <string name="orderdetail_billing_details">Billing Details</string>
    <string name="orderdetail_email_contentdesc">email customer</string>
    <string name="orderdetail_call_contentdesc">call customer</string>
    <string name="orderdetail_sms_contentdesc">send customer sms message</string>
    <string name="orderdetail_product_lineitem_total">%1$s (%2$s x %3$d)</string>
    <string name="orderdetail_product_lineitem_tax">Tax:</string>
    <string name="orderdetail_product_lineitem_sku">SKU:</string>
    <string name="orderdetail_product_image_contentdesc">Product Image</string>
    <string name="orderdetail_product">Product</string>
    <string name="orderdetail_product_qty">QTY</string>
    <string name="orderdetail_payment_summary_completed">Payment of %1$s received via %2$s</string>
    <string name="orderdetail_payment_summary_onhold">Payment waiting for %s</string>
    <string name="orderdetail_refunded">Refunded</string>
    <string name="orderdetail_new_total">New Total</string>
    <string name="orderdetail_payment_refunded">Payment - Refunded</string>
    <string name="orderdetail_discount_items">(%1$s)</string>
    <string name="orderdetail_customer_provided_note">Customer Provided Note</string>
    <string name="orderdetail_customer_image_contentdesc">Customer profile image</string>
    <string name="orderdetail_note_hint">Compose an order note</string>
    <string name="orderdetail_note_private">Private Note</string>
    <string name="orderdetail_note_public">Note to customer</string>
    <string name="orderdetail_note_system">System status</string>
    <string name="orderdetail_order_notes">Order Notes</string>
    <string name="orderdetail_order_fulfillment">Fulfill Order #%s</string>
    <string name="orderdetail_payment_cleared">Payment Cleared</string>
    <string name="orderdetail_show_billing">Show Billing</string>
    <string name="orderdetail_hide_billing">Hide Billing</string>
    <string name="orderdetail_add_note">Add a note</string>
    <string name="orderdetail_addnote_contentdesc">Add an order note</string>
    <string name="order_fulfill_order">Fulfill Order</string>
    <string name="order_fulfill_mark_complete">Mark Order Complete</string>
    <string name="order_fulfill_marked_complete">Order Marked Complete</string>
    <string name="order_error_fetch_notes_generic">Error fetching error notes</string>
    <string name="order_error_update_general">Error changing order</string>
    <!--
        Add Order Note
    -->
    <string name="add_order_note_label">Email note to customer</string>
    <string name="add_order_note_sublabel">If disabled will add the note as private</string>
    <string name="add_order_note_menu_item">Add</string>
    <string name="add_order_note_added">Order note added</string>
    <string name="add_order_note_error">Unable to add note</string>
    <string name="add_order_note_confirm_discard">Discard this note?</string>
    <!--
        Order Status Labels
    -->
    <string name="orderstatus_processing">Processing</string>
    <string name="orderstatus_pending">Pending Payment</string>
    <string name="orderstatus_failed">Failed</string>
    <string name="orderstatus_completed">Completed</string>
    <string name="orderstatus_hold">On-Hold</string>
    <string name="orderstatus_cancelled">Cancelled</string>
    <string name="orderstatus_refunded">Refunded</string>
    <string name="orderstatus_contentDesc">Order status</string>
    <!--
        Notifications
    -->
    <string name="new_notifications">%d new notifications</string>
    <string name="more_notifications">and %d more.</string>
    <!--
        Settings
    -->
    <string name="settings">Settings</string>
    <string name="privacy_settings">Privacy settings</string>
    <string name="settings_signout">Logout account</string>
    <string name="settings_confirm_signout">Log out of WooCommerce?</string>
    <string name="settings_send_stats">Collect information</string>
    <string name="settings_send_stats_detail">Share information with our analytics tool about your use of services while logged in to your WordPress account</string>
    <string name="settings_privacy_detail">This information helps us improve our products, make marketing to you more relevant, personalize your WooCommerce experience, and more as detailed in our privacy policy</string>
    <string name="settings_privacy_policy">Read privacy policy</string>
    <string name="settings_tracking">We use other tracking tools, including some from third parties. Read about these and how to control them.</string>
    <string name="settings_footer">Made with love by Automattic</string>
    <string name="settings_primary_store">Primary store</string>
    <string name="settings_about">About the app</string>
    <string name="settings_licenses">Open source licenses</string>
    <string name="settings_privacy_policy_header">Privacy Policy</string>
    <string name="settings_cookie_policy_header">Cookie Policy</string>
    <string name="settings_third_party_policy_header">Third Party Policy</string>
    <string name="settings_crash_reporting">Crash reports</string>
    <string name="settings_crash_reporting_detail">To help us improve the app\'s performance and fix the occasional bug, enable automatic crash reports.</string>
    <!--
        WCToggleSingleOptionView
    -->
    <string name="toggle_option_checked">option checked</string>
    <string name="toggle_option_not_checked">option not checked</string>
    <!--
        Help and support
    -->
    <string name="contact_support">Contact support</string>
    <string name="support_email_subject">WooCommerce Android %s support</string>
    <string name="support_email_toast">Opening email app to contact support</string>
    <string name="invalid_email_message">Your email address isn\'t valid</string>
    <string name="support_identity_input_dialog_enter_email_and_name">To continue please enter your email address and name</string>
    <string name="support_identity_input_dialog_enter_email">Please enter your email address</string>
    <string name="support_identity_input_dialog_email_label">Email</string>
    <string name="support_identity_input_dialog_name_label">Name</string>
    <string name="support_subtitle">How can we help?</string>
    <string name="support_faq">Browse our FAQ</string>
    <string name="support_faq_detail">Get answers to questions you have</string>
    <string name="support_contact">Contact support</string>
    <string name="support_contact_detail">Reach our happiness engineers who can help answer tough questions</string>
    <string name="support_my_tickets">My tickets</string>
    <string name="support_my_tickets_detail">View previously submitted support tickets</string>
    <string name="support_application_log">Application log</string>
    <string name="support_application_log_detail">Advanced tool to review the app status</string>
    <string name="help">Help</string>
    <string name="support_contact_email">Contact email</string>
    <string name="support_contact_email_not_set">Not set</string>
    <string name="support_push_notification_title">WooCommerce</string>
    <string name="support_push_notification_message">New message from \'Help &amp; Support\'</string>
    <string name="help_screen_title">Help &amp; Support</string>
    <string name="logviewer_activity_title">Application log</string>
    <string name="logviewer_copied_to_clipboard">Log copied to clipboard</string>
    <string name="logviewer_error_copy_to_clipboard">Error copying to clipboard</string>
    <string name="logviewer_share_error">Unable to share log</string>
    <string name="about_appname">WooCommerce for Android</string>
    <string name="about_publisher">Publisher: Automattic, Inc</string>
    <string name="about_tos">Terms of service</string>
    <string name="about_url_text" translatable="false">automattic.com</string>
    <string name="about_version">Version %s</string>
    <string name="about_copyright" translatable="false">© %1$d Automattic, Inc</string>

    <!--
        Login Library Imported Strings
    -->
    <string name="verification_code">Verification code</string>
    <string name="invalid_verification_code">Invalid verification code</string>
    <string name="send_link">Send link</string>
    <string name="enter_your_password_instead">Enter your password instead</string>
    <string name="username">Username</string>
    <string name="password">Password</string>
    <string name="log_in">Log In</string>
    <string name="login_promo_text_onthego">Publish from the park. Blog from the bus. Comment from the café. WordPress goes where you go.</string>
    <string name="login_promo_text_realtime">Watch readers from around the world read and interact with your site — in realtime.</string>
    <string name="login_promo_text_anytime">Catch up with your favorite sites and join the conversation anywhere, any time.</string>
    <string name="login_promo_text_notifications">Your notifications travel with you — see comments and likes as they happen.</string>
    <string name="login_promo_text_jetpack">Manage your Jetpack-powered site on the go — you\'ve got WordPress in your pocket.</string>
    <string name="next">Next</string>
    <string name="open_mail">Open mail</string>
    <string name="alternatively">Alternatively:</string>
    <string name="enter_site_address_instead">Log in by entering your site address.</string>
    <string name="enter_username_instead">Log in with your username.</string>
    <string name="enter_verification_code">Almost there! Please enter the verification code from your Authenticator app.</string>
    <string name="enter_verification_code_sms">We sent a text message to the phone number ending in %s. Please enter the verification code in the SMS.</string>
    <string name="login_text_otp">Text me a code instead.</string>
    <string name="login_text_otp_another">Text me another code instead.</string>
    <string name="requesting_otp">Requesting a verification code via SMS.</string>
    <string name="email_not_registered_wpcom">Hmm, we can\'t find a WordPress.com account connected to this email address. Try the link below to log in using your site address.</string>
    <string name="password_incorrect">It looks like this password is incorrect. Please double check your information and try again.</string>
    <string name="login_magic_links_label">We\'ll email you a magic link that\'ll log you in instantly, no password needed. Hunt and peck no more!</string>
    <string name="login_magic_links_sent_label">Your magic link is on its way! Check your email on this device and tap the link in the email you received from WordPress.com.</string>
    <string name="login_magic_link_email_requesting">Requesting log-in email</string>
    <string name="magic_link_unavailable_error_message">Currently unavailable. Please enter your password</string>
    <string name="enter_wpcom_password">Enter your WordPress.com password.</string>
    <string name="enter_wpcom_password_google">To proceed with this Google account, please provide the matching WordPress.com password. This will be asked only once.</string>
    <string name="connect_more">Connect Another Site</string>
    <string name="connect_site">Connect Site</string>
    <string name="login_continue">Continue</string>
    <string name="login_already_logged_in_wpcom">Already logged in to WordPress.com</string>
    <string name="login_username_at">\@%s</string>
    <string name="enter_site_address_share_intent">Enter the address of your WordPress site you\'d like to share the content to.</string>
    <string name="login_site_address">Site address</string>
    <string name="login_site_address_help">Need help finding your site address?</string>
    <string name="login_site_address_help_title">What\'s my site address?</string>
    <string name="login_site_address_help_content">Your site address appears in the bar at the top of the screen when you visit your site in Chrome.</string>
    <string name="login_site_address_more_help">Need more help?</string>
    <string name="login_checking_site_address">Checking site address</string>
    <string name="login_error_while_adding_site">Error while adding site. Error code: %s</string>
    <string name="login_log_in_for_deeplink">Log in to WordPress.com to access the post.</string>
    <string name="login_log_in_for_share_intent">Log in to WordPress.com to share the content.</string>
    <string name="login_empty_site_url">Please enter a site address</string>
    <string name="login_empty_username">Please enter a username</string>
    <string name="login_empty_password">Please enter a password</string>
    <string name="login_empty_2fa">Please enter a verification code</string>
    <string name="login_email_button_signup">Don\'t have an account? %1$sSign up%2$s</string>
    <string name="login_email_client_not_found">Can\'t detect your email client app</string>
    <string name="login_logged_in_as">Logged in as</string>
    <string name="login_google_button_suffix">Log in with Google.</string>
    <string name="login_error_button">Close</string>
    <string name="login_error_email_not_found_v2">There\'s no WordPress.com account matching this Google account.</string>
    <string name="login_error_generic">There was some trouble connecting with the Google account.</string>
    <string name="login_error_sms_throttled">We\'ve made too many attempts to send an SMS verification code — take a break, and request a new one in a minute.</string>
    <string name="login_error_generic_start">Google login could not be started.</string>
    <string name="login_error_suffix">\nMaybe try a different account?</string>
    <string name="signup_email_error_generic">There was some trouble checking the email address.</string>
    <string name="signup_email_header">To create your new WordPress.com account, please enter your email address.</string>
    <string name="signup_magic_link_error">There was some trouble sending the email. You can retry now or close and try again later.</string>
    <string name="signup_magic_link_error_button_negative">Close</string>
    <string name="signup_magic_link_error_button_positive">Retry</string>
    <string name="signup_magic_link_message">We sent you a magic signup link! Check your email on this device, and tap the link in the email to finish signing up.</string>
    <string name="signup_magic_link_progress">Sending email</string>
    <string name="signup_terms_of_service_text">By signing up, you agree to our %1$sTerms of Service%2$s.</string>
    <string name="signup_with_email_button">Sign Up with Email</string>
    <string name="signup_with_google_button">Sign Up with Google</string>
    <string name="signup_with_google_progress">Signing up with Google…</string>

    <string name="google_error_timeout">Google took too long to respond. You may need to wait until you have a stronger internet connection.</string>

    <string name="username_or_password_incorrect">The username or password you entered is incorrect</string>
    <string name="cannot_add_duplicate_site">This site already exists in the app, you can\'t add it.</string>
    <string name="duplicate_site_detected">A duplicate site has been detected.</string>
    <string name="error_fetch_my_profile">Couldn\'t retrieve your profile</string>
    <string name="login_to_to_connect_jetpack">Log in to the WordPress.com account you used to connect Jetpack.</string>
    <string name="auth_required">Log in again to continue.</string>
    <string name="checking_email">Checking email</string>
    <string name="email_invalid">Enter a valid email address</string>
    <string name="forgot_password">Lost your password?</string>
    <string name="error_generic">An error occurred</string>
    <string name="no_site_error">Couldn\'t connect to the WordPress site. There is no valid WordPress site at this
        address. Check the site address (URL) you entered.</string>
    <string name="invalid_site_url_message">Check that the site URL entered is valid</string>
    <string name="xmlrpc_missing_method_error">Couldn\'t connect. Required XML-RPC methods are missing on the server.</string>
    <string name="xmlrpc_post_blocked_error">Couldn\'t connect. Your host is blocking POST requests, and the app needs
        that in order to communicate with your site. Contact your host to solve this problem.</string>
    <string name="xmlrpc_endpoint_forbidden_error">Couldn\'t connect. We received a 403 error when trying to access your
        site XMLRPC endpoint. The app needs that in order to communicate with your site. Contact your host to solve
        this problem.</string>
    <string name="enter_wpcom_or_jetpack_site">Please enter a WordPress.com or Jetpack-connected self-hosted WordPress site</string>

    <string name="error_generic_network">A network error occurred. Please check your connection and try again.</string>

    <string name="notification_login_title_success">Logged in!</string>
    <string name="notification_logged_in">Tap to continue.</string>

    <string name="notification_login_title_in_progress">Login in progress…</string>
    <string name="notification_logging_in">Please wait while logging in.</string>

    <string name="notification_login_title_stopped">Login stopped</string>
    <string name="notification_error_wrong_password">Please double check your password to continue.</string>
    <string name="notification_2fa_needed">Please provide an authentication code to continue.</string>
    <string name="notification_login_failed">An error has occurred.</string>

    <!-- Screen titles -->
    <string name="email_address_login_title">Email address login</string>
    <string name="site_address_login_title">Site address login</string>
    <string name="magic_link_login_title">Magic link login</string>
    <string name="magic_link_sent_login_title">Magic link sent</string>
    <string name="selfhosted_site_login_title">Login credentials</string>
    <string name="verification_2fa_screen_title">Code verification</string>

    <string name="signup_email_screen_title">Email signup</string>
    <string name="signup_magic_link_title">Magic link sent</string>

    <!-- HTTP Authentication -->
    <string name="http_authorization_required">Authorization required</string>
    <string name="httpuser">HTTP username</string>
    <string name="httppassword">HTTP password</string>
</resources><|MERGE_RESOLUTION|>--- conflicted
+++ resolved
@@ -51,11 +51,7 @@
     <string name="no_orders_share_store_title">Share your store\'s URL</string>
     <string name="emdash" translatable="false">\u2014</string>
     <string name="share">Share</string>
-<<<<<<< HEAD
-    <string name="search">Search</string>
-=======
     <string name="button_update_instructions">Update instructions</string>
->>>>>>> 91e7ba5e
 
     <!--
         Date/Time Labels
@@ -136,7 +132,6 @@
 
     <string name="dashboard_no_orders">Waiting for customers</string>
     <string name="dashboard_no_orders_with_filter">No orders</string>
-    <string name="dashboard_no_orders_with_search">No matching orders</string>
     <string name="dashboard_no_orders_contentdesc">Waiting for customers image</string>
 
     <string name="dashboard_plugin_notice_title">Update to WooCommerce 3.5 to keep using this app</string>
