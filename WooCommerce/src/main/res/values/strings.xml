<?xml version="1.0" encoding="UTF-8"?>
<resources>
    <string name="app_name">WooCommerce</string>

    <!-- Android O notification channels, these show in the Android app settings -->
    <string name="notification_channel_general_title">General</string>
    <string name="notification_channel_general_id" translatable="false" content_override="true">wooandroid_notification_channel_general_id</string>

    <!-- Required by the login library - overwrites the placeholder value with a real channel -->
    <string name="login_notification_channel_id" translatable="false" content_override="true">@string/notification_channel_general_id</string>

    <!--
        General Strings
    -->
    <string name="all">All</string>
    <string name="logging_in">Logging in</string>
    <string name="signout">Log out</string>
    <string name="my_store">My store</string>
    <string name="orders">Orders</string>
    <string name="email_address">Email address</string>
    <string name="currency_total">%1$s%2$s</string>
    <string name="currency_total_negative">-%1$s%2$s</string>
    <string name="total">Total</string>
    <string name="shipping">Shipping</string>
    <string name="payment">Payment</string>
    <string name="taxes">Taxes</string>
    <string name="subtotal">Subtotal</string>
    <string name="discount">Discount</string>
    <string name="details">Details</string>
    <string name="hide_details">Hide Details</string>
    <string name="retry">Retry</string>
    <string name="undo">Undo</string>
    <string name="continue_button">Continue</string>
    <string name="untitled">Untitled</string>
    <string name="cancel">Cancel</string>
    <string name="learn_more">Learn More</string>
    <string name="offline_message">Offline \u2014 using cached data</string>
    <string name="offline_error">Your network is unavailable. Check your data or wifi connection.</string>
    <string name="product">Product</string>
    <string name="today">Today</string>
    <string name="this_week">This Week</string>
    <string name="this_month">This Month</string>
    <string name="this_year">This Year</string>
    <string name="discard">Discard</string>
    <string name="products">Products</string>
    <string name="notifications">Notifications</string>
    <string name="version_with_name_param">Version %s</string>
    <string name="no_orders_share_store">Share your store</string>
    <string name="no_orders_share_store_title">Share your store\'s URL</string>
    <string name="emdash" translatable="false">\u2014</string>
    <string name="share">Share</string>

    <!--
        Date/Time Labels
    -->
    <string name="date_timeframe_today">Today</string>
    <string name="date_timeframe_yesterday">Yesterday</string>
    <string name="date_timeframe_older_two_days">Older than 2 days</string>
    <string name="date_timeframe_older_week">Older than a week</string>
    <string name="date_timeframe_older_month">Older than a month</string>
    <string name="date_at_time">%1$s at %2$s</string>
    <!--
        Error Strings
    -->
    <string name="error_cant_open_url">Unable to open the link</string>
    <string name="error_please_choose_browser">Error opening the default web browser. Please choose another app:</string>
    <string name="error_no_phone_app">No phone app was found</string>
    <string name="error_no_email_app">No e-mail app was found</string>
    <string name="error_no_sms_app">No SMS app was found</string>

    <!--
        Login Library Overrides
    -->
    <string name="enter_email_wordpress_com" content_override="true">Log in with your WordPress.com account email address to manage your WooCommerce stores.</string>
    <string name="enter_site_address" content_override="true">Enter the address of your WooCommerce store you\'d like to connect.</string>

    <!--
        Login View
    -->
    <string name="cant_open_url">Unable to open the link</string>
    <string name="already_logged_in_wpcom">You\'re already logged in a WordPress.com account, you can\'t add a WordPress.com site bound to another account.</string>
    <string name="at_username">\@%s</string>
    <string name="login_jetpack_required">This app requires Jetpack to connect to your store.</string>
    <string name="login_with_jetpack">Log in with Jetpack</string>
    <string name="login_prologue_banner">Manage orders, track sales, and monitor store activity with real-time alerts.</string>
    <string name="login_configure_link">Read the %sconfiguration instructions%s.</string>
    <string name="login_pick_store">Pick store</string>
    <string name="login_connected_store">Connected store</string>
    <string name="login_avatar_content_description">Your profile photo</string>
    <string name="login_nostores_content_description">No WooCommerce stores</string>
    <string name="login_with_a_different_account">Login with a different account</string>
    <string name="login_no_stores">Unable to find WooCommerce stores\nconnected to this account</string>
    <!--
        Dashboard View
    -->
    <string name="dashboard_stats_granularity_days">Days</string>
    <string name="dashboard_stats_granularity_weeks">Weeks</string>
    <string name="dashboard_stats_granularity_months">Months</string>
    <string name="dashboard_stats_granularity_years">Years</string>

    <string name="dashboard_stats_visitors">Visitors</string>
    <string name="dashboard_stats_orders">Orders</string>
    <string name="dashboard_stats_revenue">Revenue</string>
    <string name="dashboard_state_no_data">No data available</string>
    <string name="dashboard_stats_error">Error fetching data</string>
    <string name="dashboard_stats_error_content_description">Error image</string>

    <string name="dashboard_stats_updated_now">Updated moments ago</string>
    <string name="dashboard_stats_updated_minutes">Updated %d minutes ago</string>
    <string name="dashboard_stats_updated_one_hour">Updated 1 hour ago</string>
    <string name="dashboard_stats_updated_hours">Updated %d hours ago</string>
    <string name="dashboard_stats_updated_one_day">Updated 1 day ago</string>
    <string name="dashboard_stats_updated_date_time">Updated on %s</string>

    <string name="dashboard_top_earners_title">Top performers</string>
    <string name="dashboard_top_earners_description">Gain insights into how products are performing on your store</string>
    <string name="dashboard_top_earners_total_spend">Total spend</string>
    <string name="dashboard_top_earners_total_orders">Total product order: %s</string>
    <string name="dashboard_top_earners_content_description">Product image</string>
    <string name="dashboard_top_earners_empty">No activity this period</string>

    <string name="dashboard_action_view_order">View Order</string>
    <string name="dashboard_action_view_orders">View Orders</string>
    <string name="dashboard_fulfill_order_title">You have 1 order to fulfill</string>
    <string name="dashboard_fulfill_orders_title">You have %1$d%2$s orders to fulfill</string>
    <string name="dashboard_fulfill_orders_msg">Your customers are waiting. The faster you ship it out, the happier you\'ll make them.</string>

    <string name="dashboard_no_orders">Waiting for customers</string>
    <string name="dashboard_no_orders_with_filter">No orders</string>
    <string name="dashboard_no_orders_contentdesc">Waiting for customers image</string>

    <string name="dashboard_plugin_notice_title">Update to WooCommerce 3.5 to keep using this app</string>
    <string name="dashboard_plugin_notice_message">The upcoming version of this app requires that you install WooCommerce 3.5 on your server. Update as soon as possible to continue using this app.</string>
    <string name="dashboard_plugin_notice_button_label">Update instructions</string>
    <!--
        Order List View
    -->
    <string name="orderlist_no_orders">No Orders</string>
    <string name="orderlist_item_order_num">#%s</string>
    <string name="orderlist_item_order_name">%1$s %2$s</string>
    <string name="orderlist_error_fetch_generic">Error fetching orders</string>
    <string name="orderlist_filter_by">Filter orders by</string>
    <string name="orderlist_filter_apply">Apply Filter</string>
    <string name="orderlist_filter">Filter</string>
    <string name="orderlist_filtered" translatable="false">: %1$s</string>
    <!--
        Order Detail Views
    -->
    <string name="customer_information">Customer Information</string>
    <string name="customer_full_name">%1$s %2$s</string>
    <string name="orderdetail_orderstatus_ordernum">Order #%s</string>
    <string name="orderdetail_orderstatus_heading">#%1$s %2$s %3$s</string>
    <string name="orderdetail_orderstatus_created">Created %1$s</string>
    <string name="orderdetail_shipping_details">Shipping Details</string>
    <string name="orderdetail_billing_details">Billing Details</string>
    <string name="orderdetail_email_contentdesc">email customer</string>
    <string name="orderdetail_call_contentdesc">call customer</string>
    <string name="orderdetail_sms_contentdesc">send customer sms message</string>
    <string name="orderdetail_product_lineitem_total">%1$s (%2$s x %3$d)</string>
    <string name="orderdetail_product_lineitem_tax">Tax:</string>
    <string name="orderdetail_product_lineitem_sku">SKU:</string>
    <string name="orderdetail_product_image_contentdesc">Product Image</string>
    <string name="orderdetail_product">Product</string>
    <string name="orderdetail_product_qty">QTY</string>
    <string name="orderdetail_payment_summary_completed">Payment of %1$s received via %2$s</string>
    <string name="orderdetail_payment_summary_onhold">Payment waiting for %s</string>
    <string name="orderdetail_refunded">Refunded</string>
    <string name="orderdetail_new_total">New Total</string>
    <string name="orderdetail_payment_refunded">Payment - Refunded</string>
    <string name="orderdetail_discount_items">(%1$s)</string>
    <string name="orderdetail_customer_provided_note">Customer Provided Note</string>
    <string name="orderdetail_customer_image_contentdesc">Customer profile image</string>
    <string name="orderdetail_note_hint">Compose an order note</string>
    <string name="orderdetail_note_private">Private Note</string>
    <string name="orderdetail_note_public">Public Note</string>
    <string name="orderdetail_order_notes">Order Notes</string>
    <string name="orderdetail_order_fulfillment">Fulfill Order #%s</string>
    <string name="orderdetail_payment_cleared">Payment Cleared</string>
    <string name="orderdetail_show_billing">Show Billing</string>
    <string name="orderdetail_hide_billing">Hide Billing</string>
    <string name="orderdetail_add_note">Add a note</string>
    <string name="orderdetail_addnote_contentdesc">Add an order note</string>
    <string name="order_fulfill_order">Fulfill Order</string>
    <string name="order_fulfill_mark_complete">Mark Order Complete</string>
    <string name="order_fulfill_marked_complete">Order Marked Complete</string>
    <string name="order_error_fetch_notes_generic">Error fetching error notes</string>
    <string name="order_error_update_general">Error changing order</string>
    <string name="order_error_fetch_generic">Error fetching order</string>
    <!--
        Add Order Note
    -->
    <string name="add_order_note_label">Email note to customer</string>
    <string name="add_order_note_sublabel">If disabled will add the note as private</string>
    <string name="add_order_note_menu_item">Add</string>
    <string name="add_order_note_added">Order note added</string>
    <string name="add_order_note_error">Unable to add note</string>
    <string name="add_order_note_confirm_discard">Discard this note?</string>
    <!--
        Order Status Labels
    -->
    <string name="orderstatus_processing">Processing</string>
    <string name="orderstatus_pending">Pending Payment</string>
    <string name="orderstatus_failed">Failed</string>
    <string name="orderstatus_completed">Completed</string>
    <string name="orderstatus_hold">On-Hold</string>
    <string name="orderstatus_cancelled">Cancelled</string>
    <string name="orderstatus_refunded">Refunded</string>
    <string name="orderstatus_contentDesc">Order status</string>
    <!--
        Notifications
    -->
    <string name="new_notifications">%d new notifications</string>
    <string name="more_notifications">and %d more.</string>
    <!--
        Notifications View
    -->
    <string name="notifs_fetch_error">Error fetching notifications</string>
<<<<<<< HEAD
    <string name="notifs_review_moderation_undo">Review marked as %1$s</string>
=======
    <string name="notifs_detail_loading_error">Error loading notification detail</string>
>>>>>>> 9fe05f92
    <!--
        Settings
    -->
    <string name="settings">Settings</string>
    <string name="privacy_settings">Privacy settings</string>
    <string name="settings_signout">Logout account</string>
    <string name="settings_confirm_signout">Log out of WooCommerce?</string>
    <string name="settings_send_stats">Collect information</string>
    <string name="settings_send_stats_detail">Share information with our analytics tool about your use of services while logged in to your WordPress account</string>
    <string name="settings_privacy_detail">This information helps us improve our products, make marketing to you more relevant, personalize your WooCommerce experience, and more as detailed in our privacy policy</string>
    <string name="settings_privacy_policy">Read privacy policy</string>
    <string name="settings_tracking">We use other tracking tools, including some from third parties. Read about these and how to control them.</string>
    <string name="settings_footer">Made with love by Automattic</string>
    <string name="settings_primary_store">Primary store</string>
    <string name="settings_notifs">Notifications</string>
    <string name="settings_notifs_orders">Orders</string>
    <string name="settings_notifs_orders_detail">Get alerts when notifications come in</string>
    <string name="settings_notifs_tone">Tone</string>
    <string name="settings_notifs_tone_detail">Play Cha-Ching sound on new order</string>
    <string name="settings_notifs_reviews">Product reviews</string>
    <string name="settings_notifs_reviews_detail">Get alerts for new product reviews</string>
    <string name="settings_about">About the app</string>
    <string name="settings_licenses">Open source licenses</string>
    <string name="settings_privacy_policy_header">Privacy Policy</string>
    <string name="settings_cookie_policy_header">Cookie Policy</string>
    <string name="settings_third_party_policy_header">Third Party Policy</string>
    <string name="settings_crash_reporting">Crash reports</string>
    <string name="settings_crash_reporting_detail">To help us improve the app\'s performance and fix the occasional bug, enable automatic crash reports.</string>
    <!--
        WCToggleSingleOptionView
    -->
    <string name="toggle_option_checked">option checked</string>
    <string name="toggle_option_not_checked">option not checked</string>
    <!--
        Help and support
    -->
    <string name="contact_support">Contact support</string>
    <string name="support_email_subject">WooCommerce Android %s support</string>
    <string name="support_email_toast">Opening email app to contact support</string>
    <string name="invalid_email_message">Your email address isn\'t valid</string>
    <string name="support_identity_input_dialog_enter_email_and_name">To continue please enter your email address and name</string>
    <string name="support_identity_input_dialog_enter_email">Please enter your email address</string>
    <string name="support_identity_input_dialog_email_label">Email</string>
    <string name="support_identity_input_dialog_name_label">Name</string>
    <string name="support_subtitle">How can we help?</string>
    <string name="support_faq">Browse our FAQ</string>
    <string name="support_faq_detail">Get answers to questions you have</string>
    <string name="support_contact">Contact support</string>
    <string name="support_contact_detail">Reach our happiness engineers who can help answer tough questions</string>
    <string name="support_my_tickets">My tickets</string>
    <string name="support_my_tickets_detail">View previously submitted support tickets</string>
    <string name="support_application_log">Application log</string>
    <string name="support_application_log_detail">Advanced tool to review the app status</string>
    <string name="help">Help</string>
    <string name="support_contact_email">Contact email</string>
    <string name="support_contact_email_not_set">Not set</string>
    <string name="support_push_notification_title">WooCommerce</string>
    <string name="support_push_notification_message">New message from \'Help &amp; Support\'</string>
    <string name="help_screen_title">Help &amp; Support</string>
    <string name="logviewer_activity_title">Application log</string>
    <string name="logviewer_copied_to_clipboard">Log copied to clipboard</string>
    <string name="logviewer_error_copy_to_clipboard">Error copying to clipboard</string>
    <string name="logviewer_share_error">Unable to share log</string>
    <string name="about_appname">WooCommerce for Android</string>
    <string name="about_publisher">Publisher: Automattic, Inc</string>
    <string name="about_tos">Terms of service</string>
    <string name="about_url_text" translatable="false">automattic.com</string>
    <string name="about_version">Version %s</string>
    <string name="about_copyright" translatable="false">© %1$d Automattic, Inc</string>
    <!--
        Review Notification Detail
    -->
    <string name="wc_view_the_product_external">View the product</string>
    <string name="wc_approve">Approve</string>
    <string name="wc_approved">Approved</string>
    <string name="wc_spam">Spam</string>
    <string name="wc_trash">Trash</string>
    <string name="wc_load_review_error">Error loading product review detail</string>
    <string name="wc_moderate_review_error">Error updating product review status</string>

    <!--
        Login Library Imported Strings
    -->
    <string name="verification_code">Verification code</string>
    <string name="invalid_verification_code">Invalid verification code</string>
    <string name="send_link">Send link</string>
    <string name="enter_your_password_instead">Enter your password instead</string>
    <string name="username">Username</string>
    <string name="password">Password</string>
    <string name="log_in">Log In</string>
    <string name="login_promo_text_onthego">Publish from the park. Blog from the bus. Comment from the café. WordPress goes where you go.</string>
    <string name="login_promo_text_realtime">Watch readers from around the world read and interact with your site — in realtime.</string>
    <string name="login_promo_text_anytime">Catch up with your favorite sites and join the conversation anywhere, any time.</string>
    <string name="login_promo_text_notifications">Your notifications travel with you — see comments and likes as they happen.</string>
    <string name="login_promo_text_jetpack">Manage your Jetpack-powered site on the go — you\'ve got WordPress in your pocket.</string>
    <string name="next">Next</string>
    <string name="open_mail">Open mail</string>
    <string name="alternatively">Alternatively:</string>
    <string name="enter_site_address_instead">Log in by entering your site address.</string>
    <string name="enter_username_instead">Log in with your username.</string>
    <string name="enter_verification_code">Almost there! Please enter the verification code from your Authenticator app.</string>
    <string name="enter_verification_code_sms">We sent a text message to the phone number ending in %s. Please enter the verification code in the SMS.</string>
    <string name="login_text_otp">Text me a code instead.</string>
    <string name="login_text_otp_another">Text me another code instead.</string>
    <string name="requesting_otp">Requesting a verification code via SMS.</string>
    <string name="email_not_registered_wpcom">Hmm, we can\'t find a WordPress.com account connected to this email address. Try the link below to log in using your site address.</string>
    <string name="password_incorrect">It looks like this password is incorrect. Please double check your information and try again.</string>
    <string name="login_magic_links_label">We\'ll email you a magic link that\'ll log you in instantly, no password needed. Hunt and peck no more!</string>
    <string name="login_magic_links_sent_label">Your magic link is on its way! Check your email on this device and tap the link in the email you received from WordPress.com.</string>
    <string name="login_magic_link_email_requesting">Requesting log-in email</string>
    <string name="magic_link_unavailable_error_message">Currently unavailable. Please enter your password</string>
    <string name="enter_wpcom_password">Enter your WordPress.com password.</string>
    <string name="enter_wpcom_password_google">To proceed with this Google account, please provide the matching WordPress.com password. This will be asked only once.</string>
    <string name="connect_more">Connect Another Site</string>
    <string name="connect_site">Connect Site</string>
    <string name="login_continue">Continue</string>
    <string name="login_already_logged_in_wpcom">Already logged in to WordPress.com</string>
    <string name="login_username_at">\@%s</string>
    <string name="enter_site_address_share_intent">Enter the address of your WordPress site you\'d like to share the content to.</string>
    <string name="login_site_address">Site address</string>
    <string name="login_site_address_help">Need help finding your site address?</string>
    <string name="login_site_address_help_title">What\'s my site address?</string>
    <string name="login_site_address_help_content">Your site address appears in the bar at the top of the screen when you visit your site in Chrome.</string>
    <string name="login_site_address_more_help">Need more help?</string>
    <string name="login_checking_site_address">Checking site address</string>
    <string name="login_error_while_adding_site">Error while adding site. Error code: %s</string>
    <string name="login_log_in_for_deeplink">Log in to WordPress.com to access the post.</string>
    <string name="login_log_in_for_share_intent">Log in to WordPress.com to share the content.</string>
    <string name="login_empty_site_url">Please enter a site address</string>
    <string name="login_empty_username">Please enter a username</string>
    <string name="login_empty_password">Please enter a password</string>
    <string name="login_empty_2fa">Please enter a verification code</string>
    <string name="login_email_button_signup">Don\'t have an account? %1$sSign up%2$s</string>
    <string name="login_email_client_not_found">Can\'t detect your email client app</string>
    <string name="login_logged_in_as">Logged in as</string>
    <string name="login_google_button_suffix">Log in with Google.</string>
    <string name="login_error_button">Close</string>
    <string name="login_error_email_not_found_v2">There\'s no WordPress.com account matching this Google account.</string>
    <string name="login_error_generic">There was some trouble connecting with the Google account.</string>
    <string name="login_error_sms_throttled">We\'ve made too many attempts to send an SMS verification code — take a break, and request a new one in a minute.</string>
    <string name="login_error_generic_start">Google login could not be started.</string>
    <string name="login_error_suffix">\nMaybe try a different account?</string>
    <string name="signup_email_error_generic">There was some trouble checking the email address.</string>
    <string name="signup_email_header">To create your new WordPress.com account, please enter your email address.</string>
    <string name="signup_magic_link_error">There was some trouble sending the email. You can retry now or close and try again later.</string>
    <string name="signup_magic_link_error_button_negative">Close</string>
    <string name="signup_magic_link_error_button_positive">Retry</string>
    <string name="signup_magic_link_message">We sent you a magic signup link! Check your email on this device, and tap the link in the email to finish signing up.</string>
    <string name="signup_magic_link_progress">Sending email</string>
    <string name="signup_terms_of_service_text">By signing up, you agree to our %1$sTerms of Service%2$s.</string>
    <string name="signup_with_email_button">Sign Up with Email</string>
    <string name="signup_with_google_button">Sign Up with Google</string>
    <string name="signup_with_google_progress">Signing up with Google…</string>

    <string name="google_error_timeout">Google took too long to respond. You may need to wait until you have a stronger internet connection.</string>

    <string name="username_or_password_incorrect">The username or password you entered is incorrect</string>
    <string name="cannot_add_duplicate_site">This site already exists in the app, you can\'t add it.</string>
    <string name="duplicate_site_detected">A duplicate site has been detected.</string>
    <string name="error_fetch_my_profile">Couldn\'t retrieve your profile</string>
    <string name="login_to_to_connect_jetpack">Log in to the WordPress.com account you used to connect Jetpack.</string>
    <string name="auth_required">Log in again to continue.</string>
    <string name="checking_email">Checking email</string>
    <string name="email_invalid">Enter a valid email address</string>
    <string name="forgot_password">Lost your password?</string>
    <string name="error_generic">An error occurred</string>
    <string name="no_site_error">Couldn\'t connect to the WordPress site. There is no valid WordPress site at this
        address. Check the site address (URL) you entered.</string>
    <string name="invalid_site_url_message">Check that the site URL entered is valid</string>
    <string name="xmlrpc_missing_method_error">Couldn\'t connect. Required XML-RPC methods are missing on the server.</string>
    <string name="xmlrpc_post_blocked_error">Couldn\'t connect. Your host is blocking POST requests, and the app needs
        that in order to communicate with your site. Contact your host to solve this problem.</string>
    <string name="xmlrpc_endpoint_forbidden_error">Couldn\'t connect. We received a 403 error when trying to access your
        site XMLRPC endpoint. The app needs that in order to communicate with your site. Contact your host to solve
        this problem.</string>
    <string name="enter_wpcom_or_jetpack_site">Please enter a WordPress.com or Jetpack-connected self-hosted WordPress site</string>

    <string name="error_generic_network">A network error occurred. Please check your connection and try again.</string>

    <string name="notification_login_title_success">Logged in!</string>
    <string name="notification_logged_in">Tap to continue.</string>

    <string name="notification_login_title_in_progress">Login in progress…</string>
    <string name="notification_logging_in">Please wait while logging in.</string>

    <string name="notification_login_title_stopped">Login stopped</string>
    <string name="notification_error_wrong_password">Please double check your password to continue.</string>
    <string name="notification_2fa_needed">Please provide an authentication code to continue.</string>
    <string name="notification_login_failed">An error has occurred.</string>

    <!-- Screen titles -->
    <string name="email_address_login_title">Email address login</string>
    <string name="site_address_login_title">Site address login</string>
    <string name="magic_link_login_title">Magic link login</string>
    <string name="magic_link_sent_login_title">Magic link sent</string>
    <string name="selfhosted_site_login_title">Login credentials</string>
    <string name="verification_2fa_screen_title">Code verification</string>

    <string name="signup_email_screen_title">Email signup</string>
    <string name="signup_magic_link_title">Magic link sent</string>

    <!-- HTTP Authentication -->
    <string name="http_authorization_required">Authorization required</string>
    <string name="httpuser">HTTP username</string>
    <string name="httppassword">HTTP password</string>
</resources><|MERGE_RESOLUTION|>--- conflicted
+++ resolved
@@ -215,11 +215,8 @@
         Notifications View
     -->
     <string name="notifs_fetch_error">Error fetching notifications</string>
-<<<<<<< HEAD
     <string name="notifs_review_moderation_undo">Review marked as %1$s</string>
-=======
     <string name="notifs_detail_loading_error">Error loading notification detail</string>
->>>>>>> 9fe05f92
     <!--
         Settings
     -->
