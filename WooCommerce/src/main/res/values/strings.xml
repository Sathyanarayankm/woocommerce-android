--- conflicted
+++ resolved
@@ -381,13 +381,9 @@
     <string name="product_name_external">Affiliate %s</string>
     <string name="product_name_grouped">Grouped %s</string>
     <string name="product_name_virtual">Virtual %s</string>
-<<<<<<< HEAD
-=======
     <string name="product_list_empty">No products yet</string>
     <string name="product_list_empty_search">No matching products</string>
     <string name="product_search_hint">Search products</string>
-
->>>>>>> 674a3e6d
     <!--
         Empty list messages
     -->
