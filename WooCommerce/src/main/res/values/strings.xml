--- conflicted
+++ resolved
@@ -538,15 +538,9 @@
     <string name="settings_confirm_logout">Are you sure you want to logout from the account %s?</string>
     <string name="settings_send_stats">Collect information</string>
     <string name="settings_enable_v4_stats_title">Improved stats</string>
-<<<<<<< HEAD
-    <string name="settings_enable_product_teaser_title">Products</string>
-    <string name="settings_enable_v4_stats_message">Try the new stats available with the WooCommerce admin plugin</string>
-    <string name="settings_enable_product_teaser_message">Test out the new products section as we get ready to launch</string>
-=======
     <string name="settings_enable_product_teaser_title">Product editing</string>
     <string name="settings_enable_v4_stats_message">Try the new stats available with the\nWooCommerce admin plugin</string>
     <string name="settings_enable_product_teaser_message">Test out the new product editing functionality as we get ready to launch</string>
->>>>>>> b444edc4
     <string name="settings_send_stats_detail">Share information with our analytics tool about your use of services while logged in to your WordPress account</string>
     <string name="settings_privacy_detail">This information helps us improve our products, make marketing to you more relevant, personalize your WooCommerce experience, and more as detailed in our privacy policy</string>
     <string name="settings_privacy_policy">Read privacy policy</string>
