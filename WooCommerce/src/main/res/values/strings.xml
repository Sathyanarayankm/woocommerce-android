<resources>
    <string name="app_name">WooCommerce</string>

    <string name="cant_open_url">Unable to open the link</string>
    <string name="error_please_choose_browser">Error opening the default web browser. Please choose another app:</string>
    <string name="already_logged_in_wpcom">You\'re already logged in a WordPress.com account, you can\'t add a WordPress.com site bound to another account.</string>
    <string name="signout">Log out</string>

    <!-- OrderList Views -->
    <string name="orderlist_no_orders">No Orders</string>
    <string name="orderlist_item_order_num">#%d</string>
    <string name="orderlist_item_order_name">%1$s %2$s</string>
    <string name="orderlist_item_order_total">%1$s%2$.2f</string>

    <!-- TimeGroup Labels -->
    <string name="date_timeframe_today">Today</string>
    <string name="date_timeframe_yesterday">Yesterday</string>
    <string name="date_timeframe_older_two_days">Older than 2 days</string>
    <string name="date_timeframe_older_week">Older than a week</string>
    <string name="date_timeframe_older_month">Older than a month</string>

    <!-- Base Order Status Labels -->
<<<<<<< HEAD
    <string name="orderstatus_new">New Order</string>
    <string name="orderstatus_hold">On Hold</string>
    <string name="orderstatus_complete">Fulfilled</string>

    <!-- Bottom Navigation Bar -->
    <string name="dashboard">Dashboard</string>
    <string name="orders">Orders</string>
    <string name="settings">Settings</string>

    <!-- Order Detail Views -->
    <string name="customer_information">Customer Information</string>
    <string name="order_detail">Order Detail</string>
    <string name="order_orderstatus_ordernum">Order #%1$s</string>

    <!-- Friendly date string: Created today at 9:51 AM -->
    <string name="order_orderstatus_created">Created %1$s at %2$s</string>
    <string name="shipping_details">Shipping Details</string>
    <string name="email_address">Email Address</string>
    <string name="view_more">VIEW MORE</string>
    <string name="view_less">VIEW LESS</string>
    <string name="phone">Phone</string>
    <string name="billing_details">Billing Details</string>
=======
    <string name="orderstatus_processing">Processing</string>
    <string name="orderstatus_pending">Payment pending</string>
    <string name="orderstatus_failed">Failed</string>
    <string name="orderstatus_completed">Completed</string>
    <string name="orderstatus_hold">On-Hold</string>
    <string name="orderstatus_cancelled">Cancelled</string>
    <string name="orderstatus_refunded">Refunded</string>

    <!-- Bottom Navigation Bar -->
    <string name="wc_dashboard">Dashboard</string>
    <string name="wc_orders">Orders</string>
    <string name="wc_settings">Settings</string>

    <!-- Order Views -->
    <string name="wc_order_orderNum">Order #%d</string>
    <string name="wc_order_detail">Order Detail</string>
>>>>>>> 1f73fdd4
</resources><|MERGE_RESOLUTION|>--- conflicted
+++ resolved
@@ -20,20 +20,23 @@
     <string name="date_timeframe_older_month">Older than a month</string>
 
     <!-- Base Order Status Labels -->
-<<<<<<< HEAD
-    <string name="orderstatus_new">New Order</string>
-    <string name="orderstatus_hold">On Hold</string>
-    <string name="orderstatus_complete">Fulfilled</string>
+    <string name="orderstatus_processing">Processing</string>
+    <string name="orderstatus_pending">Payment pending</string>
+    <string name="orderstatus_failed">Failed</string>
+    <string name="orderstatus_completed">Completed</string>
+    <string name="orderstatus_hold">On-Hold</string>
+    <string name="orderstatus_cancelled">Cancelled</string>
+    <string name="orderstatus_refunded">Refunded</string>
 
     <!-- Bottom Navigation Bar -->
     <string name="dashboard">Dashboard</string>
     <string name="orders">Orders</string>
     <string name="settings">Settings</string>
 
-    <!-- Order Detail Views -->
+    <!-- Order Views -->
     <string name="customer_information">Customer Information</string>
     <string name="order_detail">Order Detail</string>
-    <string name="order_orderstatus_ordernum">Order #%1$s</string>
+    <string name="order_orderstatus_ordernum">Order #%d</string>
 
     <!-- Friendly date string: Created today at 9:51 AM -->
     <string name="order_orderstatus_created">Created %1$s at %2$s</string>
@@ -43,22 +46,4 @@
     <string name="view_less">VIEW LESS</string>
     <string name="phone">Phone</string>
     <string name="billing_details">Billing Details</string>
-=======
-    <string name="orderstatus_processing">Processing</string>
-    <string name="orderstatus_pending">Payment pending</string>
-    <string name="orderstatus_failed">Failed</string>
-    <string name="orderstatus_completed">Completed</string>
-    <string name="orderstatus_hold">On-Hold</string>
-    <string name="orderstatus_cancelled">Cancelled</string>
-    <string name="orderstatus_refunded">Refunded</string>
-
-    <!-- Bottom Navigation Bar -->
-    <string name="wc_dashboard">Dashboard</string>
-    <string name="wc_orders">Orders</string>
-    <string name="wc_settings">Settings</string>
-
-    <!-- Order Views -->
-    <string name="wc_order_orderNum">Order #%d</string>
-    <string name="wc_order_detail">Order Detail</string>
->>>>>>> 1f73fdd4
 </resources>