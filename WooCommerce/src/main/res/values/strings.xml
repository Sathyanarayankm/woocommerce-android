--- conflicted
+++ resolved
@@ -106,24 +106,18 @@
     <string name="login_nostores_content_description">No WooCommerce stores</string>
     <string name="login_with_a_different_account">Login with a different account</string>
     <string name="login_no_stores">Unable to find WooCommerce stores\nconnected to this account</string>
-<<<<<<< HEAD
-=======
     <string name="login_not_connected_to_account">It looks like %1$s is connected to a different WordPress.com account.</string>
     <string name="login_try_another_account">Try another account</string>
     <string name="login_not_woo_store">It looks like %1$s is not a WooCommerce site. Install the WooCommerce plugin on your site and then refresh this app to continue.</string>
     <string name="login_view_connected_stores">View connected stores</string>
->>>>>>> 4f1b6aff
     <string name="login_jetpack_required_msg">To use the WooCommerce app you’ll need to set up the Jetpack plugin on your site</string>
     <string name="login_jetpack_view_instructions">View instructions</string>
     <string name="login_jetpack_what_is">What is Jetpack?</string>
     <string name="login_jetpack_what_is_description">Jetpack is a free WordPress plugin that connects your store with the tools needed to give you the best mobile experience, including push notifications and stats</string>
-<<<<<<< HEAD
-=======
     <string name="login_need_help_finding_email">Need help finding the connected email?</string>
     <string name="login_email_help_title">What email do I use to sign in?</string>
     <string name="login_email_help_desc">In your site admin you can find the email you used to connect to WordPress.com from the %1$sJetpack Dashboard%2$s under %3$sConnections > Account connection%4$s</string>
 
->>>>>>> 4f1b6aff
     <!--
         Dashboard View
     -->
