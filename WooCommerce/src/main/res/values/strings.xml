<?xml version="1.0" encoding="UTF-8"?>
<resources>
    <string name="app_name">WooCommerce</string>

    <!-- Android O notification channels, these show in the Android app settings -->
    <string name="notification_channel_general_title">General</string>
    <string name="notification_channel_general_id" translatable="false" content_override="true">wooandroid_notification_channel_general_id</string>
    <string name="notification_channel_order_title">New order alerts</string>
    <string name="notification_channel_order_id" translatable="false" content_override="true">wooandroid_notification_channel_order_id</string>
    <string name="notification_channel_review_title">Product review alerts</string>
    <string name="notification_channel_review_id" translatable="false" content_override="true">wooandroid_notification_channel_review_id</string>
    <string name="notification_order_ringtone_title" translatable="false">WooCommerce Cha-ching</string>

    <!-- Required by the login library - overwrites the placeholder value with a real channel -->
    <string name="login_notification_channel_id" translatable="false" content_override="true">@string/notification_channel_general_id</string>
    <!--
        General Strings
    -->
    <string name="all">All</string>
    <string name="logging_in">Logging in</string>
    <string name="loading_stores">Loading stores</string>
    <string name="signout">Log out</string>
    <string name="my_store">My store</string>
    <string name="orders">Orders</string>
    <string name="email_address">Email address</string>
    <string name="currency_total">%1$s%2$s</string>
    <string name="currency_total_negative">-%1$s%2$s</string>
    <string name="order_total">Order total</string>
    <string name="shipping">Shipping</string>
    <string name="payment">Payment</string>
    <string name="taxes">Taxes</string>
    <string name="subtotal">Subtotal</string>
    <string name="products_total">Products total</string>
    <string name="discount">Discount</string>
    <string name="details">Details</string>
    <string name="hide_details">Hide Details</string>
    <string name="retry">Retry</string>
    <string name="undo">Undo</string>
    <string name="install">Install</string>
    <string name="update_downloaded">Woo has downloaded an update</string>
    <string name="update_failed">Woo update has failed</string>
    <string name="continue_button">Continue</string>
    <string name="refresh_button">Refresh</string>
    <string name="untitled">Untitled</string>
    <string name="cancel">Cancel</string>
    <string name="keep_editing">Keep editing</string>
    <string name="learn_more">Learn More</string>
    <string name="try_it_now">Try it now</string>
    <string name="offline_message">Offline \u2014 using cached data</string>
    <string name="offline_error">Your network is unavailable. Check your data or wifi connection.</string>
    <string name="product">Product</string>
    <string name="today">Today</string>
    <string name="this_week">This Week</string>
    <string name="this_month">This Month</string>
    <string name="this_year">This Year</string>
    <string name="discard">Discard</string>
    <string name="products">Products</string>
    <string name="product_variations">Variations</string>
    <string name="review_notifications">Reviews</string>
    <string name="version_with_name_param">Version %s</string>
    <string name="share_store_button">Share your store</string>
    <string name="share_store_dialog_title">Share your store\'s URL</string>
    <string name="emdash" translatable="false">\u2014</string>
    <string name="share">Share</string>
    <string name="search">Search</string>
    <string name="done">Done</string>
    <string name="back">Back</string>
    <string name="button_update_instructions">Update instructions</string>
    <string name="dismiss">Dismiss</string>
    <string name="no_thanks">No thanks</string>
    <string name="apply">Apply</string>
    <string name="error_copy_to_clipboard">Error copying to clipboard</string>
    <string name="read_more">Read more</string>
    <string name="database_downgraded">Database downgraded, recreating tables and loading stores</string>
    <string name="button_not_now">Not now</string>
    <string name="unknown">Unknown</string>
    <string name="remove">Remove</string>
    <string name="try_again">Try again</string>
    <string name="update">Update</string>
    <string name="save">Save</string>
    <string name="discard_changes">Discard changes</string>
    <!--
        Date/Time Labels
    -->
    <string name="date_timeframe_future">Upcoming</string>
    <string name="date_timeframe_today">Today</string>
    <string name="date_timeframe_yesterday">Yesterday</string>
    <string name="date_timeframe_older_two_days">Older than 2 days</string>
    <string name="date_timeframe_older_week">Older than a week</string>
    <string name="date_timeframe_older_month">Older than a month</string>
    <string name="date_at_time">%1$s at %2$s</string>
    <!--
        Error Strings
    -->
    <string name="error_cant_open_url">Unable to open the link</string>
    <string name="error_please_choose_browser">Error opening the default web browser. Please choose another app:</string>
    <string name="error_no_phone_app">No phone app was found</string>
    <string name="error_no_email_app">No e-mail app was found</string>
    <string name="error_no_sms_app">No SMS app was found</string>
    <!--
        Login Library Overrides
    -->
    <string name="enter_site_address" content_override="true">Enter the address of the WooCommerce store you\'d like to connect.</string>
    <!--
        Login View
    -->
    <string name="cant_open_url">Unable to open the link</string>
    <string name="already_logged_in_wpcom">You\'re already logged in a WordPress.com account, you can\'t add a WordPress.com site bound to another account.</string>
    <string name="at_username">\@%s</string>
    <string name="login_no_jetpack_username">Signed in as \@%1$s\nWrong account? %2$s</string>
    <string name="login_jetpack_required">This app requires Jetpack to connect to your store.</string>
    <string name="login">Log in</string>
    <string name="login_prologue_banner">Manage orders, track sales, and monitor store activity with real-time alerts.</string>
    <string name="login_configure_link">Read the %sconfiguration instructions%s.</string>
    <string name="login_pick_store">Pick store</string>
    <string name="login_connected_store">Connected store</string>
    <string name="login_verifying_site">Verifying site…</string>
    <string name="login_verifying_site_error">Cannot connect to %s</string>
    <string name="login_update_required_title">Update Store to WooCommerce 3.5</string>
    <string name="login_update_required_desc">This store uses an older version of WooCommerce. Please upgrade your store to WooCommerce 3.5 or greater to use it with this app.</string>
    <string name="login_avatar_content_description">Your profile photo</string>
    <string name="login_nostores_content_description">No WooCommerce stores</string>
    <string name="login_with_a_different_account">Login with a different account</string>
    <string name="login_no_stores">Unable to find WooCommerce stores\nconnected to this account</string>
    <string name="login_not_connected_to_account">It looks like %1$s is connected to a different WordPress.com account.</string>
    <string name="login_try_another_account">Try another account</string>
    <string name="login_try_another_store">Try another store</string>
    <string name="login_not_woo_store">It looks like %1$s is not a WooCommerce site. Install the WooCommerce plugin on your site and then %2$s</string>
    <string name="login_not_connected_jetpack">To use this app for %1$s you\'ll need to have the Jetpack plugin setup and connected to this account. \n\nOnce setup, %2$s</string>
    <string name="login_no_jetpack">To use this app for %1$s you\'ll need to have the Jetpack plugin setup and connected to a WordPress.com account</string>
    <string name="login_refresh_app">refresh the app</string>
    <string name="login_refresh_app_continue">refresh the app to continue</string>
    <string name="login_refresh_app_progress">Checking for WooCommerce…</string>
    <string name="login_refresh_app_progress_jetpack">Attempting to login with Jetpack…</string>
    <string name="login_view_connected_stores">View connected stores</string>
    <string name="login_jetpack_required_msg">To use the WooCommerce app you’ll need to set up the Jetpack plugin on your site</string>
    <string name="login_jetpack_view_instructions">View instructions</string>
    <string name="login_jetpack_view_setup_instructions">View setup instructions</string>
    <string name="login_jetpack_what_is">What is Jetpack?</string>
    <string name="login_jetpack_what_is_description">Jetpack is a free WordPress plugin that connects your store with the tools needed to give you the best mobile experience, including push notifications and stats</string>
    <string name="login_jetpack_installed_sign_in">Already have Jetpack? %1$s</string>
    <string name="login_jetpack_not_found">Jetpack not found. Please try again</string>
    <string name="login_sign_in">Sign in</string>
    <string name="login_need_help_finding_email">Need help finding the connected email?</string>
    <string name="login_email_help_title">What email do I use to sign in?</string>
    <string name="login_email_help_desc">In your site admin you can find the email you used to connect to WordPress.com from the %1$sJetpack Dashboard%2$s under %3$sConnections &gt; Account connection%4$s</string>
    <string name="login_discovery_error_title">Connection error</string>
    <string name="login_discovery_error_options">Here are a few other things you can try:</string>
    <string name="login_with_wordpress">Sign in with WordPress.com</string>
    <string name="login_troubleshooting_tips">Read our troubleshooting tips</string>
    <string name="login_discovery_error_option_select">Select an option</string>
    <!--
        Dashboard View
    -->
    <string name="dashboard_stats_granularity_days">Days</string>
    <string name="dashboard_stats_granularity_weeks">Weeks</string>
    <string name="dashboard_stats_granularity_months">Months</string>
    <string name="dashboard_stats_granularity_years">Years</string>

    <string name="dashboard_stats_visitors">Visitors</string>
    <string name="dashboard_stats_orders">Orders</string>
    <string name="dashboard_stats_revenue">Revenue</string>
    <string name="dashboard_state_no_data">No revenue this period</string>
    <string name="dashboard_stats_error">Error fetching data</string>
    <string name="dashboard_stats_error_content_description">Error image</string>
    <string name="dashboard_stats_todays_stats">Today\'s Stats</string>

    <string name="dashboard_stats_updated_now">Updated moments ago</string>
    <string name="dashboard_stats_updated_minutes">Updated %d minutes ago</string>
    <string name="dashboard_stats_updated_one_hour">Updated 1 hour ago</string>
    <string name="dashboard_stats_updated_hours">Updated %d hours ago</string>
    <string name="dashboard_stats_updated_one_day">Updated 1 day ago</string>
    <string name="dashboard_stats_updated_date_time">Updated on %s</string>

    <string name="dashboard_top_earners_title">Top performers</string>
    <string name="dashboard_top_earners_description">Gain insights into how products are performing on your store</string>
    <string name="dashboard_top_earners_total_spend">Total spend</string>
    <string name="dashboard_top_earners_total_orders">Total orders: %s</string>
    <string name="dashboard_top_earners_empty">No activity this period</string>

    <string name="dashboard_action_view_order">View Order</string>
    <string name="dashboard_action_view_orders">View Orders</string>
    <string name="dashboard_fulfill_order_title_single">You have 1 order to fulfill</string>
    <string name="dashboard_fulfill_order_title_multiple">You have %1$d orders to fulfill</string>
    <string name="dashboard_fulfill_orders_msg">Review, prepare, and ship these pending orders</string>

    <string name="my_store_stats_reverted_message">We have reverted to the old stats. To use the beta stats, please activate the WooCommerce Admin plugin with version 0.23 or higher</string>
    <string name="my_store_stats_availability_title">Try our improved stats</string>
    <string name="my_store_stats_availability_message">We\'re rolling out improvements to stats for  stores using the WooCommerce Admin plugin</string>
    <!--
        Order List View
    -->
    <string name="orderlist_no_orders">No Orders</string>
    <string name="orderlist_item_order_num">#%s</string>
    <string name="orderlist_item_order_name">%1$s %2$s</string>
    <string name="orderlist_error_fetch_generic">Error fetching orders</string>
    <string name="orderlist_filter_by">Filter orders by</string>
    <string name="orderlist_filter">Filter</string>
    <string name="orderlist_search_hint">Search orders</string>
    <string name="orderlist_filtered" translatable="false">: %1$s</string>
    <string name="orderlist_fetching">Fetching orders…</string>
    <string name="orderlist_search_prompt">Search orders</string>
    <!--
        Order Detail Views
    -->
    <string name="customer_information">Customer information</string>
    <string name="customer_full_name">%1$s %2$s</string>
    <string name="orderdetail_orderstatus_ordernum">Order #%s</string>
    <string name="orderdetail_orderstatus_heading">#%1$s %2$s %3$s</string>
    <string name="orderdetail_orderstatus_created">Created %1$s</string>
    <string name="orderdetail_shipping_method">Shipping method</string>
    <string name="orderdetail_shipping_details">Shipping details</string>
    <string name="orderdetail_billing_details">Billing details</string>
    <string name="orderdetail_email_contentdesc">email customer</string>
    <string name="orderdetail_call_or_message_contentdesc">Call or message customer</string>
    <string name="orderdetail_call_customer">Call</string>
    <string name="orderdetail_message_customer">Message</string>
    <string name="orderdetail_product_lineitem_total_multiple">%1$s (%2$s x %3$s)</string>
    <string name="orderdetail_product_lineitem_total_single">%1$s</string>
    <string name="orderdetail_product_lineitem_tax">Tax:</string>
    <string name="orderdetail_product_lineitem_sku">SKU:</string>
    <string name="orderdetail_product_image_contentdesc">Product Image</string>
    <string name="orderdetail_product">Product</string>
    <string name="orderdetail_product_qty">QTY</string>
    <string name="orderdetail_payment_summary_completed">%1$s via %2$s</string>
    <string name="orderdetail_payment_summary_onhold">Awaiting payment via %s</string>
    <string name="orderdetail_payment_paid_by_customer">Paid by customer</string>
    <string name="orderdetail_refunded">Refunded</string>
    <string name="orderdetail_refund_detail">%1$s via %2$s – %3$s</string>
    <string name="orderdetail_refund_view_details">View details</string>
    <string name="orderdetail_net">Net</string>
    <string name="orderdetail_discount_items">(%1$s)</string>
    <string name="orderdetail_customer_provided_note">Customer provided note</string>
    <string name="orderdetail_customer_image_contentdesc">Customer profile image</string>
    <string name="orderdetail_note_hint">Compose an order note</string>
    <string name="orderdetail_note_private">Private</string>
    <string name="orderdetail_note_public">To customer</string>
    <string name="orderdetail_note_system">System</string>
    <string name="orderdetail_order_notes">Order notes</string>
    <string name="orderdetail_order_fulfillment">Fulfill Order #%s</string>
    <string name="orderdetail_payment_cleared">Payment Cleared</string>
    <string name="orderdetail_show_billing">Show Billing</string>
    <string name="orderdetail_hide_billing">Hide Billing</string>
    <string name="orderdetail_add_note">Add a note</string>
    <string name="orderdetail_addnote_contentdesc">Add an order note</string>
    <string name="orderdetail_change_order_status">Click to change order status</string>
    <string name="orderdetail_track_shipment">Track shipment</string>
    <string name="orderdetail_copy_tracking_number">Copy tracking number</string>
    <string name="orderdetail_delete_tracking">Delete tracking</string>
    <string name="orderdetail_empty_shipping_address">No address specified.</string>
    <string name="orderdetail_shipping_notice">This order is using extensions to calculate shipping. The shipping methods shown might be incomplete.</string>
    <string name="orderdetail_issue_refund_button">Issue refund</string>
    <string name="order_begin_fulfillment">Begin fulfillment</string>
    <string name="order_fulfill_mark_complete">Mark Order Complete</string>
    <string name="order_fulfill_marked_complete">Order Marked Complete</string>
    <string name="order_status_changed_to">Order status changed to %s</string>
    <string name="order_error_fetch_notes_generic">Error fetching error notes</string>
    <string name="order_error_update_general">Error changing order</string>
    <string name="order_error_fetch_generic">Error fetching order</string>
    <string name="order_shipment_tracking">Tracking</string>
    <string name="order_shipment_tracking_number">Tracking Number</string>
    <string name="order_shipment_tracking_number_clipboard">Tracking number copied to the clipboard</string>
    <string name="order_shipment_tracking_button">Track package</string>
    <string name="order_detail_shipment_tracking_button_contentdesc">Track or delete shipment tracking</string>
    <string name="order_shipment_tracking_section_cd">Shipment tracking</string>
    <string name="order_shipment_tracking_copy_to_clipboard">Copy tracking number to clipboard</string>
    <string name="order_shipment_tracking_shipped_date">Shipped %s</string>
    <string name="order_shipment_tracking_add_label">Optional tracking information</string>
    <string name="order_shipment_tracking_add_button">Add tracking</string>
    <string name="order_shipment_tracking_delete_snackbar_msg">Deleted shipment tracking</string>
    <string name="order_shipment_tracking_delete_error">Error deleting tracking</string>
    <string name="order_shipment_tracking_delete_success">Tracking deleted</string>
    <!--
        Refunds
    -->
    <string name="order_refunds_available_for_refund">%s available for refund</string>
    <string name="order_refunds_title_with_amount">Refund %s</string>
    <string name="order_refunds_restocking_note">By refunding an amount, no items will be restocked</string>
    <string name="order_refunds_next_button_title">Next</string>
    <string name="order_refunds_refund">Refund</string>
    <string name="order_refunds_refund_high_error">The refund is higher than the available amount</string>
    <string name="order_refunds_refund_zero_error">The refund must be greater than 0</string>
    <string name="order_refunds_previously_refunded">Previously refunded</string>
    <string name="order_refunds_refund_amount">Refund amount</string>
    <string name="order_refunds_reason">Reason for refund</string>
    <string name="order_refunds_reason_hint">Reason for refund (optional)</string>
    <string name="order_refunds_refund_via">Refund via</string>
    <string name="order_refunds_refunded_via">Refunded via %s</string>
    <string name="order_refunds_refund_details">Refund details</string>
    <string name="order_refunds_manual_refund">Manual refund</string>
    <string name="order_refunds_quote_image_description">Quotation icon</string>
    <string name="order_refunds_amount_refund_progress_message">Your refund for %s is being processed. Please wait…</string>
    <string name="order_refunds_amount_refund_successful">The refund was successfully submitted.</string>
    <string name="order_refunds_amount_refund_error">Something went wrong with the refund. Please try again.</string>
    <string name="order_refunds_refund_manual_refund_note">The payment method does not support automatic refunds. Complete the refund by transferring the money to the customer manually.</string>
    <!--
        Add Order Note
    -->
    <string name="add_order_note_label">Email note to customer</string>
    <string name="add_order_note_sublabel">If disabled the note will be private</string>
    <string name="add_order_note_menu_item">Add</string>
    <string name="add_order_note_added">Order note added</string>
    <string name="add_order_note_error">Unable to add note</string>
    <string name="add_order_note_confirm_discard">Discard this note?</string>
    <string name="add_order_note_invalid_order">Invalid order</string>
    <!--
        Order List Tab Labels
    -->
    <string-array name="order_list_tabs">
        <item>Processing</item>
        <item>All Orders</item>
    </string-array>
    <!--
        Order Status Labels
    -->
    <string name="orderstatus_select_status">Change order status</string>
    <string name="orderstatus_processing">Processing</string>
    <string name="orderstatus_pending">Pending Payment</string>
    <string name="orderstatus_failed">Failed</string>
    <string name="orderstatus_completed">Completed</string>
    <string name="orderstatus_hold">On-Hold</string>
    <string name="orderstatus_cancelled">Cancelled</string>
    <string name="orderstatus_refunded">Refunded</string>
    <string name="orderstatus_contentDesc">Order status</string>
    <!--
        Add Shipment Tracking Labels
    -->
    <string name="order_shipment_tracking_toolbar_title">Add Tracking</string>
    <string name="order_shipment_tracking_carrier_label">Carrier</string>
    <string name="order_shipment_tracking_number_label">Tracking number</string>
    <string name="order_shipment_tracking_custom_provider_name_label">Provider name</string>
    <string name="order_shipment_tracking_custom_provider_url_label">Tracking link (optional)</string>
    <string name="order_shipment_tracking_provider_hint">Select provider</string>
    <string name="order_shipment_tracking_number_hint">Enter Tracking number</string>
    <string name="order_shipment_tracking_custom_provider_name_hint">Enter provider name</string>
    <string name="order_shipment_tracking_custom_provider_url_hint">Enter tracking link</string>
    <string name="order_shipment_tracking_date_label">Date shipped</string>
    <string name="order_shipment_tracking_provider_toolbar_title">Shipping Providers</string>
    <string name="order_shipment_tracking_provider_list_item">Selected Shipment Provider</string>
    <string name="order_shipment_tracking_provider_list_error_fetch_generic">Error fetching providers</string>
    <string name="order_shipment_tracking_provider_list_error_empty_list">No providers found</string>
    <string name="order_shipment_tracking_added">Shipment tracking added</string>
    <string name="order_shipment_tracking_error">Unable to add tracking</string>
    <string name="order_shipment_tracking_confirm_discard">Are you sure you want to discard this tracking?</string>
    <string name="order_shipment_tracking_empty_provider">Please select a provider</string>
    <string name="order_shipment_tracking_empty_tracking_num">Please enter a tracking number</string>
    <string name="order_shipment_tracking_empty_custom_provider_name">Please enter a provider name</string>
    <string name="order_shipment_tracking_custom_provider_section_title">Custom</string>
    <string name="order_shipment_tracking_custom_provider_section_name">Custom Provider</string>
    <!--
        Notifications
    -->
    <string name="new_notifications">%d new notifications</string>
    <string name="more_notifications">and %d more.</string>
    <!--
        Product Review Detail
    -->
    <string name="review_fetch_error">Error fetching product reviews</string>
    <string name="review_single_fetch_error">Error fetching new product review</string>
    <string name="wc_view_the_product_external">View the product</string>
    <string name="wc_approve">Approve</string>
    <string name="wc_approved">Approved</string>
    <string name="wc_unapproved">Unapproved</string>
    <string name="wc_spam">Spam</string>
    <string name="wc_trash">Trash</string>
    <string name="wc_load_review_error">Error loading product review detail</string>
    <string name="wc_moderate_review_error">Error updating product review status</string>
    <string name="wc_review_title">Review</string>
    <!--
        Product Reviews List
    -->
    <string name="review_list_item_title">%1$s left a review on %2$s</string>
    <string name="review_moderation_undo">Review marked as %1$s</string>
    <string name="wc_mark_all_read">Mark all as read</string>
    <string name="wc_mark_all_read_success">All reviews marked as read</string>
    <string name="wc_mark_all_read_error">Error marking all reviews as read</string>
    <!--
        Products
    -->
    <string name="product_image_content_description">Product image</string>
    <string name="product_add_image_content_description">Add image</string>
    <string name="product_detail_fetch_product_error">Error fetching product</string>
    <string name="product_variants_fetch_product_variants_error">Error fetching product variations</string>
    <string name="product_name">Title</string>
    <string name="product_purchase_note">Purchase note</string>
    <string name="product_pricing_and_inventory">Pricing and inventory</string>
    <string name="product_property_default_formatter" translatable="false">%1$s: %2$s</string>
    <string name="product_property_variant_formatter" translatable="false">%1$s (%2$s options)</string>
    <string name="product_property_edit">Edit product</string>
    <string name="product_inventory">Inventory</string>
    <string name="product_price">Price</string>
    <string name="product_regular_price">Regular price</string>
    <string name="product_sale_price">Sale price</string>
    <string name="product_sku">SKU</string>
    <string name="product_stock_status">Stock status</string>
    <string name="product_stock_quantity">Stock quantity</string>
    <string name="product_backorders">Backorders</string>
    <string name="product_shipping">Shipping</string>
    <string name="product_weight">Weight</string>
    <string name="product_size">Size</string>
    <string name="product_shipping_class">Shipping class</string>
    <string name="product_total_orders">Total orders</string>
    <string name="product_reviews">Reviews</string>
    <string name="product_downloads">Downloads</string>
    <string name="product_downloadable_files">Downloadable files</string>
    <string name="product_download_limit">Limit</string>
    <string name="product_download_limit_count">%d downloads</string>
    <string name="product_download_expiry">Expiry</string>
    <string name="product_download_expiry_days">%d days</string>
    <string name="product_purchase_details">Purchase details</string>
    <string name="product_share_dialog_title">Share your product</string>
    <string name="product_view_in_store">View product on store</string>
    <string name="product_view_affiliate">View affiliate product</string>
    <string name="product_stock_status_instock">In stock</string>
    <string name="product_stock_status_instock_with_variations">In stock \u2022 %d variations</string>
    <string name="product_stock_status_out_of_stock">Out of stock</string>
    <string name="product_stock_status_on_backorder">On backorder</string>
    <string name="product_stock_count">%s in stock</string>
    <string name="product_backorders_no">Do not allow</string>
    <string name="product_backorders_yes">Allow</string>
    <string name="product_backorders_notify">Allow, but notify customer</string>
    <string name="product_name_variable">Variable %s</string>
    <string name="product_name_external">Affiliate %s</string>
    <string name="product_name_grouped">Grouped %s</string>
    <string name="product_name_virtual">Virtual %s</string>
    <string name="product_list_empty">No products yet</string>
    <string name="product_list_empty_search">No matching products</string>
    <string name="product_search_hint">Search products</string>
    <string name="product_wip_title">Work in progress!</string>
<<<<<<< HEAD
    <string name="product_wip_message">We\'re hard at work on the new Products section so you may see some changes as we get ready for launch &#x1f680;</string>
    <string name="product_description_hint">Start writing…</string>
    <string name="product_edit_description">Edit description</string>
    <string name="product_description">Description</string>
    <string name="product_description_empty">Describe your product</string>
    <string name="aztec_confirm_discard">Do you want to save your changes?</string>
    <string name="product_update_dialog_title">Updating product</string>
    <string name="product_update_dialog_message">Please wait…</string>
    <string name="product_detail_update_product_error">Error updating product</string>
    <string name="product_detail_update_product_success">Product updated</string>
=======
    <string name="product_wip_message">We\'re hard at work on the new Products section so you may see some changes as we get ready for launch 🚀</string>
    <string name="product_bullet" translatable="false">&#160;\u2022&#160;</string>
    <string name="product_variant_hidden">Hidden</string>
    <!--
        Product images
    -->
    <string name="product_images_title">Photos</string>
    <string name="product_add_photos">Add photos</string>
    <string name="product_remove_photo">Remove photo</string>
    <string name="product_image_add">Add a product image</string>
    <string name="product_image_error_removing">Error removing product image</string>
    <string name="product_image_service_error_uploading">Error uploading product image</string>
    <string name="product_image_service_busy">Please wait for the current operation to complete</string>
    <string name="product_image_capture_failed">Failed to capture image</string>
    <string name="product_image_remove_confirmation">Are you sure you want to remove this image?</string>
    <string name="product_images_camera_error">Unable to access camera</string>
    <string name="product_images_uploading_single_notif_message">Uploading image…</string>
    <string name="product_images_uploading_multi_notif_message">Uploading images…%d of %d</string>
    <string name="product_images_upload_channel_title">Uploads</string>
    <string name="image_source_title">Select an upload method</string>
    <string name="image_source_device_chooser">Choose from device</string>
    <string name="image_source_device_camera">Take a photo</string>
    >>>>>>> develop
>>>>>>> c076e09d
    <!--
        Empty list messages
    -->
    <string name="waiting_for_customers">Waiting for customers</string>
    <string name="waiting_for_customers_contentdesc">Waiting for customers image</string>
    <string name="orders_empty_message_with_filter">No orders yet</string>
    <string name="orders_empty_message_with_processing">No orders to process yet</string>
    <string name="orders_processed_empty_message">All orders have been processed</string>
    <string name="orders_empty_message_with_search">No matching orders</string>
    <string name="reviews_empty_message">No reviews yet!</string>
    <!--
        Settings
    -->
    <string name="settings">Settings</string>
    <string name="privacy_settings">Privacy settings</string>
    <string name="feature_requests">Feature request</string>
    <string name="beta_features">Beta features</string>
    <string name="settings_signout">Log out</string>
    <string name="settings_confirm_logout">Are you sure you want to logout from the account %s?</string>
    <string name="settings_send_stats">Collect information</string>
    <string name="settings_enable_v4_stats_title">Improved stats</string>
    <string name="settings_enable_product_teaser_title">Products</string>
    <string name="settings_enable_v4_stats_message">Try the new stats available with the\nWooCommerce admin plugin</string>
    <string name="settings_enable_product_teaser_message">Test out the new products section as we get ready to launch</string>
    <string name="settings_send_stats_detail">Share information with our analytics tool about your use of services while logged in to your WordPress account</string>
    <string name="settings_privacy_detail">This information helps us improve our products, make marketing to you more relevant, personalize your WooCommerce experience, and more as detailed in our privacy policy</string>
    <string name="settings_privacy_policy">Read privacy policy</string>
    <string name="settings_tracking">We use other tracking tools, including some from third parties. Read about these and how to control them.</string>
    <string name="settings_footer">Made with love by Automattic. %1$s</string>
    <string name="settings_hiring">We\'re hiring!</string>
    <string name="settings_selected_store">Selected store</string>
    <string name="settings_notifs">Notifications</string>
    <string name="settings_notifs_device">Manage notifications</string>
    <string name="settings_notifs_device_detail">Sounds, urgency, and notification dot</string>
    <string name="settings_notifs_orders">Orders</string>
    <string name="settings_notifs_orders_detail">Get alerts when new orders come in</string>
    <string name="settings_notifs_tone">Tone</string>
    <string name="settings_notifs_tone_detail">Play Cha-Ching sound on new order</string>
    <string name="settings_notifs_reviews">Product reviews</string>
    <string name="settings_notifs_reviews_detail">Get alerts for new product reviews</string>
    <string name="settings_image_optimization_title">Image optimization</string>
    <string name="settings_image_optimization_message">Resize and compress images for faster uploading</string>
    <string name="settings_about">About the app</string>
    <string name="settings_licenses">Open source licenses</string>
    <string name="settings_privacy_policy_header">Privacy Policy</string>
    <string name="settings_cookie_policy_header">Cookie Policy</string>
    <string name="settings_third_party_policy_header">Third Party Policy</string>
    <string name="settings_crash_reporting">Crash reports</string>
    <string name="settings_crash_reporting_detail">To help us improve the app\'s performance and fix the occasional bug, enable automatic crash reports</string>
    <string name="settings_switch_site_notifs_msg">Switched to %s. You will only receive notifications for this store</string>
    <!--
        WCToggleSingleOptionView
    -->
    <string name="toggle_option_checked">option checked</string>
    <string name="toggle_option_not_checked">option not checked</string>
    <!--
        Help and support
    -->
    <string name="support_help">Help &amp; support</string>
    <string name="support_email_subject">WooCommerce Android %s support</string>
    <string name="invalid_email_message">Your email address isn\'t valid</string>
    <string name="support_identity_input_dialog_enter_email_and_name">To continue please enter your email address and name</string>
    <string name="support_identity_input_dialog_enter_email">Please enter your email address</string>
    <string name="support_identity_input_dialog_email_label">Email</string>
    <string name="support_identity_input_dialog_name_label">Name</string>
    <string name="support_subtitle">How can we help?</string>
    <string name="support_help_center">Help Center</string>
    <string name="support_faq_detail">Get answers to questions you have</string>
    <string name="support_contact">Contact support</string>
    <string name="support_contact_detail">Reach our happiness engineers who can help answer tough questions</string>
    <string name="support_my_tickets">My tickets</string>
    <string name="support_my_tickets_detail">View previously submitted support tickets</string>
    <string name="support_application_log">Application log</string>
    <string name="support_application_log_detail">Advanced tool to review the app status</string>
    <string name="help">Help</string>
    <string name="support_contact_email">Contact email</string>
    <string name="support_contact_email_not_set">Not set</string>
    <string name="support_push_notification_title">WooCommerce</string>
    <string name="support_push_notification_message">New message from \'Help &amp; Support\'</string>
    <string name="logviewer_activity_title">Application log</string>
    <string name="logviewer_copied_to_clipboard">Log copied to clipboard</string>
    <string name="logviewer_error_copy_to_clipboard">Error copying to clipboard</string>
    <string name="logviewer_share_error">Unable to share log</string>
    <string name="about_appname">WooCommerce for Android</string>
    <string name="about_publisher">Publisher: Automattic, Inc</string>
    <string name="about_tos">Terms of service</string>
    <string name="about_url_text" translatable="false">automattic.com</string>
    <string name="about_version">Version %s</string>
    <string name="about_copyright" translatable="false">© %1$d Automattic, Inc</string>
    <!--
        Login Library Imported Strings
    -->
    <string name="verification_code">Verification code</string>
    <string name="invalid_verification_code">Invalid verification code</string>
    <string name="send_link">Send link</string>
    <string name="enter_your_password_instead">Enter your password instead</string>
    <string name="password">Password</string>
    <string name="log_in">Log In</string>
    <string name="login_promo_text_onthego">Publish from the park. Blog from the bus. Comment from the café. WordPress goes where you go.</string>
    <string name="login_promo_text_realtime">Watch readers from around the world read and interact with your site — in realtime.</string>
    <string name="login_promo_text_anytime">Catch up with your favorite sites and join the conversation anywhere, any time.</string>
    <string name="login_promo_text_notifications">Your notifications travel with you — see comments and likes as they happen.</string>
    <string name="login_promo_text_jetpack">Manage your Jetpack-powered site on the go — you\'ve got WordPress in your pocket.</string>
    <string name="next">Next</string>
    <string name="open_mail">Open mail</string>
    <string name="alternatively">Alternatively:</string>
    <string name="enter_site_address_instead">Log in by entering your site address.</string>
    <string name="enter_username_instead">Log in with your username.</string>
    <string name="enter_verification_code">Almost there! Please enter the verification code from your Authenticator app.</string>
    <string name="enter_verification_code_sms">We sent a text message to the phone number ending in %s. Please enter the verification code in the SMS.</string>
    <string name="login_text_otp">Text me a code instead.</string>
    <string name="login_text_otp_another">Text me another code instead.</string>
    <string name="requesting_otp">Requesting a verification code via SMS.</string>
    <string name="email_not_registered_wpcom">Hmm, we can\'t find a WordPress.com account connected to this email address. Try the link below to log in using your site address.</string>
    <string name="password_incorrect">It looks like this password is incorrect. Please double check your information and try again.</string>
    <string name="login_magic_links_label">We\'ll email you a magic link that\'ll log you in instantly, no password needed. Hunt and peck no more!</string>
    <string name="login_magic_links_sent_label">Your magic link is on its way! Check your email on this device and tap the link in the email you received from WordPress.com.</string>
    <string name="login_magic_link_email_requesting">Requesting log-in email</string>
    <string name="login_magic_link_token_updating">Connecting to your site…</string>
    <string name="magic_link_unavailable_error_message">Currently unavailable. Please enter your password</string>
    <string name="magic_link_update_error">An error has occurred. Please login to continue</string>
    <string name="magic_link_fetch_account_error">There was some trouble fetching your account. You can retry now or close and try again later.</string>
    <string name="enter_wpcom_password">Enter your WordPress.com password.</string>
    <string name="enter_wpcom_password_google">To proceed with this Google account, please provide the matching WordPress.com password. This will be asked only once.</string>
    <string name="connect_more">Connect Another Site</string>
    <string name="connect_site">Connect Site</string>
    <string name="login_continue">Continue</string>
    <string name="login_already_logged_in_wpcom">Already logged in to WordPress.com</string>
    <string name="login_username_at">\@%s</string>
    <string name="enter_site_address_share_intent">Enter the address of your WordPress site you\'d like to share the content to.</string>
    <string name="login_site_address">Site address</string>
    <string name="login_site_address_help">Need help finding your site address?</string>
    <string name="login_site_address_help_title">What\'s my site address?</string>
    <string name="login_site_address_help_content">Your site address appears in the bar at the top of the screen when you visit your site in Chrome.</string>
    <string name="login_site_address_more_help">Need more help?</string>
    <string name="login_checking_site_address">Checking site address</string>
    <string name="login_error_while_adding_site">Error while adding site. Error code: %s</string>
    <string name="login_log_in_for_deeplink">Log in to WordPress.com to access the post.</string>
    <string name="login_log_in_for_share_intent">Log in to WordPress.com to share the content.</string>
    <string name="login_empty_username">Please enter a username</string>
    <string name="login_empty_password">Please enter a password</string>
    <string name="login_empty_2fa">Please enter a verification code</string>
    <string name="login_email_button_signup">Don\'t have an account? %1$sSign up%2$s</string>
    <string name="login_email_client_not_found">Can\'t detect your email client app</string>
    <string name="login_logged_in_as">Logged in as</string>
    <string name="login_google_button_suffix">Log in with Google.</string>
    <string name="login_error_button">Close</string>
    <string name="login_error_email_not_found_v2">There\'s no WordPress.com account matching this Google account.</string>
    <string name="login_error_generic">There was some trouble connecting with the Google account.</string>
    <string name="login_error_sms_throttled">We\'ve made too many attempts to send an SMS verification code — take a break, and request a new one in a minute.</string>
    <string name="login_error_generic_start">Google login could not be started.</string>
    <string name="login_error_suffix">\nMaybe try a different account?</string>
    <string name="signup_email_error_generic">There was some trouble checking the email address.</string>
    <string name="signup_email_header">To create your new WordPress.com account, please enter your email address.</string>
    <string name="signup_magic_link_error">There was some trouble sending the email. You can retry now or close and try again later.</string>
    <string name="signup_magic_link_error_button_negative">Close</string>
    <string name="signup_magic_link_error_button_positive">Retry</string>
    <string name="signup_magic_link_message">We sent you a magic signup link! Check your email on this device, and tap the link in the email to finish signing up.</string>
    <string name="signup_magic_link_progress">Sending email</string>
    <string name="signup_terms_of_service_text">By signing up, you agree to our %1$sTerms of Service%2$s.</string>
    <string name="signup_with_email_button">Sign Up with Email</string>
    <string name="signup_with_google_button">Sign Up with Google</string>
    <string name="signup_with_google_progress">Signing up with Google…</string>

    <string name="google_error_timeout">Google took too long to respond. You may need to wait until you have a stronger internet connection.</string>

    <string name="username_or_password_incorrect">The username or password you entered is incorrect</string>
    <string name="cannot_add_duplicate_site">This site already exists in the app, you can\'t add it.</string>
    <string name="duplicate_site_detected">A duplicate site has been detected.</string>
    <string name="error_fetch_my_profile">Couldn\'t retrieve your profile</string>
    <string name="error_disabled_apis">Could not fetch settings: Some APIs are unavailable for this OAuth app ID + account combination.</string>
    <string name="login_to_to_connect_jetpack">Log in to the WordPress.com account you used to connect Jetpack.</string>
    <string name="auth_required">Log in again to continue.</string>
    <string name="checking_email">Checking email</string>
    <string name="email_invalid">Enter a valid email address</string>
    <string name="forgot_password">Lost your password?</string>
    <string name="error_generic">An error occurred</string>
    <string name="no_site_error">The site at this address is not a WordPress site. For us to connect to it, the site must use WordPress.</string>
    <string name="invalid_site_url_message">Check that the site URL entered is valid</string>
    <string name="xmlrpc_missing_method_error">Couldn\'t connect. Required XML-RPC methods are missing on the server.</string>
    <string name="xmlrpc_post_blocked_error">Couldn\'t connect. Your host is blocking POST requests, and the app needs
        that in order to communicate with your site. Contact your host to solve this problem.</string>
    <string name="xmlrpc_endpoint_forbidden_error">Couldn\'t connect. We received a 403 error when trying to access your
        site XMLRPC endpoint. The app needs that in order to communicate with your site. Contact your host to solve
        this problem.</string>
    <string name="enter_wpcom_or_jetpack_site">Please enter a WordPress.com or Jetpack-connected self-hosted WordPress site</string>

    <string name="error_generic_network">A network error occurred. Please check your connection and try again.</string>

    <string name="notification_login_title_success">Logged in!</string>
    <string name="notification_logged_in">Tap to continue.</string>

    <string name="notification_login_title_in_progress">Login in progress…</string>
    <string name="notification_logging_in">Please wait while logging in.</string>

    <string name="notification_login_title_stopped">Login stopped</string>
    <string name="notification_error_wrong_password">Please double check your password to continue.</string>
    <string name="notification_2fa_needed">Please provide an authentication code to continue.</string>
    <string name="notification_login_failed">An error has occurred.</string>

    <!-- Screen titles -->
    <string name="email_address_login_title">Email address login</string>
    <string name="site_address_login_title">Site address login</string>
    <string name="magic_link_login_title">Magic link login</string>
    <string name="magic_link_sent_login_title">Magic link sent</string>
    <string name="selfhosted_site_login_title">Login credentials</string>
    <string name="verification_2fa_screen_title">Code verification</string>
    <string name="site_picker_title">Pick store</string>

    <string name="signup_email_screen_title">Email signup</string>
    <string name="signup_magic_link_title">Magic link sent</string>

    <!-- HTTP Authentication -->
    <string name="http_authorization_required">Authorization required</string>
    <string name="httpuser">HTTP username</string>
    <string name="httppassword">HTTP password</string>

    <!-- App rating dialog -->
    <string name="app_rating_title">Enjoying Woo?</string>
    <string name="app_rating_message">Nice to see you again! If you’re digging the app, we\’d love a rating on the Google Play Store.</string>
    <string name="app_rating_rate_now">Rate now</string>
    <string name="app_rating_rate_later">Later</string>
    <string name="app_rating_rate_never">No thanks</string>

    <!-- Feature tooltips -->
    <string name="tooltip_site_switcher">Tap to switch stores</string>

    <!-- Promo dialogs -->
    <string name="promo_btn_got_it">Got it</string>
    <string name="promo_btn_try_it">Try it now</string>
    <string name="promo_title_site_picker">Running multiple stores?</string>
    <string name="promo_message_site_picker">You can now switch between stores by tapping the selected store in Settings</string>

    <!-- Product status -->
    <string name="product_status_published">Published</string>
    <string name="product_status_private">Private</string>
    <string name="product_status_pending">Pending</string>
    <string name="product_status_draft">Draft</string>

    <!-- permissions -->
    <string name="permissions_denied_title">Permissions</string>
    <string name="permissions_denied_message">It looks like you turned off permissions required for this feature.&lt;br/&gt;&lt;br/&gt;To change this, edit your permissions and make sure &lt;strong&gt;%s&lt;/strong&gt; is enabled.</string>
    <string name="permission_storage">Storage</string>
    <string name="permission_camera">Camera</string>
    <string name="button_edit_permissions">Edit permissions</string>

    <!-- Other -->
    <string name="error_loading_image">Unable to load image</string>
    <string name="login_invalid_site_url">Please enter a complete website address, like example.com.</string>
    <string name="error_user_username_instead_of_email">Please log in using your WordPress.com username instead of your email address.</string>
    <string name="notification_wpcom_username_needed">Please log in with your username and password.</string>

    <!-- Country Mapping -->
    <!-- A -->
    <string name="country_mapping_AX">Åland Islands</string>
    <string name="country_mapping_AF">Afghanistan</string>
    <string name="country_mapping_AL">Albania</string>
    <string name="country_mapping_DZ">Algeria</string>
    <string name="country_mapping_AS">American Samoa</string>
    <string name="country_mapping_AD">Andorra</string>
    <string name="country_mapping_AO">Angola</string>
    <string name="country_mapping_AI">Anguilla</string>
    <string name="country_mapping_AQ">Antarctica</string>
    <string name="country_mapping_AG">Antigua and Barbuda</string>
    <string name="country_mapping_AR">Argentina</string>
    <string name="country_mapping_AM">Armenia</string>
    <string name="country_mapping_AW">Aruba</string>
    <string name="country_mapping_AU">Australia</string>
    <string name="country_mapping_AT">Austria</string>
    <string name="country_mapping_AZ">Azerbaijan</string>

    <!-- B -->
    <string name="country_mapping_BS">Bahamas</string>
    <string name="country_mapping_BH">Bahrain</string>
    <string name="country_mapping_BD">Bangladesh</string>
    <string name="country_mapping_BB">Barbados</string>
    <string name="country_mapping_BY">Belarus</string>
    <string name="country_mapping_PW">Belau</string>
    <string name="country_mapping_BE">Belgium</string>
    <string name="country_mapping_BZ">Belize</string>
    <string name="country_mapping_BJ">Benin</string>
    <string name="country_mapping_BM">Bermuda</string>
    <string name="country_mapping_BT">Bhutan</string>
    <string name="country_mapping_BO">Bolivia</string>
    <string name="country_mapping_BQ">Bonaire, Saint Eustatius and Saba</string>
    <string name="country_mapping_BA">Bosnia and Herzegovina</string>
    <string name="country_mapping_BW">Botswana</string>
    <string name="country_mapping_BV">Bouvet Island</string>
    <string name="country_mapping_BR">Brazil</string>
    <string name="country_mapping_IO">British Indian Ocean Territory</string>
    <string name="country_mapping_VG">British Virgin Islands</string>
    <string name="country_mapping_BN">Brunei</string>
    <string name="country_mapping_BG">Bulgaria</string>
    <string name="country_mapping_BF">Burkina Faso</string>
    <string name="country_mapping_BI">Burundi</string>

    <!-- C -->
    // C
    <string name="country_mapping_KH">Cambodia</string>
    <string name="country_mapping_CM">Cameroon</string>
    <string name="country_mapping_CA">Canada</string>
    <string name="country_mapping_CV">Cape Verde</string>
    <string name="country_mapping_CF">Central African Republic</string>
    <string name="country_mapping_TD">Chad</string>
    <string name="country_mapping_CL">Chile</string>
    <string name="country_mapping_CN">China</string>
    <string name="country_mapping_CX">Christmas Island</string>
    <string name="country_mapping_CC">Cocos (Keeling) Islands</string>
    <string name="country_mapping_CO">Colombia</string>
    <string name="country_mapping_KM">Comoros</string>
    <string name="country_mapping_CG">Congo (Brazzaville)</string>
    <string name="country_mapping_CD">Congo (Kinshasa)</string>
    <string name="country_mapping_CK">Cook Islands</string>
    <string name="country_mapping_CR">Costa Rica</string>
    <string name="country_mapping_CU">Cuba</string>
    <string name="country_mapping_CW">Curacao</string>
    <string name="country_mapping_CY">Cyprus</string>
    <string name="country_mapping_CZ">Czech Republic</string>

    <!-- D -->
    <string name="country_mapping_DK">Denmark</string>
    <string name="country_mapping_DJ">Djibouti</string>
    <string name="country_mapping_DM">Dominica</string>
    <string name="country_mapping_DO">Dominican Republic</string>

    <!-- E -->
    <string name="country_mapping_EC">Ecuador</string>
    <string name="country_mapping_EG">Egypt</string>
    <string name="country_mapping_SV">El Salvador</string>
    <string name="country_mapping_ER">Eritrea</string>
    <string name="country_mapping_EE">Estonia</string>
    <string name="country_mapping_ET">Ethiopia</string>

    <!-- F -->
    <string name="country_mapping_FK">Falkland Islands</string>
    <string name="country_mapping_FO">Faroe Islands</string>
    <string name="country_mapping_FJ">Fiji</string>
    <string name="country_mapping_FI">Finland</string>
    <string name="country_mapping_FR">France</string>
    <string name="country_mapping_PF">French Polynesia</string>
    <string name="country_mapping_TF">French Southern Territories</string>

    <!-- G -->
    <string name="country_mapping_GA">Gabon</string>
    <string name="country_mapping_GM">Gambia</string>
    <string name="country_mapping_GE">Georgia</string>
    <string name="country_mapping_DE">Germany</string>
    <string name="country_mapping_GH">Ghana</string>
    <string name="country_mapping_GI">Gibraltar</string>
    <string name="country_mapping_GR">Greece</string>
    <string name="country_mapping_GL">Greenland</string>
    <string name="country_mapping_GD">Grenada</string>
    <string name="country_mapping_GP">Guadeloupe</string>
    <string name="country_mapping_GU">Guam</string>
    <string name="country_mapping_GT">Guatemala</string>
    <string name="country_mapping_GG">Guernsey</string>
    <string name="country_mapping_GN">Guinea</string>
    <string name="country_mapping_GW">Guinea-Bissau</string>
    <string name="country_mapping_GY">Guyana</string>

    <!-- H -->
    <string name="country_mapping_HT">Haiti</string>
    <string name="country_mapping_HM">Heard Island and McDonald Islands</string>
    <string name="country_mapping_HN">Honduras</string>
    <string name="country_mapping_HK">Hong Kong</string>
    <string name="country_mapping_HU">Hungary</string>

    <!-- I -->
    <string name="country_mapping_IS">Iceland</string>
    <string name="country_mapping_IN">India</string>
    <string name="country_mapping_ID">Indonesia</string>
    <string name="country_mapping_IR">Iran</string>
    <string name="country_mapping_IQ">Iraq</string>
    <string name="country_mapping_IE">Ireland</string>
    <string name="country_mapping_IM">Isle of Man</string>
    <string name="country_mapping_IL">Israel</string>
    <string name="country_mapping_IT">Italy</string>
    <string name="country_mapping_CI">Ivory Coast</string>

    <!-- J -->
    <string name="country_mapping_JM">Jamaica</string>
    <string name="country_mapping_JP">Japan</string>
    <string name="country_mapping_JE">Jersey</string>
    <string name="country_mapping_JO">Jordan</string>

    <!-- K -->
    <string name="country_mapping_KZ">Kazakhstan</string>
    <string name="country_mapping_KE">Kenya</string>
    <string name="country_mapping_KI">Kiribati</string>
    <string name="country_mapping_KW">Kuwait</string>
    <string name="country_mapping_KG">Kyrgyzstan</string>

    <!-- L -->
    <string name="country_mapping_LA">Laos</string>
    <string name="country_mapping_LV">Latvia</string>
    <string name="country_mapping_LB">Lebanon</string>
    <string name="country_mapping_LS">Lesotho</string>
    <string name="country_mapping_LR">Liberia</string>
    <string name="country_mapping_LY">Libya</string>
    <string name="country_mapping_LI">Liechtenstein</string>
    <string name="country_mapping_LT">Lithuania</string>
    <string name="country_mapping_LU">Luxembourg</string>

    <!-- M -->
    <string name="country_mapping_MO">Macao S.A.R., China</string>
    <string name="country_mapping_MK">Macedonia</string>
    <string name="country_mapping_MG">Madagascar</string>
    <string name="country_mapping_MW">Malawi</string>
    <string name="country_mapping_MY">Malaysia</string>
    <string name="country_mapping_MV">Maldives</string>
    <string name="country_mapping_ML">Mali</string>
    <string name="country_mapping_MT">Malta</string>
    <string name="country_mapping_MH">Marshall Islands</string>
    <string name="country_mapping_MQ">Martinique</string>
    <string name="country_mapping_MR">Mauritania</string>
    <string name="country_mapping_MU">Mauritius</string>
    <string name="country_mapping_YT">Mayotte</string>
    <string name="country_mapping_MX">Mexico</string>
    <string name="country_mapping_FM">Micronesia</string>
    <string name="country_mapping_MD">Moldova</string>
    <string name="country_mapping_MC">Monaco</string>
    <string name="country_mapping_MN">Mongolia</string>
    <string name="country_mapping_ME">Montenegro</string>
    <string name="country_mapping_MS">Montserrat</string>
    <string name="country_mapping_MA">Morocco</string>
    <string name="country_mapping_MZ">Mozambique</string>
    <string name="country_mapping_MM">Myanmar</string>

    <!-- N -->
    <string name="country_mapping_NA">Namibia</string>
    <string name="country_mapping_NR">Nauru</string>
    <string name="country_mapping_NP">Nepal</string>
    <string name="country_mapping_NL">Netherlands</string>
    <string name="country_mapping_NC">New Caledonia</string>
    <string name="country_mapping_NZ">New Zealand</string>
    <string name="country_mapping_NI">Nicaragua</string>
    <string name="country_mapping_NE">Niger</string>
    <string name="country_mapping_NG">Nigeria</string>
    <string name="country_mapping_NU">Niue</string>
    <string name="country_mapping_NF">Norfolk Island</string>
    <string name="country_mapping_KP">North Korea</string>
    <string name="country_mapping_MP">Northern Mariana Islands</string>
    <string name="country_mapping_NO">Norway</string>

    <!-- O -->
    <string name="country_mapping_OM">Oman</string>

    <!-- P -->
    <string name="country_mapping_PK">Pakistan</string>
    <string name="country_mapping_PS">Palestinian Territory</string>
    <string name="country_mapping_PA">Panama</string>
    <string name="country_mapping_PG">Papua New Guinea</string>
    <string name="country_mapping_PY">Paraguay</string>
    <string name="country_mapping_PE">Peru</string>
    <string name="country_mapping_PH">Philippines</string>
    <string name="country_mapping_PN">Pitcairn</string>
    <string name="country_mapping_PL">Poland</string>
    <string name="country_mapping_PT">Portugal</string>
    <string name="country_mapping_PR">Puerto Rico</string>

    <!-- Q -->
    <string name="country_mapping_QA">Qatar</string>

    <!-- R -->
    <string name="country_mapping_RE">Reunion</string>
    <string name="country_mapping_RO">Romania</string>
    <string name="country_mapping_RU">Russia</string>
    <string name="country_mapping_RW">Rwanda</string>

    <!-- S -->
    <string name="country_mapping_ST">São Tomé and Príncipe</string>
    <string name="country_mapping_BL">Saint Barthélemy</string>
    <string name="country_mapping_SH">Saint Helena</string>
    <string name="country_mapping_KN">Saint Kitts and Nevis</string>
    <string name="country_mapping_LC">Saint Lucia</string>
    <string name="country_mapping_MF">Saint Martin (French part)</string>
    <string name="country_mapping_PM">Saint Pierre and Miquelon</string>
    <string name="country_mapping_VC">Saint Vincent and the Grenadines</string>
    <string name="country_mapping_WS">Samoa</string>
    <string name="country_mapping_SM">San Marino</string>
    <string name="country_mapping_SA">Saudi Arabia</string>
    <string name="country_mapping_SN">Senegal</string>
    <string name="country_mapping_RS">Serbia</string>
    <string name="country_mapping_SC">Seychelles</string>
    <string name="country_mapping_SL">Sierra Leone</string>
    <string name="country_mapping_SG">Singapore</string>
    <string name="country_mapping_SK">Slovakia</string>
    <string name="country_mapping_SI">Slovenia</string>
    <string name="country_mapping_SB">Solomon Islands</string>
    <string name="country_mapping_SO">Somalia</string>
    <string name="country_mapping_ZA">South Africa</string>
    <string name="country_mapping_GS">South Georgia/Sandwich Islands</string>
    <string name="country_mapping_KR">South Korea</string>
    <string name="country_mapping_SS">South Sudan</string>
    <string name="country_mapping_LK">Sri Lanka</string>
    <string name="country_mapping_SD">Sudan</string>
    <string name="country_mapping_SR">Suriname</string>
    <string name="country_mapping_SJ">Svalbard and Jan Mayen</string>
    <string name="country_mapping_SZ">Swaziland</string>
    <string name="country_mapping_SE">Sweden</string>
    <string name="country_mapping_CH">Switzerland</string>
    <string name="country_mapping_SY">Syria</string>

    <!-- T -->
    <string name="country_mapping_TW">Taiwan</string>
    <string name="country_mapping_TJ">Tajikistan</string>
    <string name="country_mapping_TZ">Tanzania</string>
    <string name="country_mapping_TH">Thailand</string>
    <string name="country_mapping_TL">Timor-Leste</string>
    <string name="country_mapping_TG">Togo</string>
    <string name="country_mapping_TK">Tokelau</string>
    <string name="country_mapping_TO">Tonga</string>
    <string name="country_mapping_TT">Trinidad and Tobago</string>
    <string name="country_mapping_TN">Tunisia</string>
    <string name="country_mapping_TR">Turkey</string>
    <string name="country_mapping_TM">Turkmenistan</string>
    <string name="country_mapping_TC">Turks and Caicos Islands</string>
    <string name="country_mapping_TV">Tuvalu</string>

    <!-- U -->
    <string name="country_mapping_UG">Uganda</string>
    <string name="country_mapping_UA">Ukraine</string>
    <string name="country_mapping_AE">United Arab Emirates</string>
    <string name="country_mapping_GB">United Kingdom</string>
    <string name="country_mapping_US">United States</string>
    <string name="country_mapping_UY">Uruguay</string>
    <string name="country_mapping_UZ">Uzbekistan</string>

    <!-- V -->
    <string name="country_mapping_VU">Vanuatu</string>
    <string name="country_mapping_VA">Vatican</string>
    <string name="country_mapping_VE">Venezuela</string>
    <string name="country_mapping_VN">Vietnam</string>

    <!-- W -->
    <string name="country_mapping_WF">Wallis and Futuna</string>
    <string name="country_mapping_EH">Western Sahara</string>

    <!-- Y -->
    <string name="country_mapping_YE">Yemen</string>

    <!-- Z -->
    <string name="country_mapping_ZM">Zambia</string>
    <string name="country_mapping_ZW">Zimbabwe</string>
    <string name="enter_email_wordpress_com">Log in to WordPress.com using an email address to manage all your WordPress sites.</string>
    <string name="enter_email_for_site">Log in with WordPress.com to connect to %1$s</string>
    <string name="enter_wordpress_site">The website at this address is not a WordPress site. For us to connect to it, the site must have WordPress installed.</string>
    <string name="login_need_help_finding_connected_email">Need help finding the email you connected with?</string>
    <string name="send_verification_email">Send verification email</string>
    <string name="username">Username</string>
    <string name="enter_credentials_for_site">Log in with your %1$s site credentials</string>
    <string name="enter_site_credentials_instead">Log in with site credentials.</string>
    <string name="login_site_credentials_magic_link_label">Almost there! We just need to verify your Jetpack connected email address &lt;b&gt;%1$s&lt;/b&gt;</string>
    <string name="login_discovery_error_xmlrpc">We were unable to access the &lt;b&gt;XMLRPC file&lt;/b&gt; on your site. You will need to reach out to your host to resolve this.</string>
    <string name="login_discovery_error_http_auth">We were unable to access your site because it requires &lt;b&gt;HTTP Authentication&lt;/b&gt;. You will need to reach out to your host to resolve this.</string>
    <string name="login_discovery_error_ssl">We were unable to access your site because of a problem with the &lt;b&gt;SSL Certificate&lt;/b&gt;. You will need to reach out to your host to resolve this.</string>
    <string name="login_discovery_error_generic">We were unable to access your site. You will need to reach out to your host to resolve this.</string>
</resources><|MERGE_RESOLUTION|>--- conflicted
+++ resolved
@@ -184,7 +184,7 @@
     <string name="dashboard_fulfill_order_title_multiple">You have %1$d orders to fulfill</string>
     <string name="dashboard_fulfill_orders_msg">Review, prepare, and ship these pending orders</string>
 
-    <string name="my_store_stats_reverted_message">We have reverted to the old stats. To use the beta stats, please activate the WooCommerce Admin plugin with version 0.23 or higher</string>
+    <string name="my_store_stats_reverted_message">We have reverted to the old stats. To use the beta stats, please activate the WooCommerce Admin plugin with version 0.22 or higher</string>
     <string name="my_store_stats_availability_title">Try our improved stats</string>
     <string name="my_store_stats_availability_message">We\'re rolling out improvements to stats for  stores using the WooCommerce Admin plugin</string>
     <!--
@@ -199,7 +199,6 @@
     <string name="orderlist_search_hint">Search orders</string>
     <string name="orderlist_filtered" translatable="false">: %1$s</string>
     <string name="orderlist_fetching">Fetching orders…</string>
-    <string name="orderlist_search_prompt">Search orders</string>
     <!--
         Order Detail Views
     -->
@@ -303,13 +302,15 @@
     <string name="add_order_note_error">Unable to add note</string>
     <string name="add_order_note_confirm_discard">Discard this note?</string>
     <string name="add_order_note_invalid_order">Invalid order</string>
-    <!--
-        Order List Tab Labels
+
+    <!--
+    Order List Tab Labels
     -->
     <string-array name="order_list_tabs">
         <item>Processing</item>
         <item>All Orders</item>
     </string-array>
+
     <!--
         Order Status Labels
     -->
@@ -388,6 +389,7 @@
     <string name="product_property_variant_formatter" translatable="false">%1$s (%2$s options)</string>
     <string name="product_property_edit">Edit product</string>
     <string name="product_inventory">Inventory</string>
+    <string name="product_variants">Variants</string>
     <string name="product_price">Price</string>
     <string name="product_regular_price">Regular price</string>
     <string name="product_sale_price">Sale price</string>
@@ -427,8 +429,9 @@
     <string name="product_list_empty_search">No matching products</string>
     <string name="product_search_hint">Search products</string>
     <string name="product_wip_title">Work in progress!</string>
-<<<<<<< HEAD
     <string name="product_wip_message">We\'re hard at work on the new Products section so you may see some changes as we get ready for launch &#x1f680;</string>
+    <string name="product_bullet" translatable="false">&#160;\u2022&#160;</string>
+    <string name="product_variant_hidden">Hidden</string>
     <string name="product_description_hint">Start writing…</string>
     <string name="product_edit_description">Edit description</string>
     <string name="product_description">Description</string>
@@ -438,10 +441,6 @@
     <string name="product_update_dialog_message">Please wait…</string>
     <string name="product_detail_update_product_error">Error updating product</string>
     <string name="product_detail_update_product_success">Product updated</string>
-=======
-    <string name="product_wip_message">We\'re hard at work on the new Products section so you may see some changes as we get ready for launch 🚀</string>
-    <string name="product_bullet" translatable="false">&#160;\u2022&#160;</string>
-    <string name="product_variant_hidden">Hidden</string>
     <!--
         Product images
     -->
@@ -461,8 +460,6 @@
     <string name="image_source_title">Select an upload method</string>
     <string name="image_source_device_chooser">Choose from device</string>
     <string name="image_source_device_camera">Take a photo</string>
-    >>>>>>> develop
->>>>>>> c076e09d
     <!--
         Empty list messages
     -->
