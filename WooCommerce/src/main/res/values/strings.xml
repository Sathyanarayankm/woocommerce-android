<?xml version="1.0" encoding="UTF-8"?>
<resources>
    <string name="app_name">WooCommerce</string>

    <!-- Android O notification channels, these show in the Android app settings -->
    <string name="notification_channel_general_title">General</string>
    <string name="notification_channel_general_id" translatable="false" content_override="true">wooandroid_notification_channel_general_id</string>
    <string name="notification_channel_order_title">New order alerts</string>
    <string name="notification_channel_order_id" translatable="false" content_override="true">wooandroid_notification_channel_order_id</string>
    <string name="notification_channel_review_title">Product review alerts</string>
    <string name="notification_channel_review_id" translatable="false" content_override="true">wooandroid_notification_channel_review_id</string>
    <string name="notification_order_ringtone_title" translatable="false">WooCommerce Cha-ching</string>

    <!-- Required by the login library - overwrites the placeholder value with a real channel -->
    <string name="login_notification_channel_id" translatable="false" content_override="true">@string/notification_channel_general_id</string>
    <!--
        General Strings
    -->
    <string name="all">All</string>
    <string name="logging_in">Logging in</string>
    <string name="loading_stores">Loading stores</string>
    <string name="signout">Log out</string>
    <string name="my_store">My store</string>
    <string name="orders">Orders</string>
    <string name="email_address">Email address</string>
    <string name="currency_total">%1$s%2$s</string>
    <string name="currency_total_negative">-%1$s%2$s</string>
    <string name="order_total">Order total</string>
    <string name="shipping">Shipping</string>
    <string name="payment">Payment</string>
    <string name="taxes">Taxes</string>
    <string name="subtotal">Subtotal</string>
    <string name="products_total">Products total</string>
    <string name="discount">Discount</string>
    <string name="details">Details</string>
    <string name="hide_details">Hide Details</string>
    <string name="retry">Retry</string>
    <string name="undo">Undo</string>
    <string name="install">Install</string>
    <string name="update_downloaded">Woo has downloaded an update</string>
    <string name="update_failed">Woo update has failed</string>
    <string name="continue_button">Continue</string>
    <string name="refresh_button">Refresh</string>
    <string name="untitled">Untitled</string>
    <string name="cancel">Cancel</string>
    <string name="keep_editing">Keep editing</string>
    <string name="learn_more">Learn More</string>
    <string name="try_it_now">Try it now</string>
    <string name="offline_message">Offline \u2014 using cached data</string>
    <string name="offline_error">Your network is unavailable. Check your data or wifi connection.</string>
    <string name="product">Product</string>
    <string name="today">Today</string>
    <string name="this_week">This Week</string>
    <string name="this_month">This Month</string>
    <string name="this_year">This Year</string>
    <string name="discard">Discard</string>
    <string name="products">Products</string>
    <string name="product_variations">Variations</string>
    <string name="review_notifications">Reviews</string>
    <string name="version_with_name_param">Version %s</string>
    <string name="share_store_button">Share your store</string>
    <string name="share_store_dialog_title">Share your store\'s URL</string>
    <string name="emdash" translatable="false">\u2014</string>
    <string name="share">Share</string>
    <string name="search">Search</string>
    <string name="back">Back</string>
    <string name="button_update_instructions">Update instructions</string>
    <string name="dismiss">Dismiss</string>
    <string name="no_thanks">No thanks</string>
    <string name="apply">Apply</string>
    <string name="error_copy_to_clipboard">Error copying to clipboard</string>
    <string name="read_more">Read more</string>
    <string name="database_downgraded">Database downgraded, recreating tables and loading stores</string>
    <string name="button_not_now">Not now</string>
    <string name="unknown">Unknown</string>
    <string name="remove">Remove</string>
    <string name="try_again">Try again</string>
    <!--
        Date/Time Labels
    -->
    <string name="date_timeframe_today">Today</string>
    <string name="date_timeframe_yesterday">Yesterday</string>
    <string name="date_timeframe_older_two_days">Older than 2 days</string>
    <string name="date_timeframe_older_week">Older than a week</string>
    <string name="date_timeframe_older_month">Older than a month</string>
    <string name="date_at_time">%1$s at %2$s</string>
    <!--
        Error Strings
    -->
    <string name="error_cant_open_url">Unable to open the link</string>
    <string name="error_please_choose_browser">Error opening the default web browser. Please choose another app:</string>
    <string name="error_no_phone_app">No phone app was found</string>
    <string name="error_no_email_app">No e-mail app was found</string>
    <string name="error_no_sms_app">No SMS app was found</string>
    <!--
        Login Library Overrides
    -->
    <string name="enter_site_address" content_override="true">Enter the address of the WooCommerce store you\'d like to connect.</string>
    <!--
        Login View
    -->
    <string name="cant_open_url">Unable to open the link</string>
    <string name="already_logged_in_wpcom">You\'re already logged in a WordPress.com account, you can\'t add a WordPress.com site bound to another account.</string>
    <string name="at_username">\@%s</string>
    <string name="login_no_jetpack_username">Signed in as \@%1$s\nWrong account? %2$s</string>
    <string name="login_jetpack_required">This app requires Jetpack to connect to your store.</string>
    <string name="login">Log in</string>
    <string name="login_prologue_banner">Manage orders, track sales, and monitor store activity with real-time alerts.</string>
    <string name="login_configure_link">Read the %sconfiguration instructions%s.</string>
    <string name="login_pick_store">Pick store</string>
    <string name="login_connected_store">Connected store</string>
    <string name="login_verifying_site">Verifying site…</string>
    <string name="login_verifying_site_error">Cannot connect to %s</string>
    <string name="login_update_required_title">Update Store to WooCommerce 3.5</string>
    <string name="login_update_required_desc">This store uses an older version of WooCommerce. Please upgrade your store to WooCommerce 3.5 or greater to use it with this app.</string>
    <string name="login_avatar_content_description">Your profile photo</string>
    <string name="login_nostores_content_description">No WooCommerce stores</string>
    <string name="login_with_a_different_account">Login with a different account</string>
    <string name="login_no_stores">Unable to find WooCommerce stores\nconnected to this account</string>
    <string name="login_not_connected_to_account">It looks like %1$s is connected to a different WordPress.com account.</string>
    <string name="login_try_another_account">Try another account</string>
    <string name="login_try_another_store">Try another store</string>
    <string name="login_not_woo_store">It looks like %1$s is not a WooCommerce site. Install the WooCommerce plugin on your site and then %2$s</string>
    <string name="login_not_connected_jetpack">To use this app for %1$s you\'ll need to have the Jetpack plugin setup and connected to this account. \n\nOnce setup, %2$s</string>
    <string name="login_no_jetpack">To use this app for %1$s you\'ll need to have the Jetpack plugin setup and connected to a WordPress.com account</string>
    <string name="login_refresh_app">refresh the app</string>
    <string name="login_refresh_app_continue">refresh the app to continue</string>
    <string name="login_refresh_app_progress">Checking for WooCommerce...</string>
    <string name="login_refresh_app_progress_jetpack">Attempting to login with Jetpack...</string>
    <string name="login_view_connected_stores">View connected stores</string>
    <string name="login_jetpack_required_msg">To use the WooCommerce app you’ll need to set up the Jetpack plugin on your site</string>
    <string name="login_jetpack_view_instructions">View instructions</string>
    <string name="login_jetpack_view_setup_instructions">View setup instructions</string>
    <string name="login_jetpack_what_is">What is Jetpack?</string>
    <string name="login_jetpack_what_is_description">Jetpack is a free WordPress plugin that connects your store with the tools needed to give you the best mobile experience, including push notifications and stats</string>
    <string name="login_jetpack_installed_sign_in">Already have Jetpack? %1$s</string>
    <string name="login_jetpack_not_found">Jetpack not found. Please try again</string>
    <string name="login_sign_in">Sign in</string>
    <string name="login_need_help_finding_email">Need help finding the connected email?</string>
    <string name="login_email_help_title">What email do I use to sign in?</string>
    <string name="login_email_help_desc">In your site admin you can find the email you used to connect to WordPress.com from the %1$sJetpack Dashboard%2$s under %3$sConnections &gt; Account connection%4$s</string>
    <string name="login_discovery_error_title">Connection error</string>
    <string name="login_discovery_error_options">Here are a few other things you can try:</string>
    <string name="login_with_wordpress">Sign in with WordPress.com</string>
    <string name="login_troubleshooting_tips">Read our troubleshooting tips</string>
    <string name="login_discovery_error_option_select">Select an option</string>
    <!--
        Dashboard View
    -->
    <string name="dashboard_stats_granularity_days">Days</string>
    <string name="dashboard_stats_granularity_weeks">Weeks</string>
    <string name="dashboard_stats_granularity_months">Months</string>
    <string name="dashboard_stats_granularity_years">Years</string>

    <string name="dashboard_stats_visitors">Visitors</string>
    <string name="dashboard_stats_orders">Orders</string>
    <string name="dashboard_stats_revenue">Revenue</string>
    <string name="dashboard_state_no_data">No revenue this period</string>
    <string name="dashboard_stats_error">Error fetching data</string>
    <string name="dashboard_stats_error_content_description">Error image</string>
    <string name="dashboard_stats_todays_stats">Today\'s Stats</string>

    <string name="dashboard_stats_updated_now">Updated moments ago</string>
    <string name="dashboard_stats_updated_minutes">Updated %d minutes ago</string>
    <string name="dashboard_stats_updated_one_hour">Updated 1 hour ago</string>
    <string name="dashboard_stats_updated_hours">Updated %d hours ago</string>
    <string name="dashboard_stats_updated_one_day">Updated 1 day ago</string>
    <string name="dashboard_stats_updated_date_time">Updated on %s</string>

    <string name="dashboard_top_earners_title">Top performers</string>
    <string name="dashboard_top_earners_description">Gain insights into how products are performing on your store</string>
    <string name="dashboard_top_earners_total_spend">Total spend</string>
    <string name="dashboard_top_earners_total_orders">Total orders: %s</string>
    <string name="dashboard_top_earners_empty">No activity this period</string>

    <string name="dashboard_action_view_order">View Order</string>
    <string name="dashboard_action_view_orders">View Orders</string>
    <string name="dashboard_fulfill_order_title_single">You have 1 order to fulfill</string>
    <string name="dashboard_fulfill_order_title_multiple">You have %1$d orders to fulfill</string>
    <string name="dashboard_fulfill_orders_msg">Review, prepare, and ship these pending orders</string>

    <string name="my_store_stats_reverted_message">We have reverted to the old stats. To use the beta stats, please activate the WooCommerce Admin plugin with version 0.22 or higher</string>
    <string name="my_store_stats_availability_title">Try our improved stats</string>
    <string name="my_store_stats_availability_message">We\'re rolling out improvements to stats for  stores using the WooCommerce Admin plugin</string>
    <!--
        Order List View
    -->
    <string name="orderlist_no_orders">No Orders</string>
    <string name="orderlist_item_order_num">#%s</string>
    <string name="orderlist_item_order_name">%1$s %2$s</string>
    <string name="orderlist_error_fetch_generic">Error fetching orders</string>
    <string name="orderlist_filter_by">Filter orders by</string>
    <string name="orderlist_filter">Filter</string>
    <string name="orderlist_search_hint">Search orders</string>
    <string name="orderlist_filtered" translatable="false">: %1$s</string>
    <!--
        Order Detail Views
    -->
    <string name="customer_information">Customer information</string>
    <string name="customer_full_name">%1$s %2$s</string>
    <string name="orderdetail_orderstatus_ordernum">Order #%s</string>
    <string name="orderdetail_orderstatus_heading">#%1$s %2$s %3$s</string>
    <string name="orderdetail_orderstatus_created">Created %1$s</string>
    <string name="orderdetail_shipping_method">Shipping method</string>
    <string name="orderdetail_shipping_details">Shipping details</string>
    <string name="orderdetail_billing_details">Billing details</string>
    <string name="orderdetail_email_contentdesc">email customer</string>
    <string name="orderdetail_call_or_message_contentdesc">Call or message customer</string>
    <string name="orderdetail_call_customer">Call</string>
    <string name="orderdetail_message_customer">Message</string>
    <string name="orderdetail_product_lineitem_total_multiple">%1$s (%2$s x %3$s)</string>
    <string name="orderdetail_product_lineitem_total_single">%1$s</string>
    <string name="orderdetail_product_lineitem_tax">Tax:</string>
    <string name="orderdetail_product_lineitem_sku">SKU:</string>
    <string name="orderdetail_product_image_contentdesc">Product Image</string>
    <string name="orderdetail_product">Product</string>
    <string name="orderdetail_product_qty">QTY</string>
    <string name="orderdetail_payment_summary_completed">%1$s via %2$s</string>
    <string name="orderdetail_payment_summary_onhold">Awaiting payment via %s</string>
    <string name="orderdetail_payment_paid_by_customer">Paid by customer</string>
    <string name="orderdetail_refunded">Refunded</string>
    <string name="orderdetail_refund_detail">%1$s via %2$s – %3$s</string>
    <string name="orderdetail_refund_view_details">View details</string>
    <string name="orderdetail_net">Net</string>
    <string name="orderdetail_discount_items">(%1$s)</string>
    <string name="orderdetail_customer_provided_note">Customer provided note</string>
    <string name="orderdetail_customer_image_contentdesc">Customer profile image</string>
    <string name="orderdetail_note_hint">Compose an order note</string>
    <string name="orderdetail_note_private">Private</string>
    <string name="orderdetail_note_public">To customer</string>
    <string name="orderdetail_note_system">System</string>
    <string name="orderdetail_order_notes">Order notes</string>
    <string name="orderdetail_order_fulfillment">Fulfill Order #%s</string>
    <string name="orderdetail_payment_cleared">Payment Cleared</string>
    <string name="orderdetail_show_billing">Show Billing</string>
    <string name="orderdetail_hide_billing">Hide Billing</string>
    <string name="orderdetail_add_note">Add a note</string>
    <string name="orderdetail_addnote_contentdesc">Add an order note</string>
    <string name="orderdetail_change_order_status">Click to change order status</string>
    <string name="orderdetail_track_shipment">Track shipment</string>
    <string name="orderdetail_copy_tracking_number">Copy tracking number</string>
    <string name="orderdetail_delete_tracking">Delete tracking</string>
    <string name="orderdetail_empty_shipping_address">No address specified.</string>
    <string name="orderdetail_shipping_notice">This order is using extensions to calculate shipping. The shipping methods shown might be incomplete.</string>
    <string name="orderdetail_issue_refund_button">Issue refund</string>
    <string name="order_begin_fulfillment">Begin fulfillment</string>
    <string name="order_fulfill_mark_complete">Mark Order Complete</string>
    <string name="order_fulfill_marked_complete">Order Marked Complete</string>
    <string name="order_status_changed_to">Order status changed to %s</string>
    <string name="order_error_fetch_notes_generic">Error fetching error notes</string>
    <string name="order_error_update_general">Error changing order</string>
    <string name="order_error_fetch_generic">Error fetching order</string>
    <string name="order_shipment_tracking">Tracking</string>
    <string name="order_shipment_tracking_number">Tracking Number</string>
    <string name="order_shipment_tracking_number_clipboard">Tracking number copied to the clipboard</string>
    <string name="order_shipment_tracking_button">Track package</string>
    <string name="order_detail_shipment_tracking_button_contentdesc">Track or delete shipment tracking</string>
    <string name="order_shipment_tracking_section_cd">Shipment tracking</string>
    <string name="order_shipment_tracking_copy_to_clipboard">Copy tracking number to clipboard</string>
    <string name="order_shipment_tracking_shipped_date">Shipped %s</string>
    <string name="order_shipment_tracking_add_label">Optional tracking information</string>
    <string name="order_shipment_tracking_add_button">Add tracking</string>
    <string name="order_shipment_tracking_delete_snackbar_msg">Deleted shipment tracking</string>
    <string name="order_shipment_tracking_delete_error">Error deleting tracking</string>
    <string name="order_shipment_tracking_delete_success">Tracking deleted</string>
    <!--
        Refunds
    -->
    <string name="order_refunds_available_for_refund">%s available for refund</string>
    <string name="order_refunds_title_with_amount">Refund %s</string>
    <string name="order_refunds_restocking_note">By refunding an amount, no items will be restocked</string>
    <string name="order_refunds_next_button_title">Next</string>
    <string name="order_refunds_refund">Refund</string>
    <string name="order_refunds_refund_high_error">The refund is higher than the available amount</string>
    <string name="order_refunds_refund_zero_error">The refund must be greater than 0</string>
    <string name="order_refunds_previously_refunded">Previously refunded</string>
    <string name="order_refunds_refund_amount">Refund amount</string>
    <string name="order_refunds_reason">Reason for refund</string>
    <string name="order_refunds_reason_hint">Reason for refund (optional)</string>
    <string name="order_refunds_refund_via">Refund via</string>
    <string name="order_refunds_refunded_via">Refunded via %s</string>
    <string name="order_refunds_refund_details">Refund details</string>
    <string name="order_refunds_manual_refund">Manual refund</string>
    <string name="order_refunds_quote_image_description">Quotation icon</string>
    <string name="order_refunds_amount_refund_progress_message">Your refund for %s is being processed. Please wait…</string>
    <string name="order_refunds_amount_refund_confirmation_message">Waiting for refund confirmation…</string>
    <string name="order_refunds_amount_refund_successful">The refund was successfully submitted.</string>
    <string name="order_refunds_amount_refund_error">Something went wrong with the refund. Please try again.</string>
    <string name="order_refunds_refund_manual_refund_note">The payment method does not support automatic refunds. Complete the refund by transferring the money to the customer manually.</string>
    <string name="order_refunds_items_select_all">Select all</string>
    <string name="order_refunds_items_selected">%d items selected</string>
    <string name="order_refunds_item_description">%d x %s each</string>
    <string name="order_refunds_products_refund">Products refund</string>
    <string name="order_refunds_shipping_refund">Shipping refund</string>
<<<<<<< HEAD
    <string name="order_refunds_refund_shipping">Refund shipping</string>
    <string name="order_refunds_refund_quantity">Refund quantity</string>
=======
    <string name="order_refunds_select_quantity">Select quantity</string>
>>>>>>> a00d3ea7
    <!--
        Add Order Note
    -->
    <string name="add_order_note_label">Email note to customer</string>
    <string name="add_order_note_sublabel">If disabled the note will be private</string>
    <string name="add_order_note_menu_item">Add</string>
    <string name="add_order_note_added">Order note added</string>
    <string name="add_order_note_error">Unable to add note</string>
    <string name="add_order_note_confirm_discard">Discard this note?</string>
    <string name="add_order_note_invalid_order">Invalid order</string>

    <!--
    Order List Tab Labels
    -->
    <string-array name="order_list_tabs">
        <item>Processing</item>
        <item>All Orders</item>
    </string-array>

    <!--
        Order Status Labels
    -->
    <string name="orderstatus_select_status">Change order status</string>
    <string name="orderstatus_processing">Processing</string>
    <string name="orderstatus_pending">Pending Payment</string>
    <string name="orderstatus_failed">Failed</string>
    <string name="orderstatus_completed">Completed</string>
    <string name="orderstatus_hold">On-Hold</string>
    <string name="orderstatus_cancelled">Cancelled</string>
    <string name="orderstatus_refunded">Refunded</string>
    <string name="orderstatus_contentDesc">Order status</string>
    <!--
        Add Shipment Tracking Labels
    -->
    <string name="order_shipment_tracking_toolbar_title">Add Tracking</string>
    <string name="order_shipment_tracking_carrier_label">Carrier</string>
    <string name="order_shipment_tracking_number_label">Tracking number</string>
    <string name="order_shipment_tracking_custom_provider_name_label">Provider name</string>
    <string name="order_shipment_tracking_custom_provider_url_label">Tracking link (optional)</string>
    <string name="order_shipment_tracking_provider_hint">Select provider</string>
    <string name="order_shipment_tracking_number_hint">Enter Tracking number</string>
    <string name="order_shipment_tracking_custom_provider_name_hint">Enter provider name</string>
    <string name="order_shipment_tracking_custom_provider_url_hint">Enter tracking link</string>
    <string name="order_shipment_tracking_date_label">Date shipped</string>
    <string name="order_shipment_tracking_provider_toolbar_title">Shipping Providers</string>
    <string name="order_shipment_tracking_provider_list_item">Selected Shipment Provider</string>
    <string name="order_shipment_tracking_provider_list_error_fetch_generic">Error fetching providers</string>
    <string name="order_shipment_tracking_provider_list_error_empty_list">No providers found</string>
    <string name="order_shipment_tracking_added">Shipment tracking added</string>
    <string name="order_shipment_tracking_error">Unable to add tracking</string>
    <string name="order_shipment_tracking_confirm_discard">Are you sure you want to discard this tracking?</string>
    <string name="order_shipment_tracking_empty_provider">Please select a provider</string>
    <string name="order_shipment_tracking_empty_tracking_num">Please enter a tracking number</string>
    <string name="order_shipment_tracking_empty_custom_provider_name">Please enter a provider name</string>
    <string name="order_shipment_tracking_custom_provider_section_title">Custom</string>
    <string name="order_shipment_tracking_custom_provider_section_name">Custom Provider</string>
    <!--
        Notifications
    -->
    <string name="new_notifications">%d new notifications</string>
    <string name="more_notifications">and %d more.</string>
    <!--
        Product Review Detail
    -->
    <string name="review_fetch_error">Error fetching product reviews</string>
    <string name="review_single_fetch_error">Error fetching new product review</string>
    <string name="wc_view_the_product_external">View the product</string>
    <string name="wc_approve">Approve</string>
    <string name="wc_approved">Approved</string>
    <string name="wc_unapproved">Unapproved</string>
    <string name="wc_spam">Spam</string>
    <string name="wc_trash">Trash</string>
    <string name="wc_load_review_error">Error loading product review detail</string>
    <string name="wc_moderate_review_error">Error updating product review status</string>
    <string name="wc_review_title">Review</string>
    <!--
        Product Reviews List
    -->
    <string name="review_list_item_title">%1$s left a review on %2$s</string>
    <string name="review_moderation_undo">Review marked as %1$s</string>
    <string name="wc_mark_all_read">Mark all as read</string>
    <string name="wc_mark_all_read_success">All reviews marked as read</string>
    <string name="wc_mark_all_read_error">Error marking all reviews as read</string>
    <!--
        Products
    -->
    <string name="product_image_content_description">Product image</string>
    <string name="product_add_image_content_description">Add image</string>
    <string name="product_detail_fetch_product_error">Error fetching product</string>
    <string name="product_variants_fetch_product_variants_error">Error fetching product variations</string>
    <string name="product_name">Title</string>
    <string name="product_purchase_note">Purchase note</string>
    <string name="product_pricing_and_inventory">Pricing and inventory</string>
    <string name="product_property_default_formatter" translatable="false">%1$s: %2$s</string>
    <string name="product_property_variant_formatter" translatable="false">%1$s (%2$s options)</string>
    <string name="product_property_edit">Edit product</string>
    <string name="product_inventory">Inventory</string>
    <string name="product_variants">Variants</string>
    <string name="product_price">Price</string>
    <string name="product_regular_price">Regular price</string>
    <string name="product_sale_price">Sale price</string>
    <string name="product_sku">SKU</string>
    <string name="product_stock_status">Stock status</string>
    <string name="product_stock_quantity">Stock quantity</string>
    <string name="product_backorders">Backorders</string>
    <string name="product_shipping">Shipping</string>
    <string name="product_weight">Weight</string>
    <string name="product_size">Size</string>
    <string name="product_shipping_class">Shipping class</string>
    <string name="product_total_orders">Total orders</string>
    <string name="product_reviews">Reviews</string>
    <string name="product_downloads">Downloads</string>
    <string name="product_downloadable_files">Downloadable files</string>
    <string name="product_download_limit">Limit</string>
    <string name="product_download_limit_count">%d downloads</string>
    <string name="product_download_expiry">Expiry</string>
    <string name="product_download_expiry_days">%d days</string>
    <string name="product_purchase_details">Purchase details</string>
    <string name="product_share_dialog_title">Share your product</string>
    <string name="product_view_in_store">View product on store</string>
    <string name="product_view_affiliate">View affiliate product</string>
    <string name="product_stock_status_instock">In stock</string>
    <string name="product_stock_status_instock_with_variations">In stock \u2022 %d variations</string>
    <string name="product_stock_status_out_of_stock">Out of stock</string>
    <string name="product_stock_status_on_backorder">On backorder</string>
    <string name="product_stock_count">%s in stock</string>
    <string name="product_backorders_no">Do not allow</string>
    <string name="product_backorders_yes">Allow</string>
    <string name="product_backorders_notify">Allow, but notify customer</string>
    <string name="product_name_variable">Variable %s</string>
    <string name="product_name_external">Affiliate %s</string>
    <string name="product_name_grouped">Grouped %s</string>
    <string name="product_name_virtual">Virtual %s</string>
    <string name="product_list_empty">No products yet</string>
    <string name="product_list_empty_search">No matching products</string>
    <string name="product_search_hint">Search products</string>
    <string name="product_wip_title">Work in progress!</string>
    <string name="product_wip_message">We\'re hard at work on the new Products section so you may see some changes as we get ready for launch 🚀</string>
    <!--
        Product images
    -->
    <string name="product_images_title">Photos</string>
    <string name="product_add_photos">Add photos</string>
    <string name="product_remove_photo">Remove photo</string>
    <string name="product_image_add">Add a product image</string>
    <string name="product_image_error_removing">Error removing product image</string>
    <string name="product_image_service_error_uploading">Error uploading product image</string>
    <string name="product_image_service_busy">Please wait for the current operation to complete</string>
    <string name="product_image_capture_failed">Failed to capture image</string>
    <string name="product_image_remove_confirmation">Are you sure you want to remove this image?</string>
    <string name="product_images_camera_error">Unable to access camera</string>
    <string name="product_images_uploading_single_notif_message">Uploading image…</string>
    <string name="product_images_uploading_multi_notif_message">Uploading images…%d of %d</string>
    <string name="product_images_upload_channel_title">Uploads</string>
    <string name="image_source_title">Select an upload method</string>
    <string name="image_source_device_chooser">Choose from device</string>
    <string name="image_source_device_camera">Take a photo</string>
    <!--
        Empty list messages
    -->
    <string name="waiting_for_customers">Waiting for customers</string>
    <string name="waiting_for_customers_contentdesc">Waiting for customers image</string>
    <string name="orders_empty_message_with_filter">No orders yet</string>
    <string name="orders_empty_message_with_processing">No orders to process yet</string>
    <string name="orders_processed_empty_message">All orders have been processed</string>
    <string name="orders_empty_message_with_search">No matching orders</string>
    <string name="reviews_empty_message">No reviews yet!</string>
    <!--
        Settings
    -->
    <string name="settings">Settings</string>
    <string name="privacy_settings">Privacy settings</string>
    <string name="feature_requests">Feature request</string>
    <string name="beta_features">Beta features</string>
    <string name="settings_signout">Log out</string>
    <string name="settings_confirm_logout">Are you sure you want to logout from the account %s?</string>
    <string name="settings_send_stats">Collect information</string>
    <string name="settings_enable_v4_stats_title">Improved stats</string>
    <string name="settings_enable_product_teaser_title">Products</string>
    <string name="settings_enable_v4_stats_message">Try the new stats available with the\nWooCommerce admin plugin</string>
    <string name="settings_enable_product_teaser_message">Test out the new products section as we get ready to launch</string>
    <string name="settings_send_stats_detail">Share information with our analytics tool about your use of services while logged in to your WordPress account</string>
    <string name="settings_privacy_detail">This information helps us improve our products, make marketing to you more relevant, personalize your WooCommerce experience, and more as detailed in our privacy policy</string>
    <string name="settings_privacy_policy">Read privacy policy</string>
    <string name="settings_tracking">We use other tracking tools, including some from third parties. Read about these and how to control them.</string>
    <string name="settings_footer">Made with love by Automattic. %1$s</string>
    <string name="settings_hiring">We\'re hiring!</string>
    <string name="settings_selected_store">Selected store</string>
    <string name="settings_notifs">Notifications</string>
    <string name="settings_notifs_device">Manage notifications</string>
    <string name="settings_notifs_device_detail">Sounds, urgency, and notification dot</string>
    <string name="settings_notifs_orders">Orders</string>
    <string name="settings_notifs_orders_detail">Get alerts when new orders come in</string>
    <string name="settings_notifs_tone">Tone</string>
    <string name="settings_notifs_tone_detail">Play Cha-Ching sound on new order</string>
    <string name="settings_notifs_reviews">Product reviews</string>
    <string name="settings_notifs_reviews_detail">Get alerts for new product reviews</string>
    <string name="settings_image_optimization_title">Image optimization</string>
    <string name="settings_image_optimization_message">Resize and compress images for faster uploading</string>
    <string name="settings_about">About the app</string>
    <string name="settings_licenses">Open source licenses</string>
    <string name="settings_privacy_policy_header">Privacy Policy</string>
    <string name="settings_cookie_policy_header">Cookie Policy</string>
    <string name="settings_third_party_policy_header">Third Party Policy</string>
    <string name="settings_crash_reporting">Crash reports</string>
    <string name="settings_crash_reporting_detail">To help us improve the app\'s performance and fix the occasional bug, enable automatic crash reports</string>
    <string name="settings_switch_site_notifs_msg">Switched to %s. You will only receive notifications for this store</string>
    <!--
        WCToggleSingleOptionView
    -->
    <string name="toggle_option_checked">option checked</string>
    <string name="toggle_option_not_checked">option not checked</string>
    <!--
        Help and support
    -->
    <string name="support_help">Help &amp; support</string>
    <string name="support_email_subject">WooCommerce Android %s support</string>
    <string name="invalid_email_message">Your email address isn\'t valid</string>
    <string name="support_identity_input_dialog_enter_email_and_name">To continue please enter your email address and name</string>
    <string name="support_identity_input_dialog_enter_email">Please enter your email address</string>
    <string name="support_identity_input_dialog_email_label">Email</string>
    <string name="support_identity_input_dialog_name_label">Name</string>
    <string name="support_subtitle">How can we help?</string>
    <string name="support_help_center">Help Center</string>
    <string name="support_faq_detail">Get answers to questions you have</string>
    <string name="support_contact">Contact support</string>
    <string name="support_contact_detail">Reach our happiness engineers who can help answer tough questions</string>
    <string name="support_my_tickets">My tickets</string>
    <string name="support_my_tickets_detail">View previously submitted support tickets</string>
    <string name="support_application_log">Application log</string>
    <string name="support_application_log_detail">Advanced tool to review the app status</string>
    <string name="help">Help</string>
    <string name="support_contact_email">Contact email</string>
    <string name="support_contact_email_not_set">Not set</string>
    <string name="support_push_notification_title">WooCommerce</string>
    <string name="support_push_notification_message">New message from \'Help &amp; Support\'</string>
    <string name="logviewer_activity_title">Application log</string>
    <string name="logviewer_copied_to_clipboard">Log copied to clipboard</string>
    <string name="logviewer_error_copy_to_clipboard">Error copying to clipboard</string>
    <string name="logviewer_share_error">Unable to share log</string>
    <string name="about_appname">WooCommerce for Android</string>
    <string name="about_publisher">Publisher: Automattic, Inc</string>
    <string name="about_tos">Terms of service</string>
    <string name="about_url_text" translatable="false">automattic.com</string>
    <string name="about_version">Version %s</string>
    <string name="about_copyright" translatable="false">© %1$d Automattic, Inc</string>
    <!--
        Login Library Imported Strings
    -->
    <string name="verification_code">Verification code</string>
    <string name="invalid_verification_code">Invalid verification code</string>
    <string name="send_link">Send link</string>
    <string name="enter_your_password_instead">Enter your password instead</string>
    <string name="password">Password</string>
    <string name="log_in">Log In</string>
    <string name="login_promo_text_onthego">Publish from the park. Blog from the bus. Comment from the café. WordPress goes where you go.</string>
    <string name="login_promo_text_realtime">Watch readers from around the world read and interact with your site — in realtime.</string>
    <string name="login_promo_text_anytime">Catch up with your favorite sites and join the conversation anywhere, any time.</string>
    <string name="login_promo_text_notifications">Your notifications travel with you — see comments and likes as they happen.</string>
    <string name="login_promo_text_jetpack">Manage your Jetpack-powered site on the go — you\'ve got WordPress in your pocket.</string>
    <string name="next">Next</string>
    <string name="open_mail">Open mail</string>
    <string name="alternatively">Alternatively:</string>
    <string name="enter_site_address_instead">Log in by entering your site address.</string>
    <string name="enter_username_instead">Log in with your username.</string>
    <string name="enter_verification_code">Almost there! Please enter the verification code from your Authenticator app.</string>
    <string name="enter_verification_code_sms">We sent a text message to the phone number ending in %s. Please enter the verification code in the SMS.</string>
    <string name="login_text_otp">Text me a code instead.</string>
    <string name="login_text_otp_another">Text me another code instead.</string>
    <string name="requesting_otp">Requesting a verification code via SMS.</string>
    <string name="email_not_registered_wpcom">Hmm, we can\'t find a WordPress.com account connected to this email address. Try the link below to log in using your site address.</string>
    <string name="password_incorrect">It looks like this password is incorrect. Please double check your information and try again.</string>
    <string name="login_magic_links_label">We\'ll email you a magic link that\'ll log you in instantly, no password needed. Hunt and peck no more!</string>
    <string name="login_magic_links_sent_label">Your magic link is on its way! Check your email on this device and tap the link in the email you received from WordPress.com.</string>
    <string name="login_magic_link_email_requesting">Requesting log-in email</string>
    <string name="login_magic_link_token_updating">Connecting to your site…</string>
    <string name="magic_link_unavailable_error_message">Currently unavailable. Please enter your password</string>
    <string name="magic_link_update_error">An error has occurred. Please login to continue</string>
    <string name="magic_link_fetch_account_error">There was some trouble fetching your account. You can retry now or close and try again later.</string>
    <string name="enter_wpcom_password">Enter your WordPress.com password.</string>
    <string name="enter_wpcom_password_google">To proceed with this Google account, please provide the matching WordPress.com password. This will be asked only once.</string>
    <string name="connect_more">Connect Another Site</string>
    <string name="connect_site">Connect Site</string>
    <string name="login_continue">Continue</string>
    <string name="login_already_logged_in_wpcom">Already logged in to WordPress.com</string>
    <string name="login_username_at">\@%s</string>
    <string name="enter_site_address_share_intent">Enter the address of your WordPress site you\'d like to share the content to.</string>
    <string name="login_site_address">Site address</string>
    <string name="login_site_address_help">Need help finding your site address?</string>
    <string name="login_site_address_help_title">What\'s my site address?</string>
    <string name="login_site_address_help_content">Your site address appears in the bar at the top of the screen when you visit your site in Chrome.</string>
    <string name="login_site_address_more_help">Need more help?</string>
    <string name="login_checking_site_address">Checking site address</string>
    <string name="login_error_while_adding_site">Error while adding site. Error code: %s</string>
    <string name="login_log_in_for_deeplink">Log in to WordPress.com to access the post.</string>
    <string name="login_log_in_for_share_intent">Log in to WordPress.com to share the content.</string>
    <string name="login_empty_username">Please enter a username</string>
    <string name="login_empty_password">Please enter a password</string>
    <string name="login_empty_2fa">Please enter a verification code</string>
    <string name="login_email_button_signup">Don\'t have an account? %1$sSign up%2$s</string>
    <string name="login_email_client_not_found">Can\'t detect your email client app</string>
    <string name="login_logged_in_as">Logged in as</string>
    <string name="login_google_button_suffix">Log in with Google.</string>
    <string name="login_error_button">Close</string>
    <string name="login_error_email_not_found_v2">There\'s no WordPress.com account matching this Google account.</string>
    <string name="login_error_generic">There was some trouble connecting with the Google account.</string>
    <string name="login_error_sms_throttled">We\'ve made too many attempts to send an SMS verification code — take a break, and request a new one in a minute.</string>
    <string name="login_error_generic_start">Google login could not be started.</string>
    <string name="login_error_suffix">\nMaybe try a different account?</string>
    <string name="signup_email_error_generic">There was some trouble checking the email address.</string>
    <string name="signup_email_header">To create your new WordPress.com account, please enter your email address.</string>
    <string name="signup_magic_link_error">There was some trouble sending the email. You can retry now or close and try again later.</string>
    <string name="signup_magic_link_error_button_negative">Close</string>
    <string name="signup_magic_link_error_button_positive">Retry</string>
    <string name="signup_magic_link_message">We sent you a magic signup link! Check your email on this device, and tap the link in the email to finish signing up.</string>
    <string name="signup_magic_link_progress">Sending email</string>
    <string name="signup_terms_of_service_text">By signing up, you agree to our %1$sTerms of Service%2$s.</string>
    <string name="signup_with_email_button">Sign Up with Email</string>
    <string name="signup_with_google_button">Sign Up with Google</string>
    <string name="signup_with_google_progress">Signing up with Google…</string>

    <string name="google_error_timeout">Google took too long to respond. You may need to wait until you have a stronger internet connection.</string>

    <string name="username_or_password_incorrect">The username or password you entered is incorrect</string>
    <string name="cannot_add_duplicate_site">This site already exists in the app, you can\'t add it.</string>
    <string name="duplicate_site_detected">A duplicate site has been detected.</string>
    <string name="error_fetch_my_profile">Couldn\'t retrieve your profile</string>
    <string name="error_disabled_apis">Could not fetch settings: Some APIs are unavailable for this OAuth app ID + account combination.</string>
    <string name="login_to_to_connect_jetpack">Log in to the WordPress.com account you used to connect Jetpack.</string>
    <string name="auth_required">Log in again to continue.</string>
    <string name="checking_email">Checking email</string>
    <string name="email_invalid">Enter a valid email address</string>
    <string name="forgot_password">Lost your password?</string>
    <string name="error_generic">An error occurred</string>
    <string name="no_site_error">The site at this address is not a WordPress site. For us to connect to it, the site must use WordPress.</string>
    <string name="invalid_site_url_message">Check that the site URL entered is valid</string>
    <string name="xmlrpc_missing_method_error">Couldn\'t connect. Required XML-RPC methods are missing on the server.</string>
    <string name="xmlrpc_post_blocked_error">Couldn\'t connect. Your host is blocking POST requests, and the app needs
        that in order to communicate with your site. Contact your host to solve this problem.</string>
    <string name="xmlrpc_endpoint_forbidden_error">Couldn\'t connect. We received a 403 error when trying to access your
        site XMLRPC endpoint. The app needs that in order to communicate with your site. Contact your host to solve
        this problem.</string>
    <string name="enter_wpcom_or_jetpack_site">Please enter a WordPress.com or Jetpack-connected self-hosted WordPress site</string>

    <string name="error_generic_network">A network error occurred. Please check your connection and try again.</string>

    <string name="notification_login_title_success">Logged in!</string>
    <string name="notification_logged_in">Tap to continue.</string>

    <string name="notification_login_title_in_progress">Login in progress…</string>
    <string name="notification_logging_in">Please wait while logging in.</string>

    <string name="notification_login_title_stopped">Login stopped</string>
    <string name="notification_error_wrong_password">Please double check your password to continue.</string>
    <string name="notification_2fa_needed">Please provide an authentication code to continue.</string>
    <string name="notification_login_failed">An error has occurred.</string>

    <!-- Screen titles -->
    <string name="email_address_login_title">Email address login</string>
    <string name="site_address_login_title">Site address login</string>
    <string name="magic_link_login_title">Magic link login</string>
    <string name="magic_link_sent_login_title">Magic link sent</string>
    <string name="selfhosted_site_login_title">Login credentials</string>
    <string name="verification_2fa_screen_title">Code verification</string>
    <string name="site_picker_title">Pick store</string>

    <string name="signup_email_screen_title">Email signup</string>
    <string name="signup_magic_link_title">Magic link sent</string>

    <!-- HTTP Authentication -->
    <string name="http_authorization_required">Authorization required</string>
    <string name="httpuser">HTTP username</string>
    <string name="httppassword">HTTP password</string>

    <!-- App rating dialog -->
    <string name="app_rating_title">Enjoying Woo?</string>
    <string name="app_rating_message">Nice to see you again! If you’re digging the app, we\’d love a rating on the Google Play Store.</string>
    <string name="app_rating_rate_now">Rate now</string>
    <string name="app_rating_rate_later">Later</string>
    <string name="app_rating_rate_never">No thanks</string>

    <!-- Feature tooltips -->
    <string name="tooltip_site_switcher">Tap to switch stores</string>

    <!-- Promo dialogs -->
    <string name="promo_btn_got_it">Got it</string>
    <string name="promo_btn_try_it">Try it now</string>
    <string name="promo_title_site_picker">Running multiple stores?</string>
    <string name="promo_message_site_picker">You can now switch between stores by tapping the selected store in Settings</string>

    <!-- Product status -->
    <string name="product_status_published">Published</string>
    <string name="product_status_private">Private</string>
    <string name="product_status_pending">Pending</string>
    <string name="product_status_draft">Draft</string>

    <!-- permissions -->
    <string name="permissions_denied_title">Permissions</string>
    <string name="permissions_denied_message">It looks like you turned off permissions required for this feature.&lt;br/&gt;&lt;br/&gt;To change this, edit your permissions and make sure &lt;strong&gt;%s&lt;/strong&gt; is enabled.</string>
    <string name="permission_storage">Storage</string>
    <string name="permission_camera">Camera</string>
    <string name="button_edit_permissions">Edit permissions</string>

    <!-- Other -->
    <string name="error_loading_image">Unable to load image</string>
    <string name="login_invalid_site_url">Please enter a complete website address, like example.com.</string>
    <string name="error_user_username_instead_of_email">Please log in using your WordPress.com username instead of your email address.</string>
    <string name="notification_wpcom_username_needed">Please log in with your username and password.</string>

    <!-- Country Mapping -->
    <!-- A -->
    <string name="country_mapping_AX">Åland Islands</string>
    <string name="country_mapping_AF">Afghanistan</string>
    <string name="country_mapping_AL">Albania</string>
    <string name="country_mapping_DZ">Algeria</string>
    <string name="country_mapping_AS">American Samoa</string>
    <string name="country_mapping_AD">Andorra</string>
    <string name="country_mapping_AO">Angola</string>
    <string name="country_mapping_AI">Anguilla</string>
    <string name="country_mapping_AQ">Antarctica</string>
    <string name="country_mapping_AG">Antigua and Barbuda</string>
    <string name="country_mapping_AR">Argentina</string>
    <string name="country_mapping_AM">Armenia</string>
    <string name="country_mapping_AW">Aruba</string>
    <string name="country_mapping_AU">Australia</string>
    <string name="country_mapping_AT">Austria</string>
    <string name="country_mapping_AZ">Azerbaijan</string>

    <!-- B -->
    <string name="country_mapping_BS">Bahamas</string>
    <string name="country_mapping_BH">Bahrain</string>
    <string name="country_mapping_BD">Bangladesh</string>
    <string name="country_mapping_BB">Barbados</string>
    <string name="country_mapping_BY">Belarus</string>
    <string name="country_mapping_PW">Belau</string>
    <string name="country_mapping_BE">Belgium</string>
    <string name="country_mapping_BZ">Belize</string>
    <string name="country_mapping_BJ">Benin</string>
    <string name="country_mapping_BM">Bermuda</string>
    <string name="country_mapping_BT">Bhutan</string>
    <string name="country_mapping_BO">Bolivia</string>
    <string name="country_mapping_BQ">Bonaire, Saint Eustatius and Saba</string>
    <string name="country_mapping_BA">Bosnia and Herzegovina</string>
    <string name="country_mapping_BW">Botswana</string>
    <string name="country_mapping_BV">Bouvet Island</string>
    <string name="country_mapping_BR">Brazil</string>
    <string name="country_mapping_IO">British Indian Ocean Territory</string>
    <string name="country_mapping_VG">British Virgin Islands</string>
    <string name="country_mapping_BN">Brunei</string>
    <string name="country_mapping_BG">Bulgaria</string>
    <string name="country_mapping_BF">Burkina Faso</string>
    <string name="country_mapping_BI">Burundi</string>

    <!-- C -->
    // C
    <string name="country_mapping_KH">Cambodia</string>
    <string name="country_mapping_CM">Cameroon</string>
    <string name="country_mapping_CA">Canada</string>
    <string name="country_mapping_CV">Cape Verde</string>
    <string name="country_mapping_CF">Central African Republic</string>
    <string name="country_mapping_TD">Chad</string>
    <string name="country_mapping_CL">Chile</string>
    <string name="country_mapping_CN">China</string>
    <string name="country_mapping_CX">Christmas Island</string>
    <string name="country_mapping_CC">Cocos (Keeling) Islands</string>
    <string name="country_mapping_CO">Colombia</string>
    <string name="country_mapping_KM">Comoros</string>
    <string name="country_mapping_CG">Congo (Brazzaville)</string>
    <string name="country_mapping_CD">Congo (Kinshasa)</string>
    <string name="country_mapping_CK">Cook Islands</string>
    <string name="country_mapping_CR">Costa Rica</string>
    <string name="country_mapping_CU">Cuba</string>
    <string name="country_mapping_CW">Curacao</string>
    <string name="country_mapping_CY">Cyprus</string>
    <string name="country_mapping_CZ">Czech Republic</string>

    <!-- D -->
    <string name="country_mapping_DK">Denmark</string>
    <string name="country_mapping_DJ">Djibouti</string>
    <string name="country_mapping_DM">Dominica</string>
    <string name="country_mapping_DO">Dominican Republic</string>

    <!-- E -->
    <string name="country_mapping_EC">Ecuador</string>
    <string name="country_mapping_EG">Egypt</string>
    <string name="country_mapping_SV">El Salvador</string>
    <string name="country_mapping_ER">Eritrea</string>
    <string name="country_mapping_EE">Estonia</string>
    <string name="country_mapping_ET">Ethiopia</string>

    <!-- F -->
    <string name="country_mapping_FK">Falkland Islands</string>
    <string name="country_mapping_FO">Faroe Islands</string>
    <string name="country_mapping_FJ">Fiji</string>
    <string name="country_mapping_FI">Finland</string>
    <string name="country_mapping_FR">France</string>
    <string name="country_mapping_PF">French Polynesia</string>
    <string name="country_mapping_TF">French Southern Territories</string>

    <!-- G -->
    <string name="country_mapping_GA">Gabon</string>
    <string name="country_mapping_GM">Gambia</string>
    <string name="country_mapping_GE">Georgia</string>
    <string name="country_mapping_DE">Germany</string>
    <string name="country_mapping_GH">Ghana</string>
    <string name="country_mapping_GI">Gibraltar</string>
    <string name="country_mapping_GR">Greece</string>
    <string name="country_mapping_GL">Greenland</string>
    <string name="country_mapping_GD">Grenada</string>
    <string name="country_mapping_GP">Guadeloupe</string>
    <string name="country_mapping_GU">Guam</string>
    <string name="country_mapping_GT">Guatemala</string>
    <string name="country_mapping_GG">Guernsey</string>
    <string name="country_mapping_GN">Guinea</string>
    <string name="country_mapping_GW">Guinea-Bissau</string>
    <string name="country_mapping_GY">Guyana</string>

    <!-- H -->
    <string name="country_mapping_HT">Haiti</string>
    <string name="country_mapping_HM">Heard Island and McDonald Islands</string>
    <string name="country_mapping_HN">Honduras</string>
    <string name="country_mapping_HK">Hong Kong</string>
    <string name="country_mapping_HU">Hungary</string>

    <!-- I -->
    <string name="country_mapping_IS">Iceland</string>
    <string name="country_mapping_IN">India</string>
    <string name="country_mapping_ID">Indonesia</string>
    <string name="country_mapping_IR">Iran</string>
    <string name="country_mapping_IQ">Iraq</string>
    <string name="country_mapping_IE">Ireland</string>
    <string name="country_mapping_IM">Isle of Man</string>
    <string name="country_mapping_IL">Israel</string>
    <string name="country_mapping_IT">Italy</string>
    <string name="country_mapping_CI">Ivory Coast</string>

    <!-- J -->
    <string name="country_mapping_JM">Jamaica</string>
    <string name="country_mapping_JP">Japan</string>
    <string name="country_mapping_JE">Jersey</string>
    <string name="country_mapping_JO">Jordan</string>

    <!-- K -->
    <string name="country_mapping_KZ">Kazakhstan</string>
    <string name="country_mapping_KE">Kenya</string>
    <string name="country_mapping_KI">Kiribati</string>
    <string name="country_mapping_KW">Kuwait</string>
    <string name="country_mapping_KG">Kyrgyzstan</string>

    <!-- L -->
    <string name="country_mapping_LA">Laos</string>
    <string name="country_mapping_LV">Latvia</string>
    <string name="country_mapping_LB">Lebanon</string>
    <string name="country_mapping_LS">Lesotho</string>
    <string name="country_mapping_LR">Liberia</string>
    <string name="country_mapping_LY">Libya</string>
    <string name="country_mapping_LI">Liechtenstein</string>
    <string name="country_mapping_LT">Lithuania</string>
    <string name="country_mapping_LU">Luxembourg</string>

    <!-- M -->
    <string name="country_mapping_MO">Macao S.A.R., China</string>
    <string name="country_mapping_MK">Macedonia</string>
    <string name="country_mapping_MG">Madagascar</string>
    <string name="country_mapping_MW">Malawi</string>
    <string name="country_mapping_MY">Malaysia</string>
    <string name="country_mapping_MV">Maldives</string>
    <string name="country_mapping_ML">Mali</string>
    <string name="country_mapping_MT">Malta</string>
    <string name="country_mapping_MH">Marshall Islands</string>
    <string name="country_mapping_MQ">Martinique</string>
    <string name="country_mapping_MR">Mauritania</string>
    <string name="country_mapping_MU">Mauritius</string>
    <string name="country_mapping_YT">Mayotte</string>
    <string name="country_mapping_MX">Mexico</string>
    <string name="country_mapping_FM">Micronesia</string>
    <string name="country_mapping_MD">Moldova</string>
    <string name="country_mapping_MC">Monaco</string>
    <string name="country_mapping_MN">Mongolia</string>
    <string name="country_mapping_ME">Montenegro</string>
    <string name="country_mapping_MS">Montserrat</string>
    <string name="country_mapping_MA">Morocco</string>
    <string name="country_mapping_MZ">Mozambique</string>
    <string name="country_mapping_MM">Myanmar</string>

    <!-- N -->
    <string name="country_mapping_NA">Namibia</string>
    <string name="country_mapping_NR">Nauru</string>
    <string name="country_mapping_NP">Nepal</string>
    <string name="country_mapping_NL">Netherlands</string>
    <string name="country_mapping_NC">New Caledonia</string>
    <string name="country_mapping_NZ">New Zealand</string>
    <string name="country_mapping_NI">Nicaragua</string>
    <string name="country_mapping_NE">Niger</string>
    <string name="country_mapping_NG">Nigeria</string>
    <string name="country_mapping_NU">Niue</string>
    <string name="country_mapping_NF">Norfolk Island</string>
    <string name="country_mapping_KP">North Korea</string>
    <string name="country_mapping_MP">Northern Mariana Islands</string>
    <string name="country_mapping_NO">Norway</string>

    <!-- O -->
    <string name="country_mapping_OM">Oman</string>

    <!-- P -->
    <string name="country_mapping_PK">Pakistan</string>
    <string name="country_mapping_PS">Palestinian Territory</string>
    <string name="country_mapping_PA">Panama</string>
    <string name="country_mapping_PG">Papua New Guinea</string>
    <string name="country_mapping_PY">Paraguay</string>
    <string name="country_mapping_PE">Peru</string>
    <string name="country_mapping_PH">Philippines</string>
    <string name="country_mapping_PN">Pitcairn</string>
    <string name="country_mapping_PL">Poland</string>
    <string name="country_mapping_PT">Portugal</string>
    <string name="country_mapping_PR">Puerto Rico</string>

    <!-- Q -->
    <string name="country_mapping_QA">Qatar</string>

    <!-- R -->
    <string name="country_mapping_RE">Reunion</string>
    <string name="country_mapping_RO">Romania</string>
    <string name="country_mapping_RU">Russia</string>
    <string name="country_mapping_RW">Rwanda</string>

    <!-- S -->
    <string name="country_mapping_ST">São Tomé and Príncipe</string>
    <string name="country_mapping_BL">Saint Barthélemy</string>
    <string name="country_mapping_SH">Saint Helena</string>
    <string name="country_mapping_KN">Saint Kitts and Nevis</string>
    <string name="country_mapping_LC">Saint Lucia</string>
    <string name="country_mapping_MF">Saint Martin (French part)</string>
    <string name="country_mapping_PM">Saint Pierre and Miquelon</string>
    <string name="country_mapping_VC">Saint Vincent and the Grenadines</string>
    <string name="country_mapping_WS">Samoa</string>
    <string name="country_mapping_SM">San Marino</string>
    <string name="country_mapping_SA">Saudi Arabia</string>
    <string name="country_mapping_SN">Senegal</string>
    <string name="country_mapping_RS">Serbia</string>
    <string name="country_mapping_SC">Seychelles</string>
    <string name="country_mapping_SL">Sierra Leone</string>
    <string name="country_mapping_SG">Singapore</string>
    <string name="country_mapping_SK">Slovakia</string>
    <string name="country_mapping_SI">Slovenia</string>
    <string name="country_mapping_SB">Solomon Islands</string>
    <string name="country_mapping_SO">Somalia</string>
    <string name="country_mapping_ZA">South Africa</string>
    <string name="country_mapping_GS">South Georgia/Sandwich Islands</string>
    <string name="country_mapping_KR">South Korea</string>
    <string name="country_mapping_SS">South Sudan</string>
    <string name="country_mapping_LK">Sri Lanka</string>
    <string name="country_mapping_SD">Sudan</string>
    <string name="country_mapping_SR">Suriname</string>
    <string name="country_mapping_SJ">Svalbard and Jan Mayen</string>
    <string name="country_mapping_SZ">Swaziland</string>
    <string name="country_mapping_SE">Sweden</string>
    <string name="country_mapping_CH">Switzerland</string>
    <string name="country_mapping_SY">Syria</string>

    <!-- T -->
    <string name="country_mapping_TW">Taiwan</string>
    <string name="country_mapping_TJ">Tajikistan</string>
    <string name="country_mapping_TZ">Tanzania</string>
    <string name="country_mapping_TH">Thailand</string>
    <string name="country_mapping_TL">Timor-Leste</string>
    <string name="country_mapping_TG">Togo</string>
    <string name="country_mapping_TK">Tokelau</string>
    <string name="country_mapping_TO">Tonga</string>
    <string name="country_mapping_TT">Trinidad and Tobago</string>
    <string name="country_mapping_TN">Tunisia</string>
    <string name="country_mapping_TR">Turkey</string>
    <string name="country_mapping_TM">Turkmenistan</string>
    <string name="country_mapping_TC">Turks and Caicos Islands</string>
    <string name="country_mapping_TV">Tuvalu</string>

    <!-- U -->
    <string name="country_mapping_UG">Uganda</string>
    <string name="country_mapping_UA">Ukraine</string>
    <string name="country_mapping_AE">United Arab Emirates</string>
    <string name="country_mapping_GB">United Kingdom</string>
    <string name="country_mapping_US">United States</string>
    <string name="country_mapping_UY">Uruguay</string>
    <string name="country_mapping_UZ">Uzbekistan</string>

    <!-- V -->
    <string name="country_mapping_VU">Vanuatu</string>
    <string name="country_mapping_VA">Vatican</string>
    <string name="country_mapping_VE">Venezuela</string>
    <string name="country_mapping_VN">Vietnam</string>

    <!-- W -->
    <string name="country_mapping_WF">Wallis and Futuna</string>
    <string name="country_mapping_EH">Western Sahara</string>

    <!-- Y -->
    <string name="country_mapping_YE">Yemen</string>

    <!-- Z -->
    <string name="country_mapping_ZM">Zambia</string>
    <string name="country_mapping_ZW">Zimbabwe</string>
    <string name="enter_email_wordpress_com">Log in to WordPress.com using an email address to manage all your WordPress sites.</string>
    <string name="enter_email_for_site">Log in with WordPress.com to connect to %1$s</string>
    <string name="enter_wordpress_site">The website at this address is not a WordPress site. For us to connect to it, the site must have WordPress installed.</string>
    <string name="login_need_help_finding_connected_email">Need help finding the email you connected with?</string>
    <string name="send_verification_email">Send verification email</string>
    <string name="username">Username</string>
    <string name="enter_credentials_for_site">Log in with your %1$s site credentials</string>
    <string name="enter_site_credentials_instead">Log in with site credentials.</string>
    <string name="login_site_credentials_magic_link_label">Almost there! We just need to verify your Jetpack connected email address &lt;b&gt;%1$s&lt;/b&gt;</string>
    <string name="login_discovery_error_xmlrpc">We were unable to access the &lt;b&gt;XMLRPC file&lt;/b&gt; on your site. You will need to reach out to your host to resolve this.</string>
    <string name="login_discovery_error_http_auth">We were unable to access your site because it requires &lt;b&gt;HTTP Authentication&lt;/b&gt;. You will need to reach out to your host to resolve this.</string>
    <string name="login_discovery_error_ssl">We were unable to access your site because of a problem with the &lt;b&gt;SSL Certificate&lt;/b&gt;. You will need to reach out to your host to resolve this.</string>
    <string name="login_discovery_error_generic">We were unable to access your site. You will need to reach out to your host to resolve this.</string>
</resources><|MERGE_RESOLUTION|>--- conflicted
+++ resolved
@@ -292,12 +292,8 @@
     <string name="order_refunds_item_description">%d x %s each</string>
     <string name="order_refunds_products_refund">Products refund</string>
     <string name="order_refunds_shipping_refund">Shipping refund</string>
-<<<<<<< HEAD
+    <string name="order_refunds_select_quantity">Select quantity</string>
     <string name="order_refunds_refund_shipping">Refund shipping</string>
-    <string name="order_refunds_refund_quantity">Refund quantity</string>
-=======
-    <string name="order_refunds_select_quantity">Select quantity</string>
->>>>>>> a00d3ea7
     <!--
         Add Order Note
     -->
