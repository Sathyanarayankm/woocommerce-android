--- conflicted
+++ resolved
@@ -22,10 +22,13 @@
     <string name="date_timeframe_older_month">Older than a month</string>
 
     <!-- Base Order Status Labels -->
-<<<<<<< HEAD
-    <string name="orderstatus_new">New Order</string>
-    <string name="orderstatus_hold">On Hold</string>
-    <string name="orderstatus_complete">Fulfilled</string>
+    <string name="orderstatus_processing">Processing</string>
+    <string name="orderstatus_pending">Payment pending</string>
+    <string name="orderstatus_failed">Failed</string>
+    <string name="orderstatus_completed">Completed</string>
+    <string name="orderstatus_hold">On-Hold</string>
+    <string name="orderstatus_cancelled">Cancelled</string>
+    <string name="orderstatus_refunded">Refunded</string>
 
     <!-- Bottom Navigation Bar -->
     <string name="wc_dashboard">Dashboard</string>
@@ -33,13 +36,4 @@
     <string name="wc_settings">Settings</string>
 
     <string name="wc_order_detail">Order Detail</string>
-=======
-    <string name="orderstatus_processing">Processing</string>
-    <string name="orderstatus_pending">Payment pending</string>
-    <string name="orderstatus_failed">Failed</string>
-    <string name="orderstatus_completed">Completed</string>
-    <string name="orderstatus_hold">On-Hold</string>
-    <string name="orderstatus_cancelled">Cancelled</string>
-    <string name="orderstatus_refunded">Refunded</string>
->>>>>>> 79ca7f41
 </resources>