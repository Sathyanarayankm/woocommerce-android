--- conflicted
+++ resolved
@@ -420,14 +420,11 @@
     <string name="product_list_empty">No products yet</string>
     <string name="product_list_empty_search">No matching products</string>
     <string name="product_search_hint">Search products</string>
-<<<<<<< HEAD
+    <string name="product_wip_title">Work in progress!</string>
+    <string name="product_wip_message">We\'re hard at work on the new Products section so you may see some changes as we get ready for launch &#x1f680;</string>
     <string name="product_description_hint">Start writing…</string>
     <string name="product_edit_description">Edit description</string>
     <string name="product_description">Description</string>
-=======
-    <string name="product_wip_title">Work in progress!</string>
-    <string name="product_wip_message">We\'re hard at work on the new Products section so you may see some changes as we get ready for launch &#x1f680;</string>
->>>>>>> 9a5a2fc8
     <!--
         Empty list messages
     -->
