--- conflicted
+++ resolved
@@ -43,11 +43,7 @@
     <string name="discard">Discard</string>
     <string name="products">Products</string>
     <string name="notifications">Notifications</string>
-<<<<<<< HEAD
-    <string name="notifications_coming_soon">Notifications aren\'t ready yet, but coming in a future release. Stay tuned!</string>
     <string name="version_with_name_param">Version %s</string>
-=======
->>>>>>> 690d4ccd
     <string name="no_orders_share_store">Share your store</string>
     <string name="no_orders_share_store_title">Share your store\'s URL</string>
     <string name="emdash" translatable="false">\u2014</string>
