<resources>
    <string name="app_name">WooCommerce</string>
    <!--
        General Strings
    -->
    <string name="signout">Log out</string>
    <string name="dashboard">Dashboard</string>
    <string name="orders">Orders</string>
    <string name="settings">Settings</string>
    <string name="email_address">Email Address</string>
    <string name="view_more">VIEW MORE</string>
    <string name="view_less">VIEW LESS</string>
    <string name="phone">Phone</string>
    <string name="currency_total">%1$s%2$.2f</string>
    <string name="currency_total_negative">-%1$s%2$.2f</string>
    <string name="total">Total</string>
    <string name="shipping">Shipping</string>
    <string name="payment">Payment</string>
    <string name="taxes">Taxes</string>
    <string name="subtotal">Subtotal</string>
    <string name="discount">Discount</string>
    <!--
        Date/Time Labels
    -->
    <string name="date_timeframe_today">Today</string>
    <string name="date_timeframe_yesterday">Yesterday</string>
    <string name="date_timeframe_older_two_days">Older than 2 days</string>
    <string name="date_timeframe_older_week">Older than a week</string>
    <string name="date_timeframe_older_month">Older than a month</string>
    <!--
        Error Strings
    -->
    <string name="error_cant_open_url">Unable to open the link</string>
    <string name="error_please_choose_browser">Error opening the default web browser. Please choose another app:</string>
    <!--
        Login View
    -->
    <string name="cant_open_url">Unable to open the link</string>
    <string name="already_logged_in_wpcom">You\'re already logged in a WordPress.com account, you can\'t add a WordPress.com site bound to another account.</string>
    <string name="enter_email_wordpress_com">Log in with your WordPress.com account email address to manage your WooCommerce stores.</string>
    <string name="enter_site_address">Enter the address of your WooCommerce store you\'d like to connect.</string>
    <!--
        Order List View
    -->
    <string name="orderlist_no_orders">No Orders</string>
    <string name="orderlist_item_order_num">#%d</string>
    <string name="orderlist_item_order_name">%1$s %2$s</string>
    <!--
        Order Detail Views
    -->
    <string name="customer_information">Customer Information</string>
    <string name="customer_full_name">%1$s %2$s</string>
    <string name="orderdetail">Order Detail</string>
    <string name="orderdetail_orderstatus_ordernum">Order #%s</string>
    <string name="orderdetail_orderstatus_created">Created %1$s at %2$s</string>
    <string name="orderdetail_shipping_details">Shipping Details</string>
    <string name="orderdetail_billing_details">Billing Details</string>
    <string name="orderdetail_email_contentdesc">email customer</string>
    <string name="orderdetail_call_contentdesc">call customer</string>
    <string name="orderdetail_sms_contentdesc">send customer sms message</string>
    <string name="orderdetail_product_lineitem_total">%1$s (%2$s x %3$d)</string>
    <string name="orderdetail_details">Details:</string>
    <string name="orderdetail_product_lineitem_tax">Tax:</string>
    <string name="orderdetail_product_lineitem_sku">SKU:</string>
    <string name="orderdetail_product_image_contentdesc">Product Icon</string>
    <string name="orderdetail_product">Product</string>
    <string name="orderdetail_product_qty">QTY</string>
    <string name="orderdetail_payment_summary">Payment of %1$s received via %2$s</string>
    <string name="orderdetail_refunded">Refunded</string>
    <string name="orderdetail_new_total">New Total</string>
    <string name="orderdetail_payment_refunded">Payment - Refunded</string>
    <string name="orderdetail_discount_items">(%1$s)</string>
    <!--
        Order Status Labels
    -->
    <string name="orderstatus_processing">Processing</string>
    <string name="orderstatus_pending">Pending Payment</string>
    <string name="orderstatus_failed">Failed</string>
    <string name="orderstatus_completed">Completed</string>
    <string name="orderstatus_hold">On-Hold</string>
    <string name="orderstatus_cancelled">Cancelled</string>
    <string name="orderstatus_refunded">Refunded</string>
<<<<<<< HEAD
=======

    <!-- Bottom Navigation Bar -->
    <string name="wc_dashboard">Dashboard</string>
    <string name="wc_orders">Orders</string>
    <string name="wc_settings">Settings</string>
    <string name="notifications">Notifications</string>

    <!-- Order Views -->
    <string name="wc_order_orderNum">Order #%s</string>
    <string name="wc_order_detail">Order Detail</string>
>>>>>>> de818457
</resources><|MERGE_RESOLUTION|>--- conflicted
+++ resolved
@@ -19,6 +19,7 @@
     <string name="taxes">Taxes</string>
     <string name="subtotal">Subtotal</string>
     <string name="discount">Discount</string>
+    <string name="notifications">Notifications</string>
     <!--
         Date/Time Labels
     -->
@@ -80,17 +81,4 @@
     <string name="orderstatus_hold">On-Hold</string>
     <string name="orderstatus_cancelled">Cancelled</string>
     <string name="orderstatus_refunded">Refunded</string>
-<<<<<<< HEAD
-=======
-
-    <!-- Bottom Navigation Bar -->
-    <string name="wc_dashboard">Dashboard</string>
-    <string name="wc_orders">Orders</string>
-    <string name="wc_settings">Settings</string>
-    <string name="notifications">Notifications</string>
-
-    <!-- Order Views -->
-    <string name="wc_order_orderNum">Order #%s</string>
-    <string name="wc_order_detail">Order Detail</string>
->>>>>>> de818457
 </resources>