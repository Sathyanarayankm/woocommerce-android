<?xml version="1.0" encoding="UTF-8"?>
<resources>
    <string name="app_name">WooCommerce</string>

    <!-- Android O notification channels, these show in the Android app settings -->
    <string name="notification_channel_general_title">General</string>
    <string name="notification_channel_general_id" translatable="false" content_override="true">wooandroid_notification_channel_general_id</string>
    <string name="notification_channel_order_title">New order alerts</string>
    <string name="notification_channel_order_id" translatable="false" content_override="true">wooandroid_notification_channel_order_id</string>
    <string name="notification_channel_review_title">Product review alerts</string>
    <string name="notification_channel_review_id" translatable="false" content_override="true">wooandroid_notification_channel_review_id</string>
    <string name="notification_order_ringtone_title" translatable="false">WooCommerce Cha-ching</string>

    <!-- Required by the login library - overwrites the placeholder value with a real channel -->
    <string name="login_notification_channel_id" translatable="false" content_override="true">@string/notification_channel_general_id</string>
    <!--
        General Strings
    -->
    <string name="all">All</string>
    <string name="logging_in">Logging in</string>
    <string name="loading_stores">Loading stores</string>
    <string name="signout">Log out</string>
    <string name="my_store">My store</string>
    <string name="orders">Orders</string>
    <string name="email_address">Email address</string>
    <string name="currency_total">%1$s%2$s</string>
    <string name="currency_total_negative">-%1$s%2$s</string>
    <string name="order_total">Order total</string>
    <string name="shipping">Shipping</string>
    <string name="payment">Payment</string>
    <string name="taxes">Taxes</string>
    <string name="subtotal">Subtotal</string>
    <string name="products_total">Products total</string>
    <string name="discount">Discount</string>
    <string name="details">Details</string>
    <string name="hide_details">Hide Details</string>
    <string name="retry">Retry</string>
    <string name="undo">Undo</string>
    <string name="install">Install</string>
    <string name="update_downloaded">Woo has downloaded an update</string>
    <string name="update_failed">Woo update has failed</string>
    <string name="continue_button">Continue</string>
    <string name="refresh_button">Refresh</string>
    <string name="untitled">Untitled</string>
    <string name="cancel">Cancel</string>
    <string name="keep_editing">Keep editing</string>
    <string name="learn_more">Learn More</string>
    <string name="try_it_now">Try it now</string>
    <string name="offline_message">Offline \u2014 using cached data</string>
    <string name="offline_error">Your network is unavailable. Check your data or wifi connection.</string>
    <string name="product">Product</string>
    <string name="today">Today</string>
    <string name="this_week">This Week</string>
    <string name="this_month">This Month</string>
    <string name="this_year">This Year</string>
    <string name="discard">Discard</string>
    <string name="products">Products</string>
    <string name="product_variations">Variations</string>
    <string name="review_notifications">Reviews</string>
    <string name="version_with_name_param">Version %s</string>
    <string name="share_store_button">Share your store</string>
    <string name="share_store_dialog_title">Share your store\'s URL</string>
    <string name="emdash" translatable="false">\u2014</string>
    <string name="share">Share</string>
    <string name="search">Search</string>
    <string name="done">Done</string>
    <string name="back">Back</string>
    <string name="button_update_instructions">Update instructions</string>
    <string name="dismiss">Dismiss</string>
    <string name="no_thanks">No thanks</string>
    <string name="apply">Apply</string>
    <string name="error_copy_to_clipboard">Error copying to clipboard</string>
    <string name="read_more">Read more</string>
    <string name="database_downgraded">Database downgraded, recreating tables and loading stores</string>
    <string name="button_not_now">Not now</string>
    <string name="unknown">Unknown</string>
    <string name="remove">Remove</string>
    <string name="try_again">Try again</string>
    <string name="update">Update</string>
    <string name="save">Save</string>
    <string name="discard_changes">Discard changes</string>
    <!--
        Date/Time Labels
    -->
    <string name="date_timeframe_future">Upcoming</string>
    <string name="date_timeframe_today">Today</string>
    <string name="date_timeframe_yesterday">Yesterday</string>
    <string name="date_timeframe_older_two_days">Older than 2 days</string>
    <string name="date_timeframe_older_week">Older than a week</string>
    <string name="date_timeframe_older_month">Older than a month</string>
    <string name="date_at_time">%1$s at %2$s</string>
    <!--
        Error Strings
    -->
    <string name="error_cant_open_url">Unable to open the link</string>
    <string name="error_please_choose_browser">Error opening the default web browser. Please choose another app:</string>
    <string name="error_no_phone_app">No phone app was found</string>
    <string name="error_no_email_app">No e-mail app was found</string>
    <string name="error_no_sms_app">No SMS app was found</string>
    <!--
        Login Library Overrides
    -->
    <string name="enter_site_address" content_override="true">Enter the address of the WooCommerce store you\'d like to connect.</string>
    <!--
        Login View
    -->
    <string name="cant_open_url">Unable to open the link</string>
    <string name="already_logged_in_wpcom">You\'re already logged in a WordPress.com account, you can\'t add a WordPress.com site bound to another account.</string>
    <string name="at_username">\@%s</string>
    <string name="login_no_jetpack_username">Signed in as \@%1$s\nWrong account? %2$s</string>
    <string name="login_jetpack_required">This app requires Jetpack to connect to your store.</string>
    <string name="login">Log in</string>
    <string name="login_prologue_banner">Manage orders, track sales, and monitor store activity with real-time alerts.</string>
    <string name="login_configure_link">Read the %sconfiguration instructions%s.</string>
    <string name="login_pick_store">Pick store</string>
    <string name="login_connected_store">Connected store</string>
    <string name="login_verifying_site">Verifying site…</string>
    <string name="login_verifying_site_error">Cannot connect to %s</string>
    <string name="login_update_required_title">Update Store to WooCommerce 3.5</string>
    <string name="login_update_required_desc">This store uses an older version of WooCommerce. Please upgrade your store to WooCommerce 3.5 or greater to use it with this app.</string>
    <string name="login_avatar_content_description">Your profile photo</string>
    <string name="login_nostores_content_description">No WooCommerce stores</string>
    <string name="login_with_a_different_account">Login with a different account</string>
    <string name="login_no_stores">Unable to find WooCommerce stores\nconnected to this account</string>
    <string name="login_not_connected_to_account">It looks like %1$s is connected to a different WordPress.com account.</string>
    <string name="login_try_another_account">Try another account</string>
    <string name="login_try_another_store">Try another store</string>
    <string name="login_not_woo_store">It looks like %1$s is not a WooCommerce site. Install the WooCommerce plugin on your site and then %2$s</string>
    <string name="login_not_connected_jetpack">To use this app for %1$s you\'ll need to have the Jetpack plugin setup and connected to this account. \n\nOnce setup, %2$s</string>
    <string name="login_no_jetpack">To use this app for %1$s you\'ll need to have the Jetpack plugin setup and connected to a WordPress.com account</string>
    <string name="login_refresh_app">refresh the app</string>
    <string name="login_refresh_app_continue">refresh the app to continue</string>
    <string name="login_refresh_app_progress">Checking for WooCommerce…</string>
    <string name="login_refresh_app_progress_jetpack">Attempting to login with Jetpack…</string>
    <string name="login_view_connected_stores">View connected stores</string>
    <string name="login_jetpack_required_msg">To use the WooCommerce app you’ll need to set up the Jetpack plugin on your site</string>
    <string name="login_jetpack_view_instructions">View instructions</string>
    <string name="login_jetpack_view_setup_instructions">View setup instructions</string>
    <string name="login_jetpack_what_is">What is Jetpack?</string>
    <string name="login_jetpack_what_is_description">Jetpack is a free WordPress plugin that connects your store with the tools needed to give you the best mobile experience, including push notifications and stats</string>
    <string name="login_jetpack_installed_sign_in">Already have Jetpack? %1$s</string>
    <string name="login_jetpack_not_found">Jetpack not found. Please try again</string>
    <string name="login_sign_in">Sign in</string>
    <string name="login_need_help_finding_email">Need help finding the connected email?</string>
    <string name="login_email_help_title">What email do I use to sign in?</string>
    <string name="login_email_help_desc">In your site admin you can find the email you used to connect to WordPress.com from the %1$sJetpack Dashboard%2$s under %3$sConnections &gt; Account connection%4$s</string>
    <string name="login_discovery_error_title">Connection error</string>
    <string name="login_discovery_error_options">Here are a few other things you can try:</string>
    <string name="login_with_wordpress">Sign in with WordPress.com</string>
    <string name="login_troubleshooting_tips">Read our troubleshooting tips</string>
    <string name="login_discovery_error_option_select">Select an option</string>
    <!--
        Dashboard View
    -->
    <string name="dashboard_stats_granularity_days">Days</string>
    <string name="dashboard_stats_granularity_weeks">Weeks</string>
    <string name="dashboard_stats_granularity_months">Months</string>
    <string name="dashboard_stats_granularity_years">Years</string>

    <string name="dashboard_stats_visitors">Visitors</string>
    <string name="dashboard_stats_orders">Orders</string>
    <string name="dashboard_stats_revenue">Revenue</string>
    <string name="dashboard_state_no_data">No revenue this period</string>
    <string name="dashboard_stats_error">Error fetching data</string>
    <string name="dashboard_stats_error_content_description">Error image</string>
    <string name="dashboard_stats_todays_stats">Today\'s Stats</string>

    <string name="dashboard_stats_updated_now">Updated moments ago</string>
    <string name="dashboard_stats_updated_minutes">Updated %d minutes ago</string>
    <string name="dashboard_stats_updated_one_hour">Updated 1 hour ago</string>
    <string name="dashboard_stats_updated_hours">Updated %d hours ago</string>
    <string name="dashboard_stats_updated_one_day">Updated 1 day ago</string>
    <string name="dashboard_stats_updated_date_time">Updated on %s</string>

    <string name="dashboard_top_earners_title">Top performers</string>
    <string name="dashboard_top_earners_description">Gain insights into how products are performing on your store</string>
    <string name="dashboard_top_earners_total_spend">Total spend</string>
    <string name="dashboard_top_earners_total_orders">Total orders: %s</string>
    <string name="dashboard_top_earners_empty">No activity this period</string>

    <string name="dashboard_action_view_order">View Order</string>
    <string name="dashboard_action_view_orders">View Orders</string>
    <string name="dashboard_fulfill_order_title_single">You have 1 order to fulfill</string>
    <string name="dashboard_fulfill_order_title_multiple">You have %1$d orders to fulfill</string>
    <string name="dashboard_fulfill_orders_msg">Review, prepare, and ship these pending orders</string>

    <string name="my_store_stats_reverted_message">We have reverted to the old stats. To use the beta stats, please activate the WooCommerce Admin plugin with version 0.22 or higher</string>
    <string name="my_store_stats_availability_title">Try our improved stats</string>
    <string name="my_store_stats_availability_message">We\'re rolling out improvements to stats for  stores using the WooCommerce Admin plugin</string>
    <!--
        Order List View
    -->
    <string name="orderlist_no_orders">No Orders</string>
    <string name="orderlist_item_order_num">#%s</string>
    <string name="orderlist_item_order_name">%1$s %2$s</string>
    <string name="orderlist_error_fetch_generic">Error fetching orders</string>
    <string name="orderlist_filter_by">Filter orders by</string>
    <string name="orderlist_filter">Filter</string>
    <string name="orderlist_search_hint">Search orders</string>
    <string name="orderlist_filtered" translatable="false">: %1$s</string>
    <string name="orderlist_fetching">Fetching orders…</string>
    <!--
        Order Detail Views
    -->
    <string name="customer_information">Customer information</string>
    <string name="customer_full_name">%1$s %2$s</string>
    <string name="orderdetail_orderstatus_ordernum">Order #%s</string>
    <string name="orderdetail_orderstatus_heading">#%1$s %2$s %3$s</string>
    <string name="orderdetail_orderstatus_created">Created %1$s</string>
    <string name="orderdetail_shipping_method">Shipping method</string>
    <string name="orderdetail_shipping_details">Shipping details</string>
    <string name="orderdetail_billing_details">Billing details</string>
    <string name="orderdetail_email_contentdesc">email customer</string>
    <string name="orderdetail_call_or_message_contentdesc">Call or message customer</string>
    <string name="orderdetail_call_customer">Call</string>
    <string name="orderdetail_message_customer">Message</string>
    <string name="orderdetail_product_lineitem_total_multiple">%1$s (%2$s x %3$s)</string>
    <string name="orderdetail_product_lineitem_total_single">%1$s</string>
    <string name="orderdetail_product_lineitem_tax">Tax:</string>
    <string name="orderdetail_product_lineitem_sku">SKU:</string>
    <string name="orderdetail_product_image_contentdesc">Product Image</string>
    <string name="orderdetail_product">Product</string>
    <string name="orderdetail_product_qty">QTY</string>
    <string name="orderdetail_payment_summary_completed">%1$s via %2$s</string>
    <string name="orderdetail_payment_summary_onhold">Awaiting payment via %s</string>
    <string name="orderdetail_payment_paid_by_customer">Paid by customer</string>
    <string name="orderdetail_refunded">Refunded</string>
    <string name="orderdetail_refund_detail">%1$s via %2$s – %3$s</string>
    <string name="orderdetail_refund_view_details">View details</string>
    <string name="orderdetail_net">Net</string>
    <string name="orderdetail_discount_items">(%1$s)</string>
    <string name="orderdetail_customer_provided_note">Customer provided note</string>
    <string name="orderdetail_customer_image_contentdesc">Customer profile image</string>
    <string name="orderdetail_note_hint">Compose an order note</string>
    <string name="orderdetail_note_private">Private</string>
    <string name="orderdetail_note_public">To customer</string>
    <string name="orderdetail_note_system">System</string>
    <string name="orderdetail_order_notes">Order notes</string>
    <string name="orderdetail_order_fulfillment">Fulfill Order #%s</string>
    <string name="orderdetail_payment_cleared">Payment Cleared</string>
    <string name="orderdetail_show_billing">Show Billing</string>
    <string name="orderdetail_hide_billing">Hide Billing</string>
    <string name="orderdetail_add_note">Add a note</string>
    <string name="orderdetail_addnote_contentdesc">Add an order note</string>
    <string name="orderdetail_change_order_status">Click to change order status</string>
    <string name="orderdetail_track_shipment">Track shipment</string>
    <string name="orderdetail_copy_tracking_number">Copy tracking number</string>
    <string name="orderdetail_delete_tracking">Delete tracking</string>
    <string name="orderdetail_empty_shipping_address">No address specified.</string>
    <string name="orderdetail_shipping_notice">This order is using extensions to calculate shipping. The shipping methods shown might be incomplete.</string>
    <string name="orderdetail_issue_refund_button">Issue refund</string>
    <string name="order_begin_fulfillment">Begin fulfillment</string>
    <string name="order_fulfill_mark_complete">Mark Order Complete</string>
    <string name="order_fulfill_marked_complete">Order Marked Complete</string>
    <string name="order_status_changed_to">Order status changed to %s</string>
    <string name="order_error_fetch_notes_generic">Error fetching error notes</string>
    <string name="order_error_update_general">Error changing order</string>
    <string name="order_error_fetch_generic">Error fetching order</string>
    <string name="order_shipment_tracking">Tracking</string>
    <string name="order_shipment_tracking_number">Tracking Number</string>
    <string name="order_shipment_tracking_number_clipboard">Tracking number copied to the clipboard</string>
    <string name="order_shipment_tracking_button">Track package</string>
    <string name="order_detail_shipment_tracking_button_contentdesc">Track or delete shipment tracking</string>
    <string name="order_shipment_tracking_section_cd">Shipment tracking</string>
    <string name="order_shipment_tracking_copy_to_clipboard">Copy tracking number to clipboard</string>
    <string name="order_shipment_tracking_shipped_date">Shipped %s</string>
    <string name="order_shipment_tracking_add_label">Optional tracking information</string>
    <string name="order_shipment_tracking_add_button">Add tracking</string>
    <string name="order_shipment_tracking_delete_snackbar_msg">Deleted shipment tracking</string>
    <string name="order_shipment_tracking_delete_error">Error deleting tracking</string>
    <string name="order_shipment_tracking_delete_success">Tracking deleted</string>
    <!--
        Refunds
    -->
    <string name="order_refunds_available_for_refund">%s available for refund</string>
    <string name="order_refunds_title_with_amount">Refund %s</string>
    <string name="order_refunds_restocking_note">By refunding an amount, no items will be restocked</string>
    <string name="order_refunds_next_button_title">Next</string>
    <string name="order_refunds_refund">Refund</string>
    <string name="order_refunds_refund_high_error">The refund is higher than the available amount</string>
    <string name="order_refunds_refund_zero_error">The refund must be greater than 0</string>
    <string name="order_refunds_previously_refunded">Previously refunded</string>
    <string name="order_refunds_refund_amount">Refund amount</string>
    <string name="order_refunds_reason">Reason for refund</string>
    <string name="order_refunds_reason_hint">Reason for refund (optional)</string>
    <string name="order_refunds_refund_via">Refund via</string>
    <string name="order_refunds_refunded_via">Refunded via %s</string>
    <string name="order_refunds_refund_details">Refund details</string>
    <string name="order_refunds_manual_refund">Manual refund</string>
    <string name="order_refunds_quote_image_description">Quotation icon</string>
    <string name="order_refunds_amount_refund_progress_message">Your refund for %s is being processed. Please wait…</string>
    <string name="order_refunds_amount_refund_confirmation_message">Waiting for refund confirmation…</string>
    <string name="order_refunds_amount_refund_successful">The refund was successfully submitted.</string>
    <string name="order_refunds_amount_refund_error">Something went wrong with the refund. Please try again.</string>
    <string name="order_refunds_refund_manual_refund_note">The payment method does not support automatic refunds. Complete the refund by transferring the money to the customer manually.</string>
    <string name="order_refunds_items_select_all">Select all</string>
    <string name="order_refunds_items_select_none">Select none</string>
    <string name="order_refunds_items_selected">%d items selected</string>
    <string name="order_refunds_item_description">%d x %s each</string>
    <string name="order_refunds_products_refund">Products refund</string>
    <string name="order_refunds_shipping_refund">Shipping refund</string>
    <string name="order_refunds_select_quantity">Select quantity</string>
    <string name="order_refunds_refund_shipping">Refund shipping</string>
    <string name="order_refunds_refund_in_progress">Refund in progress, please wait…</string>
    <!--
        Add Order Note
    -->
    <string name="add_order_note_label">Email note to customer</string>
    <string name="add_order_note_sublabel">If disabled the note will be private</string>
    <string name="add_order_note_menu_item">Add</string>
    <string name="add_order_note_added">Order note added</string>
    <string name="add_order_note_error">Unable to add note</string>
    <string name="add_order_note_confirm_discard">Discard this note?</string>
    <string name="add_order_note_invalid_order">Invalid order</string>

    <!--
    Order List Tab Labels
    -->
    <string-array name="order_list_tabs">
        <item>Processing</item>
        <item>All Orders</item>
    </string-array>

    <!--
        Order Status Labels
    -->
    <string name="orderstatus_select_status">Change order status</string>
    <string name="orderstatus_processing">Processing</string>
    <string name="orderstatus_pending">Pending Payment</string>
    <string name="orderstatus_failed">Failed</string>
    <string name="orderstatus_completed">Completed</string>
    <string name="orderstatus_hold">On-Hold</string>
    <string name="orderstatus_cancelled">Cancelled</string>
    <string name="orderstatus_refunded">Refunded</string>
    <string name="orderstatus_contentDesc">Order status</string>
    <!--
        Add Shipment Tracking Labels
    -->
    <string name="order_shipment_tracking_toolbar_title">Add Tracking</string>
    <string name="order_shipment_tracking_carrier_label">Carrier</string>
    <string name="order_shipment_tracking_number_label">Tracking number</string>
    <string name="order_shipment_tracking_custom_provider_name_label">Provider name</string>
    <string name="order_shipment_tracking_custom_provider_url_label">Tracking link (optional)</string>
    <string name="order_shipment_tracking_provider_hint">Select provider</string>
    <string name="order_shipment_tracking_number_hint">Enter Tracking number</string>
    <string name="order_shipment_tracking_custom_provider_name_hint">Enter provider name</string>
    <string name="order_shipment_tracking_custom_provider_url_hint">Enter tracking link</string>
    <string name="order_shipment_tracking_date_label">Date shipped</string>
    <string name="order_shipment_tracking_provider_toolbar_title">Shipping Providers</string>
    <string name="order_shipment_tracking_provider_list_item">Selected Shipment Provider</string>
    <string name="order_shipment_tracking_provider_list_error_fetch_generic">Error fetching providers</string>
    <string name="order_shipment_tracking_provider_list_error_empty_list">No providers found</string>
    <string name="order_shipment_tracking_added">Shipment tracking added</string>
    <string name="order_shipment_tracking_error">Unable to add tracking</string>
    <string name="order_shipment_tracking_confirm_discard">Are you sure you want to discard this tracking?</string>
    <string name="order_shipment_tracking_empty_provider">Please select a provider</string>
    <string name="order_shipment_tracking_empty_tracking_num">Please enter a tracking number</string>
    <string name="order_shipment_tracking_empty_custom_provider_name">Please enter a provider name</string>
    <string name="order_shipment_tracking_custom_provider_section_title">Custom</string>
    <string name="order_shipment_tracking_custom_provider_section_name">Custom Provider</string>
    <!--
        Notifications
    -->
    <string name="new_notifications">%d new notifications</string>
    <string name="more_notifications">and %d more.</string>
    <!--
        Product Review Detail
    -->
    <string name="review_fetch_error">Error fetching product reviews</string>
    <string name="review_single_fetch_error">Error fetching new product review</string>
    <string name="wc_view_the_product_external">View the product</string>
    <string name="wc_approve">Approve</string>
    <string name="wc_approved">Approved</string>
    <string name="wc_unapproved">Unapproved</string>
    <string name="wc_spam">Spam</string>
    <string name="wc_trash">Trash</string>
    <string name="wc_load_review_error">Error loading product review detail</string>
    <string name="wc_moderate_review_error">Error updating product review status</string>
    <string name="wc_review_title">Review</string>
    <!--
        Product Reviews List
    -->
    <string name="review_list_item_title">%1$s left a review on %2$s</string>
    <string name="review_moderation_undo">Review marked as %1$s</string>
    <string name="wc_mark_all_read">Mark all as read</string>
    <string name="wc_mark_all_read_success">All reviews marked as read</string>
    <string name="wc_mark_all_read_error">Error marking all reviews as read</string>
    <!--
        Products
    -->
    <string name="product_image_content_description">Product image</string>
    <string name="product_add_image_content_description">Add image</string>
    <string name="product_detail_fetch_product_error">Error fetching product</string>
    <string name="product_variants_fetch_product_variants_error">Error fetching product variations</string>
    <string name="product_name">Title</string>
    <string name="product_purchase_note">Purchase note</string>
    <string name="product_pricing_and_inventory">Pricing and inventory</string>
    <string name="product_property_default_formatter" translatable="false">%1$s: %2$s</string>
    <string name="product_property_variant_formatter" translatable="false">%1$s (%2$s options)</string>
    <string name="product_property_edit">Edit product</string>
    <string name="product_inventory">Inventory</string>
    <string name="product_variants">Variants</string>
    <string name="product_price">Price</string>
    <string name="product_regular_price">Regular price</string>
    <string name="product_sale_price">Sale price</string>
    <string name="product_sku">SKU</string>
    <string name="product_stock_status">Stock status</string>
    <string name="product_stock_quantity">Stock quantity</string>
    <string name="product_backorders">Backorders</string>
    <string name="product_shipping">Shipping</string>
    <string name="product_weight">Weight</string>
    <string name="product_size">Size</string>
    <string name="product_shipping_class">Shipping class</string>
    <string name="product_total_orders">Total orders</string>
    <string name="product_reviews">Reviews</string>
    <string name="product_downloads">Downloads</string>
    <string name="product_downloadable_files">Downloadable files</string>
    <string name="product_download_limit">Limit</string>
    <string name="product_download_limit_count">%d downloads</string>
    <string name="product_download_expiry">Expiry</string>
    <string name="product_download_expiry_days">%d days</string>
    <string name="product_purchase_details">Purchase details</string>
    <string name="product_share_dialog_title">Share your product</string>
    <string name="product_view_in_store">View product on store</string>
    <string name="product_view_affiliate">View affiliate product</string>
    <string name="product_stock_status_instock">In stock</string>
    <string name="product_stock_status_instock_with_variations">In stock \u2022 %d variations</string>
    <string name="product_stock_status_out_of_stock">Out of stock</string>
    <string name="product_stock_status_on_backorder">On backorder</string>
    <string name="product_stock_count">%s in stock</string>
    <string name="product_backorders_no">Do not allow</string>
    <string name="product_backorders_yes">Allow</string>
    <string name="product_backorders_notify">Allow, but notify customer</string>
    <string name="product_name_variable">Variable %s</string>
    <string name="product_name_external">Affiliate %s</string>
    <string name="product_name_grouped">Grouped %s</string>
    <string name="product_name_virtual">Virtual %s</string>
    <string name="product_list_empty">No products yet</string>
    <string name="product_list_empty_search">No matching products</string>
    <string name="product_search_hint">Search products</string>
    <string name="product_wip_title">Work in progress!</string>
<<<<<<< HEAD
    <string name="product_wip_message">We\'re hard at work on the new Products section so you may see some changes as we get ready for launch &#x1f680;</string>
    <string name="product_bullet" translatable="false">&#160;\u2022&#160;</string>
=======
    <string name="product_wip_message">We\'re hard at work on the new Products section so you may see some changes as we get ready for launch 🚀</string>
    <string name="product_bullet" translatable="false"> \u2022 </string>
>>>>>>> d7529ca4
    <string name="product_variant_hidden">Hidden</string>
    <string name="product_description_hint">Start writing…</string>
    <string name="product_edit_description">Edit description</string>
    <string name="product_description">Description</string>
    <string name="product_description_empty">Describe your product</string>
    <string name="aztec_confirm_discard">Do you want to save your changes?</string>
    <string name="product_update_dialog_title">Updating product</string>
    <string name="product_update_dialog_message">Please wait…</string>
    <string name="product_detail_update_product_error">Error updating product</string>
    <string name="product_detail_update_product_success">Product updated</string>
    <!--
        Product images
    -->
    <string name="product_images_title">Photos</string>
    <string name="product_add_photos">Add photos</string>
    <string name="product_remove_photo">Remove photo</string>
    <string name="product_image_add">Add a product image</string>
    <string name="product_image_error_removing">Error removing product image</string>
    <string name="product_image_service_error_uploading">Error uploading product image</string>
    <string name="product_image_service_busy">Please wait for the current operation to complete</string>
    <string name="product_image_capture_failed">Failed to capture image</string>
    <string name="product_image_remove_confirmation">Are you sure you want to remove this image?</string>
    <string name="product_images_camera_error">Unable to access camera</string>
    <string name="product_images_uploading_single_notif_message">Uploading image…</string>
    <string name="product_images_uploading_multi_notif_message">Uploading images…%d of %d</string>
    <string name="product_images_upload_channel_title">Uploads</string>
    <string name="image_source_title">Select an upload method</string>
    <string name="image_source_device_chooser">Choose from device</string>
    <string name="image_source_device_camera">Take a photo</string>
    <!--
        Empty list messages
    -->
    <string name="waiting_for_customers">Waiting for customers</string>
    <string name="waiting_for_customers_contentdesc">Waiting for customers image</string>
    <string name="orders_empty_message_with_filter">No orders yet</string>
    <string name="orders_empty_message_with_processing">No orders to process yet</string>
    <string name="orders_processed_empty_message">All orders have been processed</string>
    <string name="orders_empty_message_with_search">No matching orders</string>
    <string name="reviews_empty_message">No reviews yet!</string>
    <!--
        Settings
    -->
    <string name="settings">Settings</string>
    <string name="privacy_settings">Privacy settings</string>
    <string name="feature_requests">Feature request</string>
    <string name="beta_features">Beta features</string>
    <string name="settings_signout">Log out</string>
    <string name="settings_confirm_logout">Are you sure you want to logout from the account %s?</string>
    <string name="settings_send_stats">Collect information</string>
    <string name="settings_enable_v4_stats_title">Improved stats</string>
    <string name="settings_enable_product_teaser_title">Products</string>
    <string name="settings_enable_v4_stats_message">Try the new stats available with the\nWooCommerce admin plugin</string>
    <string name="settings_enable_product_teaser_message">Test out the new products section as we get ready to launch</string>
    <string name="settings_send_stats_detail">Share information with our analytics tool about your use of services while logged in to your WordPress account</string>
    <string name="settings_privacy_detail">This information helps us improve our products, make marketing to you more relevant, personalize your WooCommerce experience, and more as detailed in our privacy policy</string>
    <string name="settings_privacy_policy">Read privacy policy</string>
    <string name="settings_tracking">We use other tracking tools, including some from third parties. Read about these and how to control them.</string>
    <string name="settings_footer">Made with love by Automattic. %1$s</string>
    <string name="settings_hiring">We\'re hiring!</string>
    <string name="settings_selected_store">Selected store</string>
    <string name="settings_notifs">Notifications</string>
    <string name="settings_notifs_device">Manage notifications</string>
    <string name="settings_notifs_device_detail">Sounds, urgency, and notification dot</string>
    <string name="settings_notifs_orders">Orders</string>
    <string name="settings_notifs_orders_detail">Get alerts when new orders come in</string>
    <string name="settings_notifs_tone">Tone</string>
    <string name="settings_notifs_tone_detail">Play Cha-Ching sound on new order</string>
    <string name="settings_notifs_reviews">Product reviews</string>
    <string name="settings_notifs_reviews_detail">Get alerts for new product reviews</string>
    <string name="settings_image_optimization_title">Image optimization</string>
    <string name="settings_image_optimization_message">Resize and compress images for faster uploading</string>
    <string name="settings_about">About the app</string>
    <string name="settings_licenses">Open source licenses</string>
    <string name="settings_privacy_policy_header">Privacy Policy</string>
    <string name="settings_cookie_policy_header">Cookie Policy</string>
    <string name="settings_third_party_policy_header">Third Party Policy</string>
    <string name="settings_crash_reporting">Crash reports</string>
    <string name="settings_crash_reporting_detail">To help us improve the app\'s performance and fix the occasional bug, enable automatic crash reports</string>
    <string name="settings_switch_site_notifs_msg">Switched to %s. You will only receive notifications for this store</string>
    <!--
        WCToggleSingleOptionView
    -->
    <string name="toggle_option_checked">option checked</string>
    <string name="toggle_option_not_checked">option not checked</string>
    <!--
        Help and support
    -->
    <string name="support_help">Help &amp; support</string>
    <string name="support_email_subject">WooCommerce Android %s support</string>
    <string name="invalid_email_message">Your email address isn\'t valid</string>
    <string name="support_identity_input_dialog_enter_email_and_name">To continue please enter your email address and name</string>
    <string name="support_identity_input_dialog_enter_email">Please enter your email address</string>
    <string name="support_identity_input_dialog_email_label">Email</string>
    <string name="support_identity_input_dialog_name_label">Name</string>
    <string name="support_subtitle">How can we help?</string>
    <string name="support_help_center">Help Center</string>
    <string name="support_faq_detail">Get answers to questions you have</string>
    <string name="support_contact">Contact support</string>
    <string name="support_contact_detail">Reach our happiness engineers who can help answer tough questions</string>
    <string name="support_my_tickets">My tickets</string>
    <string name="support_my_tickets_detail">View previously submitted support tickets</string>
    <string name="support_application_log">Application log</string>
    <string name="support_application_log_detail">Advanced tool to review the app status</string>
    <string name="help">Help</string>
    <string name="support_contact_email">Contact email</string>
    <string name="support_contact_email_not_set">Not set</string>
    <string name="support_push_notification_title">WooCommerce</string>
    <string name="support_push_notification_message">New message from \'Help &amp; Support\'</string>
    <string name="logviewer_activity_title">Application log</string>
    <string name="logviewer_copied_to_clipboard">Log copied to clipboard</string>
    <string name="logviewer_error_copy_to_clipboard">Error copying to clipboard</string>
    <string name="logviewer_share_error">Unable to share log</string>
    <string name="about_appname">WooCommerce for Android</string>
    <string name="about_publisher">Publisher: Automattic, Inc</string>
    <string name="about_tos">Terms of service</string>
    <string name="about_url_text" translatable="false">automattic.com</string>
    <string name="about_version">Version %s</string>
    <string name="about_copyright" translatable="false">© %1$d Automattic, Inc</string>
    <!--
        Login Library Imported Strings
    -->
    <string name="verification_code">Verification code</string>
    <string name="invalid_verification_code">Invalid verification code</string>
    <string name="send_link">Send link</string>
    <string name="enter_your_password_instead">Enter your password instead</string>
    <string name="password">Password</string>
    <string name="log_in">Log In</string>
    <string name="login_promo_text_onthego">Publish from the park. Blog from the bus. Comment from the café. WordPress goes where you go.</string>
    <string name="login_promo_text_realtime">Watch readers from around the world read and interact with your site — in realtime.</string>
    <string name="login_promo_text_anytime">Catch up with your favorite sites and join the conversation anywhere, any time.</string>
    <string name="login_promo_text_notifications">Your notifications travel with you — see comments and likes as they happen.</string>
    <string name="login_promo_text_jetpack">Manage your Jetpack-powered site on the go — you\'ve got WordPress in your pocket.</string>
    <string name="next">Next</string>
    <string name="open_mail">Open mail</string>
    <string name="alternatively">Alternatively:</string>
    <string name="enter_site_address_instead">Log in by entering your site address.</string>
    <string name="enter_username_instead">Log in with your username.</string>
    <string name="enter_verification_code">Almost there! Please enter the verification code from your Authenticator app.</string>
    <string name="enter_verification_code_sms">We sent a text message to the phone number ending in %s. Please enter the verification code in the SMS.</string>
    <string name="login_text_otp">Text me a code instead.</string>
    <string name="login_text_otp_another">Text me another code instead.</string>
    <string name="requesting_otp">Requesting a verification code via SMS.</string>
    <string name="email_not_registered_wpcom">Hmm, we can\'t find a WordPress.com account connected to this email address. Try the link below to log in using your site address.</string>
    <string name="password_incorrect">It looks like this password is incorrect. Please double check your information and try again.</string>
    <string name="login_magic_links_label">We\'ll email you a magic link that\'ll log you in instantly, no password needed. Hunt and peck no more!</string>
    <string name="login_magic_links_sent_label">Your magic link is on its way! Check your email on this device and tap the link in the email you received from WordPress.com.</string>
    <string name="login_magic_link_email_requesting">Requesting log-in email</string>
    <string name="login_magic_link_token_updating">Connecting to your site…</string>
    <string name="magic_link_unavailable_error_message">Currently unavailable. Please enter your password</string>
    <string name="magic_link_update_error">An error has occurred. Please login to continue</string>
    <string name="magic_link_fetch_account_error">There was some trouble fetching your account. You can retry now or close and try again later.</string>
    <string name="enter_wpcom_password">Enter your WordPress.com password.</string>
    <string name="enter_wpcom_password_google">To proceed with this Google account, please provide the matching WordPress.com password. This will be asked only once.</string>
    <string name="connect_more">Connect Another Site</string>
    <string name="connect_site">Connect Site</string>
    <string name="login_continue">Continue</string>
    <string name="login_already_logged_in_wpcom">Already logged in to WordPress.com</string>
    <string name="login_username_at">\@%s</string>
    <string name="enter_site_address_share_intent">Enter the address of your WordPress site you\'d like to share the content to.</string>
    <string name="login_site_address">Site address</string>
    <string name="login_site_address_help">Need help finding your site address?</string>
    <string name="login_site_address_help_title">What\'s my site address?</string>
    <string name="login_site_address_help_content">Your site address appears in the bar at the top of the screen when you visit your site in Chrome.</string>
    <string name="login_site_address_more_help">Need more help?</string>
    <string name="login_checking_site_address">Checking site address</string>
    <string name="login_error_while_adding_site">Error while adding site. Error code: %s</string>
    <string name="login_log_in_for_deeplink">Log in to WordPress.com to access the post.</string>
    <string name="login_log_in_for_share_intent">Log in to WordPress.com to share the content.</string>
    <string name="login_empty_username">Please enter a username</string>
    <string name="login_empty_password">Please enter a password</string>
    <string name="login_empty_2fa">Please enter a verification code</string>
    <string name="login_email_button_signup">Don\'t have an account? %1$sSign up%2$s</string>
    <string name="login_email_client_not_found">Can\'t detect your email client app</string>
    <string name="login_logged_in_as">Logged in as</string>
    <string name="login_google_button_suffix">Log in with Google.</string>
    <string name="login_error_button">Close</string>
    <string name="login_error_email_not_found_v2">There\'s no WordPress.com account matching this Google account.</string>
    <string name="login_error_generic">There was some trouble connecting with the Google account.</string>
    <string name="login_error_sms_throttled">We\'ve made too many attempts to send an SMS verification code — take a break, and request a new one in a minute.</string>
    <string name="login_error_generic_start">Google login could not be started.</string>
    <string name="login_error_suffix">\nMaybe try a different account?</string>
    <string name="signup_email_error_generic">There was some trouble checking the email address.</string>
    <string name="signup_email_header">To create your new WordPress.com account, please enter your email address.</string>
    <string name="signup_magic_link_error">There was some trouble sending the email. You can retry now or close and try again later.</string>
    <string name="signup_magic_link_error_button_negative">Close</string>
    <string name="signup_magic_link_error_button_positive">Retry</string>
    <string name="signup_magic_link_message">We sent you a magic signup link! Check your email on this device, and tap the link in the email to finish signing up.</string>
    <string name="signup_magic_link_progress">Sending email</string>
    <string name="signup_terms_of_service_text">By signing up, you agree to our %1$sTerms of Service%2$s.</string>
    <string name="signup_with_email_button">Sign Up with Email</string>
    <string name="signup_with_google_button">Sign Up with Google</string>
    <string name="signup_with_google_progress">Signing up with Google…</string>

    <string name="google_error_timeout">Google took too long to respond. You may need to wait until you have a stronger internet connection.</string>

    <string name="username_or_password_incorrect">The username or password you entered is incorrect</string>
    <string name="cannot_add_duplicate_site">This site already exists in the app, you can\'t add it.</string>
    <string name="duplicate_site_detected">A duplicate site has been detected.</string>
    <string name="error_fetch_my_profile">Couldn\'t retrieve your profile</string>
    <string name="error_disabled_apis">Could not fetch settings: Some APIs are unavailable for this OAuth app ID + account combination.</string>
    <string name="login_to_to_connect_jetpack">Log in to the WordPress.com account you used to connect Jetpack.</string>
    <string name="auth_required">Log in again to continue.</string>
    <string name="checking_email">Checking email</string>
    <string name="email_invalid">Enter a valid email address</string>
    <string name="forgot_password">Lost your password?</string>
    <string name="error_generic">An error occurred</string>
    <string name="no_site_error">The site at this address is not a WordPress site. For us to connect to it, the site must use WordPress.</string>
    <string name="invalid_site_url_message">Check that the site URL entered is valid</string>
    <string name="xmlrpc_missing_method_error">Couldn\'t connect. Required XML-RPC methods are missing on the server.</string>
    <string name="xmlrpc_post_blocked_error">Couldn\'t connect. Your host is blocking POST requests, and the app needs
        that in order to communicate with your site. Contact your host to solve this problem.</string>
    <string name="xmlrpc_endpoint_forbidden_error">Couldn\'t connect. We received a 403 error when trying to access your
        site XMLRPC endpoint. The app needs that in order to communicate with your site. Contact your host to solve
        this problem.</string>
    <string name="enter_wpcom_or_jetpack_site">Please enter a WordPress.com or Jetpack-connected self-hosted WordPress site</string>

    <string name="error_generic_network">A network error occurred. Please check your connection and try again.</string>

    <string name="notification_login_title_success">Logged in!</string>
    <string name="notification_logged_in">Tap to continue.</string>

    <string name="notification_login_title_in_progress">Login in progress…</string>
    <string name="notification_logging_in">Please wait while logging in.</string>

    <string name="notification_login_title_stopped">Login stopped</string>
    <string name="notification_error_wrong_password">Please double check your password to continue.</string>
    <string name="notification_2fa_needed">Please provide an authentication code to continue.</string>
    <string name="notification_login_failed">An error has occurred.</string>

    <!-- Screen titles -->
    <string name="email_address_login_title">Email address login</string>
    <string name="site_address_login_title">Site address login</string>
    <string name="magic_link_login_title">Magic link login</string>
    <string name="magic_link_sent_login_title">Magic link sent</string>
    <string name="selfhosted_site_login_title">Login credentials</string>
    <string name="verification_2fa_screen_title">Code verification</string>
    <string name="site_picker_title">Pick store</string>

    <string name="signup_email_screen_title">Email signup</string>
    <string name="signup_magic_link_title">Magic link sent</string>

    <!-- HTTP Authentication -->
    <string name="http_authorization_required">Authorization required</string>
    <string name="httpuser">HTTP username</string>
    <string name="httppassword">HTTP password</string>

    <!-- App rating dialog -->
    <string name="app_rating_title">Enjoying Woo?</string>
    <string name="app_rating_message">Nice to see you again! If you’re digging the app, we\’d love a rating on the Google Play Store.</string>
    <string name="app_rating_rate_now">Rate now</string>
    <string name="app_rating_rate_later">Later</string>
    <string name="app_rating_rate_never">No thanks</string>

    <!-- Feature tooltips -->
    <string name="tooltip_site_switcher">Tap to switch stores</string>

    <!-- Promo dialogs -->
    <string name="promo_btn_got_it">Got it</string>
    <string name="promo_btn_try_it">Try it now</string>
    <string name="promo_title_site_picker">Running multiple stores?</string>
    <string name="promo_message_site_picker">You can now switch between stores by tapping the selected store in Settings</string>

    <!-- Product status -->
    <string name="product_status_published">Published</string>
    <string name="product_status_private">Private</string>
    <string name="product_status_pending">Pending</string>
    <string name="product_status_draft">Draft</string>

    <!-- permissions -->
    <string name="permissions_denied_title">Permissions</string>
    <string name="permissions_denied_message">It looks like you turned off permissions required for this feature.&lt;br/&gt;&lt;br/&gt;To change this, edit your permissions and make sure &lt;strong&gt;%s&lt;/strong&gt; is enabled.</string>
    <string name="permission_storage">Storage</string>
    <string name="permission_camera">Camera</string>
    <string name="button_edit_permissions">Edit permissions</string>

    <!-- Other -->
    <string name="error_loading_image">Unable to load image</string>
    <string name="login_invalid_site_url">Please enter a complete website address, like example.com.</string>
    <string name="error_user_username_instead_of_email">Please log in using your WordPress.com username instead of your email address.</string>
    <string name="notification_wpcom_username_needed">Please log in with your username and password.</string>

    <!-- Country Mapping -->
    <!-- A -->
    <string name="country_mapping_AX">Åland Islands</string>
    <string name="country_mapping_AF">Afghanistan</string>
    <string name="country_mapping_AL">Albania</string>
    <string name="country_mapping_DZ">Algeria</string>
    <string name="country_mapping_AS">American Samoa</string>
    <string name="country_mapping_AD">Andorra</string>
    <string name="country_mapping_AO">Angola</string>
    <string name="country_mapping_AI">Anguilla</string>
    <string name="country_mapping_AQ">Antarctica</string>
    <string name="country_mapping_AG">Antigua and Barbuda</string>
    <string name="country_mapping_AR">Argentina</string>
    <string name="country_mapping_AM">Armenia</string>
    <string name="country_mapping_AW">Aruba</string>
    <string name="country_mapping_AU">Australia</string>
    <string name="country_mapping_AT">Austria</string>
    <string name="country_mapping_AZ">Azerbaijan</string>

    <!-- B -->
    <string name="country_mapping_BS">Bahamas</string>
    <string name="country_mapping_BH">Bahrain</string>
    <string name="country_mapping_BD">Bangladesh</string>
    <string name="country_mapping_BB">Barbados</string>
    <string name="country_mapping_BY">Belarus</string>
    <string name="country_mapping_PW">Belau</string>
    <string name="country_mapping_BE">Belgium</string>
    <string name="country_mapping_BZ">Belize</string>
    <string name="country_mapping_BJ">Benin</string>
    <string name="country_mapping_BM">Bermuda</string>
    <string name="country_mapping_BT">Bhutan</string>
    <string name="country_mapping_BO">Bolivia</string>
    <string name="country_mapping_BQ">Bonaire, Saint Eustatius and Saba</string>
    <string name="country_mapping_BA">Bosnia and Herzegovina</string>
    <string name="country_mapping_BW">Botswana</string>
    <string name="country_mapping_BV">Bouvet Island</string>
    <string name="country_mapping_BR">Brazil</string>
    <string name="country_mapping_IO">British Indian Ocean Territory</string>
    <string name="country_mapping_VG">British Virgin Islands</string>
    <string name="country_mapping_BN">Brunei</string>
    <string name="country_mapping_BG">Bulgaria</string>
    <string name="country_mapping_BF">Burkina Faso</string>
    <string name="country_mapping_BI">Burundi</string>

    <!-- C -->
    // C
    <string name="country_mapping_KH">Cambodia</string>
    <string name="country_mapping_CM">Cameroon</string>
    <string name="country_mapping_CA">Canada</string>
    <string name="country_mapping_CV">Cape Verde</string>
    <string name="country_mapping_CF">Central African Republic</string>
    <string name="country_mapping_TD">Chad</string>
    <string name="country_mapping_CL">Chile</string>
    <string name="country_mapping_CN">China</string>
    <string name="country_mapping_CX">Christmas Island</string>
    <string name="country_mapping_CC">Cocos (Keeling) Islands</string>
    <string name="country_mapping_CO">Colombia</string>
    <string name="country_mapping_KM">Comoros</string>
    <string name="country_mapping_CG">Congo (Brazzaville)</string>
    <string name="country_mapping_CD">Congo (Kinshasa)</string>
    <string name="country_mapping_CK">Cook Islands</string>
    <string name="country_mapping_CR">Costa Rica</string>
    <string name="country_mapping_CU">Cuba</string>
    <string name="country_mapping_CW">Curacao</string>
    <string name="country_mapping_CY">Cyprus</string>
    <string name="country_mapping_CZ">Czech Republic</string>

    <!-- D -->
    <string name="country_mapping_DK">Denmark</string>
    <string name="country_mapping_DJ">Djibouti</string>
    <string name="country_mapping_DM">Dominica</string>
    <string name="country_mapping_DO">Dominican Republic</string>

    <!-- E -->
    <string name="country_mapping_EC">Ecuador</string>
    <string name="country_mapping_EG">Egypt</string>
    <string name="country_mapping_SV">El Salvador</string>
    <string name="country_mapping_ER">Eritrea</string>
    <string name="country_mapping_EE">Estonia</string>
    <string name="country_mapping_ET">Ethiopia</string>

    <!-- F -->
    <string name="country_mapping_FK">Falkland Islands</string>
    <string name="country_mapping_FO">Faroe Islands</string>
    <string name="country_mapping_FJ">Fiji</string>
    <string name="country_mapping_FI">Finland</string>
    <string name="country_mapping_FR">France</string>
    <string name="country_mapping_PF">French Polynesia</string>
    <string name="country_mapping_TF">French Southern Territories</string>

    <!-- G -->
    <string name="country_mapping_GA">Gabon</string>
    <string name="country_mapping_GM">Gambia</string>
    <string name="country_mapping_GE">Georgia</string>
    <string name="country_mapping_DE">Germany</string>
    <string name="country_mapping_GH">Ghana</string>
    <string name="country_mapping_GI">Gibraltar</string>
    <string name="country_mapping_GR">Greece</string>
    <string name="country_mapping_GL">Greenland</string>
    <string name="country_mapping_GD">Grenada</string>
    <string name="country_mapping_GP">Guadeloupe</string>
    <string name="country_mapping_GU">Guam</string>
    <string name="country_mapping_GT">Guatemala</string>
    <string name="country_mapping_GG">Guernsey</string>
    <string name="country_mapping_GN">Guinea</string>
    <string name="country_mapping_GW">Guinea-Bissau</string>
    <string name="country_mapping_GY">Guyana</string>

    <!-- H -->
    <string name="country_mapping_HT">Haiti</string>
    <string name="country_mapping_HM">Heard Island and McDonald Islands</string>
    <string name="country_mapping_HN">Honduras</string>
    <string name="country_mapping_HK">Hong Kong</string>
    <string name="country_mapping_HU">Hungary</string>

    <!-- I -->
    <string name="country_mapping_IS">Iceland</string>
    <string name="country_mapping_IN">India</string>
    <string name="country_mapping_ID">Indonesia</string>
    <string name="country_mapping_IR">Iran</string>
    <string name="country_mapping_IQ">Iraq</string>
    <string name="country_mapping_IE">Ireland</string>
    <string name="country_mapping_IM">Isle of Man</string>
    <string name="country_mapping_IL">Israel</string>
    <string name="country_mapping_IT">Italy</string>
    <string name="country_mapping_CI">Ivory Coast</string>

    <!-- J -->
    <string name="country_mapping_JM">Jamaica</string>
    <string name="country_mapping_JP">Japan</string>
    <string name="country_mapping_JE">Jersey</string>
    <string name="country_mapping_JO">Jordan</string>

    <!-- K -->
    <string name="country_mapping_KZ">Kazakhstan</string>
    <string name="country_mapping_KE">Kenya</string>
    <string name="country_mapping_KI">Kiribati</string>
    <string name="country_mapping_KW">Kuwait</string>
    <string name="country_mapping_KG">Kyrgyzstan</string>

    <!-- L -->
    <string name="country_mapping_LA">Laos</string>
    <string name="country_mapping_LV">Latvia</string>
    <string name="country_mapping_LB">Lebanon</string>
    <string name="country_mapping_LS">Lesotho</string>
    <string name="country_mapping_LR">Liberia</string>
    <string name="country_mapping_LY">Libya</string>
    <string name="country_mapping_LI">Liechtenstein</string>
    <string name="country_mapping_LT">Lithuania</string>
    <string name="country_mapping_LU">Luxembourg</string>

    <!-- M -->
    <string name="country_mapping_MO">Macao S.A.R., China</string>
    <string name="country_mapping_MK">Macedonia</string>
    <string name="country_mapping_MG">Madagascar</string>
    <string name="country_mapping_MW">Malawi</string>
    <string name="country_mapping_MY">Malaysia</string>
    <string name="country_mapping_MV">Maldives</string>
    <string name="country_mapping_ML">Mali</string>
    <string name="country_mapping_MT">Malta</string>
    <string name="country_mapping_MH">Marshall Islands</string>
    <string name="country_mapping_MQ">Martinique</string>
    <string name="country_mapping_MR">Mauritania</string>
    <string name="country_mapping_MU">Mauritius</string>
    <string name="country_mapping_YT">Mayotte</string>
    <string name="country_mapping_MX">Mexico</string>
    <string name="country_mapping_FM">Micronesia</string>
    <string name="country_mapping_MD">Moldova</string>
    <string name="country_mapping_MC">Monaco</string>
    <string name="country_mapping_MN">Mongolia</string>
    <string name="country_mapping_ME">Montenegro</string>
    <string name="country_mapping_MS">Montserrat</string>
    <string name="country_mapping_MA">Morocco</string>
    <string name="country_mapping_MZ">Mozambique</string>
    <string name="country_mapping_MM">Myanmar</string>

    <!-- N -->
    <string name="country_mapping_NA">Namibia</string>
    <string name="country_mapping_NR">Nauru</string>
    <string name="country_mapping_NP">Nepal</string>
    <string name="country_mapping_NL">Netherlands</string>
    <string name="country_mapping_NC">New Caledonia</string>
    <string name="country_mapping_NZ">New Zealand</string>
    <string name="country_mapping_NI">Nicaragua</string>
    <string name="country_mapping_NE">Niger</string>
    <string name="country_mapping_NG">Nigeria</string>
    <string name="country_mapping_NU">Niue</string>
    <string name="country_mapping_NF">Norfolk Island</string>
    <string name="country_mapping_KP">North Korea</string>
    <string name="country_mapping_MP">Northern Mariana Islands</string>
    <string name="country_mapping_NO">Norway</string>

    <!-- O -->
    <string name="country_mapping_OM">Oman</string>

    <!-- P -->
    <string name="country_mapping_PK">Pakistan</string>
    <string name="country_mapping_PS">Palestinian Territory</string>
    <string name="country_mapping_PA">Panama</string>
    <string name="country_mapping_PG">Papua New Guinea</string>
    <string name="country_mapping_PY">Paraguay</string>
    <string name="country_mapping_PE">Peru</string>
    <string name="country_mapping_PH">Philippines</string>
    <string name="country_mapping_PN">Pitcairn</string>
    <string name="country_mapping_PL">Poland</string>
    <string name="country_mapping_PT">Portugal</string>
    <string name="country_mapping_PR">Puerto Rico</string>

    <!-- Q -->
    <string name="country_mapping_QA">Qatar</string>

    <!-- R -->
    <string name="country_mapping_RE">Reunion</string>
    <string name="country_mapping_RO">Romania</string>
    <string name="country_mapping_RU">Russia</string>
    <string name="country_mapping_RW">Rwanda</string>

    <!-- S -->
    <string name="country_mapping_ST">São Tomé and Príncipe</string>
    <string name="country_mapping_BL">Saint Barthélemy</string>
    <string name="country_mapping_SH">Saint Helena</string>
    <string name="country_mapping_KN">Saint Kitts and Nevis</string>
    <string name="country_mapping_LC">Saint Lucia</string>
    <string name="country_mapping_MF">Saint Martin (French part)</string>
    <string name="country_mapping_PM">Saint Pierre and Miquelon</string>
    <string name="country_mapping_VC">Saint Vincent and the Grenadines</string>
    <string name="country_mapping_WS">Samoa</string>
    <string name="country_mapping_SM">San Marino</string>
    <string name="country_mapping_SA">Saudi Arabia</string>
    <string name="country_mapping_SN">Senegal</string>
    <string name="country_mapping_RS">Serbia</string>
    <string name="country_mapping_SC">Seychelles</string>
    <string name="country_mapping_SL">Sierra Leone</string>
    <string name="country_mapping_SG">Singapore</string>
    <string name="country_mapping_SK">Slovakia</string>
    <string name="country_mapping_SI">Slovenia</string>
    <string name="country_mapping_SB">Solomon Islands</string>
    <string name="country_mapping_SO">Somalia</string>
    <string name="country_mapping_ZA">South Africa</string>
    <string name="country_mapping_GS">South Georgia/Sandwich Islands</string>
    <string name="country_mapping_KR">South Korea</string>
    <string name="country_mapping_SS">South Sudan</string>
    <string name="country_mapping_LK">Sri Lanka</string>
    <string name="country_mapping_SD">Sudan</string>
    <string name="country_mapping_SR">Suriname</string>
    <string name="country_mapping_SJ">Svalbard and Jan Mayen</string>
    <string name="country_mapping_SZ">Swaziland</string>
    <string name="country_mapping_SE">Sweden</string>
    <string name="country_mapping_CH">Switzerland</string>
    <string name="country_mapping_SY">Syria</string>

    <!-- T -->
    <string name="country_mapping_TW">Taiwan</string>
    <string name="country_mapping_TJ">Tajikistan</string>
    <string name="country_mapping_TZ">Tanzania</string>
    <string name="country_mapping_TH">Thailand</string>
    <string name="country_mapping_TL">Timor-Leste</string>
    <string name="country_mapping_TG">Togo</string>
    <string name="country_mapping_TK">Tokelau</string>
    <string name="country_mapping_TO">Tonga</string>
    <string name="country_mapping_TT">Trinidad and Tobago</string>
    <string name="country_mapping_TN">Tunisia</string>
    <string name="country_mapping_TR">Turkey</string>
    <string name="country_mapping_TM">Turkmenistan</string>
    <string name="country_mapping_TC">Turks and Caicos Islands</string>
    <string name="country_mapping_TV">Tuvalu</string>

    <!-- U -->
    <string name="country_mapping_UG">Uganda</string>
    <string name="country_mapping_UA">Ukraine</string>
    <string name="country_mapping_AE">United Arab Emirates</string>
    <string name="country_mapping_GB">United Kingdom</string>
    <string name="country_mapping_US">United States</string>
    <string name="country_mapping_UY">Uruguay</string>
    <string name="country_mapping_UZ">Uzbekistan</string>

    <!-- V -->
    <string name="country_mapping_VU">Vanuatu</string>
    <string name="country_mapping_VA">Vatican</string>
    <string name="country_mapping_VE">Venezuela</string>
    <string name="country_mapping_VN">Vietnam</string>

    <!-- W -->
    <string name="country_mapping_WF">Wallis and Futuna</string>
    <string name="country_mapping_EH">Western Sahara</string>

    <!-- Y -->
    <string name="country_mapping_YE">Yemen</string>

    <!-- Z -->
    <string name="country_mapping_ZM">Zambia</string>
    <string name="country_mapping_ZW">Zimbabwe</string>
    <string name="enter_email_wordpress_com">Log in to WordPress.com using an email address to manage all your WordPress sites.</string>
    <string name="enter_email_for_site">Log in with WordPress.com to connect to %1$s</string>
    <string name="enter_wordpress_site">The website at this address is not a WordPress site. For us to connect to it, the site must have WordPress installed.</string>
    <string name="login_need_help_finding_connected_email">Need help finding the email you connected with?</string>
    <string name="send_verification_email">Send verification email</string>
    <string name="username">Username</string>
    <string name="enter_credentials_for_site">Log in with your %1$s site credentials</string>
    <string name="enter_site_credentials_instead">Log in with site credentials.</string>
    <string name="login_site_credentials_magic_link_label">Almost there! We just need to verify your Jetpack connected email address &lt;b&gt;%1$s&lt;/b&gt;</string>
    <string name="login_discovery_error_xmlrpc">We were unable to access the &lt;b&gt;XMLRPC file&lt;/b&gt; on your site. You will need to reach out to your host to resolve this.</string>
    <string name="login_discovery_error_http_auth">We were unable to access your site because it requires &lt;b&gt;HTTP Authentication&lt;/b&gt;. You will need to reach out to your host to resolve this.</string>
    <string name="login_discovery_error_ssl">We were unable to access your site because of a problem with the &lt;b&gt;SSL Certificate&lt;/b&gt;. You will need to reach out to your host to resolve this.</string>
    <string name="login_discovery_error_generic">We were unable to access your site. You will need to reach out to your host to resolve this.</string>
</resources><|MERGE_RESOLUTION|>--- conflicted
+++ resolved
@@ -439,13 +439,8 @@
     <string name="product_list_empty_search">No matching products</string>
     <string name="product_search_hint">Search products</string>
     <string name="product_wip_title">Work in progress!</string>
-<<<<<<< HEAD
-    <string name="product_wip_message">We\'re hard at work on the new Products section so you may see some changes as we get ready for launch &#x1f680;</string>
-    <string name="product_bullet" translatable="false">&#160;\u2022&#160;</string>
-=======
     <string name="product_wip_message">We\'re hard at work on the new Products section so you may see some changes as we get ready for launch 🚀</string>
     <string name="product_bullet" translatable="false"> \u2022 </string>
->>>>>>> d7529ca4
     <string name="product_variant_hidden">Hidden</string>
     <string name="product_description_hint">Start writing…</string>
     <string name="product_edit_description">Edit description</string>
