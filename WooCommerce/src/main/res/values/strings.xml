--- conflicted
+++ resolved
@@ -442,9 +442,7 @@
     <string name="product_wip_message">We\'re hard at work on the new Products section so you may see some changes as we get ready for launch 🚀</string>
     <string name="product_bullet" translatable="false"> \u2022 </string>
     <string name="product_variant_hidden">Hidden</string>
-<<<<<<< HEAD
     <string name="product_variant_list_empty">Add options like size and color from web. These will show up as options on the product page of your site</string>
-=======
     <string name="product_description_hint">Start writing…</string>
     <string name="product_edit_description">Edit description</string>
     <string name="product_description">Description</string>
@@ -454,7 +452,7 @@
     <string name="product_update_dialog_message">Please wait…</string>
     <string name="product_detail_update_product_error">Error updating product</string>
     <string name="product_detail_update_product_success">Product updated</string>
->>>>>>> eaf8648a
+    >>>>>>> develop
     <!--
         Product images
     -->
