<?xml version="1.0" encoding="utf-8"?>
<resources>
    <dimen name="min_tap_target">48dp</dimen>

    <!--
        Text Sizes
    -->
    <dimen name="text_extra_small">10sp</dimen>
    <dimen name="text_small">12sp</dimen>
    <dimen name="text_caption">13sp</dimen>
    <dimen name="text_medium">14sp</dimen>
    <dimen name="text_large">16sp</dimen>
    <dimen name="text_medium_extra_large">18sp</dimen>
    <dimen name="text_extra_large">20sp</dimen>
    <dimen name="text_double_extra_large">24sp</dimen>
    <dimen name="text_triple_extra_large">26sp</dimen>

    <!--
        Default Padding
    -->
    <dimen name="default_padding">8dp</dimen>
    <dimen name="default_padding_tablet">16dp</dimen>

    <!--
        Appbar
    -->
    <dimen name="appbar_elevation">4dp</dimen>

    <!--
        Default Card
    -->
    <dimen name="card_padding_start">16dp</dimen>
    <dimen name="card_padding_start_tablet">24dp</dimen>

    <dimen name="card_padding_end">16dp</dimen>
    <dimen name="card_padding_end_tablet">24dp</dimen>

    <dimen name="card_padding_top">16dp</dimen>
    <dimen name="card_padding_top_tablet">24dp</dimen>

    <dimen name="card_padding_bottom">16dp</dimen>
    <dimen name="card_padding_bottom_tablet">24dp</dimen>

    <dimen name="card_gutter">16dp</dimen>
    <dimen name="card_gutter_tablet">16dp</dimen>

    <dimen name="card_item_padding_intra_h">8dp</dimen>
    <dimen name="card_item_padding_intra_v">4dp</dimen>
    <dimen name="card_section_padding_h">12dp</dimen>
    <dimen name="card_elevation">1dp</dimen>

    <dimen name="card_label_padding_intra_h">4dp</dimen>

    <dimen name="card_title_text_size">@dimen/text_medium</dimen>
    <dimen name="card_normal_text_size">@dimen/text_medium</dimen>
    <dimen name="card_label_text_size">@dimen/text_large</dimen>

    <!--
        Default List
    -->
    <dimen name="list_item_text_size">@dimen/text_large</dimen>
    <dimen name="list_header_text_size">@dimen/text_medium</dimen>

    <dimen name="list_group_header_height">48dp</dimen>

    <dimen name="list_item_padding_intra_h">8dp</dimen>
    <dimen name="list_item_padding_intra_v">4dp</dimen>

    <dimen name="list_item_padding_start">16dp</dimen>
    <dimen name="list_item_padding_start_tablet">24dp</dimen>

    <dimen name="list_item_padding_end">16dp</dimen>
    <dimen name="list_item_padding_end_tablet">24dp</dimen>

    <dimen name="list_item_padding_top">4dp</dimen>
    <dimen name="list_item_padding_top_tablet">4dp</dimen>

    <dimen name="list_item_padding_bottom">4dp</dimen>
    <dimen name="list_item_padding_bottom_tablet">4dp</dimen>

    <dimen name="list_divider_padding_top">8dp</dimen>
    <dimen name="list_divider_padding_top_tablet">12dp</dimen>

    <dimen name="list_divider_padding_bottom">8dp</dimen>
    <dimen name="list_divider_padding_bottom_tablet">12dp</dimen>

    <!--
        Default TagView
    -->
    <dimen name="tag_text_size">@dimen/text_small</dimen>

    <dimen name="tag_margin_end">4dp</dimen>
    <dimen name="tag_margin_top">4dp</dimen>
    <dimen name="tag_margin_bottom">4dp</dimen>
    <dimen name="tag_padding_start">8dp</dimen>
    <dimen name="tag_padding_end">8dp</dimen>
    <dimen name="tag_padding_top">2dp</dimen>
    <dimen name="tag_padding_bottom">2dp</dimen>

    <dimen name="tag_layout_margin_end">8dp</dimen>
    <dimen name="tag_layout_margin_bottom">8dp</dimen>

    <!--
        Default Chart
    -->
    <dimen name="chart_height">200dp</dimen>

    <!--
        Login
    -->
    <dimen name="login_avatar_size">64dp</dimen>
    <dimen name="login_prologue_padding">28dp</dimen>

    <!--
        Settings
    -->
    <dimen name="settings_padding">16dp</dimen>

    <!--
        Stats and Top earners
    -->
    <dimen name="top_earner_min_height">224dp</dimen>

    <!--
         Notifications
     -->
    <dimen name="notification_badge_sz">12dp</dimen>
    <dimen name="notification_badge_offset">6dp</dimen>

    <!--
        Offline Status Bar
    -->
    <dimen name="offline_status_bar_padding">@dimen/default_padding</dimen>

    <!--
        Orders and order notes
    -->
    <dimen name="order_note_icon">26dp</dimen>

    <!--
        Skeletons
    -->
    <dimen name="skeleton_bar_chart_padding">30dp</dimen>
    <dimen name="skeleton_bar_chart_bar_width_days">14dp</dimen>
    <dimen name="skeleton_bar_chart_bar_width_weeks">18dp</dimen>
    <dimen name="skeleton_bar_chart_bar_width_months">24dp</dimen>
    <dimen name="skeleton_bar_chart_bar_width_years">38dp</dimen>
    <dimen name="skeleton_bar_chart_bar_spacing">@dimen/margin_medium</dimen>
    <dimen name="skeleton_order_note_item_height">96dp</dimen>
    <dimen name="skeleton_default_text_height">20sp</dimen>
    <dimen name="skeleton_default_text_height_two_lines">40sp</dimen>

    <!--
        Products
    -->
    <dimen name="product_icon_sz">40dp</dimen>
<<<<<<< HEAD
    <dimen name="product_detail_image_height">220dp</dimen>
=======
>>>>>>> 72180a18
    <dimen name="product_detail_card_divider_height">16dp</dimen>
    <dimen name="product_detail_property_margin">@dimen/settings_padding</dimen>
</resources><|MERGE_RESOLUTION|>--- conflicted
+++ resolved
@@ -154,10 +154,6 @@
         Products
     -->
     <dimen name="product_icon_sz">40dp</dimen>
-<<<<<<< HEAD
-    <dimen name="product_detail_image_height">220dp</dimen>
-=======
->>>>>>> 72180a18
     <dimen name="product_detail_card_divider_height">16dp</dimen>
     <dimen name="product_detail_property_margin">@dimen/settings_padding</dimen>
 </resources>