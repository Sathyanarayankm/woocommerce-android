--- conflicted
+++ resolved
@@ -93,14 +93,11 @@
         <item name="contentPaddingBottom">@dimen/minor_00</item>
     </style>
 
-<<<<<<< HEAD
-=======
     <style name="Woo.Card.WithoutPadding">
         <item name="contentPaddingTop">@dimen/minor_00</item>
         <item name="contentPaddingBottom">@dimen/minor_00</item>
     </style>
 
->>>>>>> d47e5751
     <style name="Woo.Card.ExpanderButton" parent="@style/Widget.MaterialComponents.Button.TextButton">
         <item name="android:textAppearance">?attr/textAppearanceSubtitle1</item>
         <item name="android:gravity">start|center_vertical</item>
@@ -244,10 +241,7 @@
     <style name="Woo.ListHeader" parent="@style/Woo.TextView.Subtitle2"/>
     <style name="Woo.ListItem.Title" parent="@style/Woo.TextView.Subtitle1"/>
     <style name="Woo.ListItem.Overline" parent="@style/Woo.TextView.Overline"/>
-<<<<<<< HEAD
-=======
     <style name="Woo.ListItem.Caption" parent="@style/Woo.TextView.Caption"/>
->>>>>>> d47e5751
     <style name="Woo.ListItem.Body" parent="@style/Woo.TextView.Body2"/>
 
     <!--
