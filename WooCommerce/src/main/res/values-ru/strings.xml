--- conflicted
+++ resolved
@@ -186,13 +186,7 @@
     <string name="password">Пароль</string>
     <string name="username">Имя</string>
     <string name="enter_your_password_instead">Введите пароль.</string>
-<<<<<<< HEAD
-    <string name="email_address">Адрес электронной почты</string>
-    <string name="details">Подробнее</string>
-    <string name="undo">Назад</string>
-=======
     <string name="send_link">Отправить ссылку</string>
->>>>>>> c5ec93fa
     <string name="invalid_verification_code">Неверный код подтверждения</string>
     <string name="verification_code">Код подтверждения</string>
     <string name="email_address">Адрес электронной почты</string>
