--- conflicted
+++ resolved
@@ -41,13 +41,8 @@
 
     defaultConfig {
         applicationId "com.woocommerce.android"
-<<<<<<< HEAD
         versionName "1.2"
         versionCode 36
-=======
-        versionName "1.2-rc-1"
-        versionCode 34
->>>>>>> f9586f85
 
         minSdkVersion 21
         targetSdkVersion 27
