buildscript {
    repositories {
        jcenter()
        maven { url 'https://plugins.gradle.org/m2/' }
    }
    dependencies {
        classpath 'com.google.gms:google-services:3.2.0'
        classpath 'se.bjurr.violations:violation-comments-to-github-gradle-plugin:1.51'
        classpath 'io.sentry:sentry-android-gradle-plugin:1.7.28'
    }
}

apply plugin: 'com.android.application'
apply plugin: 'kotlin-android'
apply plugin: 'kotlin-kapt'
apply plugin: 'kotlin-android-extensions'
apply plugin: 'kotlin-allopen'
apply plugin: 'se.bjurr.violations.violation-comments-to-github-gradle-plugin'
apply plugin: 'io.sentry.android.gradle'
apply plugin: 'androidx.navigation.safeargs.kotlin'

repositories {
    maven { url 'https://zendesk.jfrog.io/zendesk/repo' }
}

allOpen {
    annotation("com.woocommerce.android.annotations.OpenClass")
}

repositories {
    mavenCentral()
    maven { url "https://jitpack.io" }
    maven { url "https://dl.bintray.com/wordpress-mobile/maven" }
}

androidExtensions {
    experimental = true
}

android {
    compileSdkVersion 29
    buildToolsVersion '29.0.1'

    defaultConfig {
        applicationId "com.woocommerce.android"
        // Allow versionName to be overridden with property. e.g. -PversionName=1234
        if (project.hasProperty("versionName")) {
            versionName project.property("versionName")
        } else {
            versionName "3.3-rc-1"
        }
        versionCode 97

        minSdkVersion 21
        targetSdkVersion 29

        multiDexEnabled true
        vectorDrawables.useSupportLibrary = true

        testInstrumentationRunner 'com.woocommerce.android.WooCommerceTestRunner'
    }

    compileOptions {
        sourceCompatibility JavaVersion.VERSION_1_8
        targetCompatibility JavaVersion.VERSION_1_8
    }

    kotlinOptions {
        jvmTarget = "1.8"
    }

    flavorDimensions "buildType"

    productFlavors {
        vanilla { // Release version
            dimension "buildType"
        }

        wasabi { // Development only version, can be installed along release versions
            applicationId "com.woocommerce.android.dev"
            dimension "buildType"
        }
    }

    buildTypes {
        release {
            // Proguard is used to shrink our apk, and reduce the number of methods in our final apk,
            // but we don't obfuscate the bytecode.
            minifyEnabled true
            proguardFiles getDefaultProguardFile('proguard-android.txt'), 'proguard-rules.pro'
        }

        debug {
            minifyEnabled false
        }
    }

    sourceSets {
        main.java.srcDirs += 'src/main/kotlin'
        release.java.srcDirs += 'src/release/kotlin'
        debug.java.srcDirs += 'src/debug/kotlin'
        test.java.srcDirs += 'src/test/kotlin'
        androidTest.java.srcDirs += 'src/androidTest/kotlin'
    }

    lintOptions {
        disable 'InvalidPackage'
    }
}

dependencies {

    implementation("org.wordpress:libaddressinput.common:$libaddressinputVersion") {
        exclude group: "org.json", module: "json"
    }

    implementation "org.jetbrains.kotlin:kotlin-stdlib-jdk7:$kotlinVersion"

    implementation 'com.google.firebase:firebase-messaging:17.0.0'
    implementation 'com.google.android.gms:play-services-auth:15.0.1'

    // Support library
    implementation "androidx.legacy:legacy-support-v4:1.0.0"
    implementation "androidx.constraintlayout:constraintlayout:1.1.3"
    implementation "androidx.recyclerview:recyclerview:1.1.0"
    implementation "androidx.multidex:multidex:2.0.1"
    implementation "androidx.appcompat:appcompat:1.1.0"
    implementation "com.google.android.material:material:1.0.0"
    implementation "androidx.cardview:cardview:1.0.0"
    implementation "androidx.browser:browser:1.0.0"
    implementation "androidx.preference:preference:1.1.0"

    implementation "androidx.navigation:navigation-fragment-ktx:$navigationVersion"
    implementation "androidx.navigation:navigation-ui-ktx:$navigationVersion"

    implementation('org.wordpress:utils:1.22') {
        exclude group: "com.mcxiaoke.volley"
        exclude group: "com.android.support"
    }

    implementation 'com.github.Automattic:Automattic-Tracks-Android:52d3e23406'

    implementation("com.github.wordpress-mobile.WordPress-FluxC-Android:fluxc:$fluxCVersion") {
        exclude group: "com.android.support"
        exclude group: "org.wordpress", module: "utils"
    }

    implementation("com.github.wordpress-mobile.WordPress-FluxC-Android:woocommerce:$fluxCVersion") {
        exclude group: "com.android.support"
        exclude group: "org.wordpress", module: "utils"
    }

    implementation(project(path: ':libs:login:WordPressLoginFlow')) {
        exclude group: "com.github.wordpress-mobile.WordPress-FluxC-Android", module: "fluxc"
        exclude group: "org.wordpress", module: "utils"
    }

<<<<<<< HEAD
    implementation("com.github.wordpress-mobile.WordPress-Aztec-Android:aztec:$aztecVersion") {
        exclude group: "com.android.volley"
        exclude group: "com.android.support"
        exclude group: "org.wordpress", module: "utils"
    }

    implementation("com.github.wordpress-mobile.WordPress-Aztec-Android:glide-loader:$aztecVersion") {
        exclude group: "com.android.volley"
        exclude group: "com.android.support"
        exclude group: "org.wordpress", module: "utils"
    }

    implementation 'com.facebook.shimmer:shimmer:0.3.0'
=======
    implementation 'com.facebook.shimmer:shimmer:0.4.0'
>>>>>>> d7529ca4
    implementation 'com.github.vihtarb:tooltip:0.2.0'
    implementation 'com.github.chrisbanes:PhotoView:2.0.0'

    // Dagger
    implementation "com.google.dagger:dagger:$daggerVersion"
    kapt "com.google.dagger:dagger-compiler:$daggerVersion"
    compileOnly 'org.glassfish:javax.annotation:10.0-b28'
    implementation "com.google.dagger:dagger-android-support:$daggerVersion"
    kapt "com.google.dagger:dagger-android-processor:$daggerVersion"
    compileOnly("com.squareup.inject:assisted-inject-annotations-dagger2:0.3.3")
    kapt("com.squareup.inject:assisted-inject-processor-dagger2:0.3.3")

    implementation 'com.github.PhilJay:MPAndroidChart:v3.0.3'

    implementation "com.github.bumptech.glide:glide:$glideVersion"
    kapt "com.github.bumptech.glide:compiler:$glideVersion"
    implementation "com.github.bumptech.glide:volley-integration:$glideVersion@aar"
    implementation "org.greenrobot:eventbus:$eventBusVersion"
    implementation "com.google.android.play:core:$googlePlayCoreVersion"

    // For use with SqlScout, a Sqlite plugin for Android Studio
    // https://plugins.jetbrains.com/plugin/8322-sqlscout-sqlite-support-
    debugImplementation 'com.idescout.sql:sqlscout-server:4.1'
    releaseImplementation 'com.idescout.sql:sqlscout-server-noop:4.1'

    // Debug dependencies
    debugImplementation 'com.facebook.stetho:stetho:1.5.0'
    debugImplementation 'com.facebook.stetho:stetho-okhttp3:1.5.0'
    debugImplementation 'com.squareup.leakcanary:leakcanary-android:2.0-alpha-3'

    // Dependencies for local unit tests
    testImplementation "junit:junit:4.12"
    testImplementation "com.nhaarman.mockitokotlin2:mockito-kotlin:$mockitoKotlinVersion"
    testImplementation "org.jetbrains.kotlin:kotlin-test-junit:$kotlinVersion"
    testImplementation "org.assertj:assertj-core:$assertjVersion"
    testImplementation("androidx.arch.core:core-testing:2.1.0", {
        exclude group: 'com.android.support', module: 'support-compat'
        exclude group: 'com.android.support', module: 'support-annotations'
        exclude group: 'com.android.support', module: 'support-core-utils'
    })

    // Dependencies for Espresso UI tests
    androidTestImplementation "androidx.test.ext:junit:1.1.1"
    androidTestImplementation "androidx.test:rules:1.2.0"
    androidTestImplementation "androidx.test.espresso:espresso-core:3.2.0"
    androidTestImplementation "androidx.test.espresso:espresso-contrib:3.2.0"
    androidTestImplementation "androidx.test.espresso:espresso-intents:3.2.0"
    androidTestImplementation "com.nhaarman.mockitokotlin2:mockito-kotlin:$mockitoKotlinVersion"
    androidTestImplementation "org.mockito:mockito-android:$mockitoVersion"
    kaptAndroidTest "com.google.dagger:dagger-compiler:$daggerVersion"
    kaptAndroidTest("com.squareup.inject:assisted-inject-processor-dagger2:0.3.3")
    androidTestCompileOnly("com.squareup.inject:assisted-inject-annotations-dagger2:0.3.3")

    // Resolve conflicts between main and test APK
    androidTestImplementation "androidx.annotation:annotation:1.1.0"
    androidTestImplementation "com.google.code.findbugs:jsr305:2.0.1"

    implementation(group: 'com.zendesk', name: 'support', version: '3.0.3') {
        exclude group: 'com.google.dagger'
    }

    // ViewModel and LiveData
    implementation "androidx.lifecycle:lifecycle-extensions:$archComponentsVersion"
    implementation "androidx.fragment:fragment-ktx:1.2.0-rc03"
    implementation "androidx.activity:activity-ktx:1.1.0-rc03"
    implementation "androidx.lifecycle:lifecycle-viewmodel-savedstate:1.0.0-rc03"

    // Coroutines
    implementation "org.jetbrains.kotlinx:kotlinx-coroutines-core:$coroutinesVersion"
    implementation "org.jetbrains.kotlinx:kotlinx-coroutines-android:$coroutinesVersion"

    implementation "org.apache.commons:commons-lang3:3.9"
    implementation "org.apache.commons:commons-text:1.8"
}

task copyGoogleServicesExampleFile(type: Copy) {
    from('.')
    into('.')
    include('google-services.json-example')
    rename('google-services.json-example', 'google-services.json')
}

// Add properties named "wc.xxx" to our BuildConfig
android.buildTypes.all { buildType ->
    def inputFile = checkGradlePropertiesFile()
    def properties = loadPropertiesFromFile(inputFile)
    properties.any { property ->
        if (property.key.toLowerCase().startsWith("wc.")) {
            buildType.buildConfigField "String", property.key.replace("wc.", "").replace(".", "_").toUpperCase(),
                    "\"${property.value}\""
        }
        if (property.key.toLowerCase().startsWith("wc.res.")) {
            buildType.resValue "string", property.key.replace("wc.res.", "").replace(".", "_").toLowerCase(),
                    "${property.value}"
        }
    }

    // If Google services file doesn't exist, copy example file.
    if (!file("google-services.json").exists()) {
        tasks.copyGoogleServicesExampleFile.copy()
    }

    // Print warning message if example Google services file is used.
    if ((file("google-services.json").text) == (file("google-services.json-example").text)) {
        println("WARNING: You're using the example google-services.json file. Google login will fail.")
    }
}

task violationCommentsToGitHub(type: se.bjurr.violations.comments.github.plugin.gradle.ViolationCommentsToGitHubTask) {
    repositoryOwner = "woocommerce";
    repositoryName = "woocommerce-android"
    pullRequestId = System.properties['GITHUB_PULLREQUESTID']
    username = System.properties['GITHUB_USERNAME']
    password = System.properties['GITHUB_PASSWORD']
    oAuth2Token = System.properties['GITHUB_OAUTH2TOKEN']
    gitHubUrl = "https://api.github.com/"
    createCommentWithAllSingleFileComments = false
    createSingleFileComments = true
    commentOnlyChangedContent = true
    minSeverity = se.bjurr.violations.lib.model.SEVERITY.INFO //ERROR, INFO, WARN
    commentTemplate = """
**Reporter**: {{violation.reporter}}{{#violation.rule}}\n
**Rule**: {{violation.rule}}{{/violation.rule}}
**Severity**: {{violation.severity}}
**File**: {{violation.file}} L{{violation.startLine}}{{#violation.source}}
**Source**: {{violation.source}}{{/violation.source}}
{{violation.message}}
"""
    violations = [
            ["CHECKSTYLE", ".", ".*/build/.*\\.xml\$", "Checkstyle"]
    ]
}

def checkGradlePropertiesFile() {
    def inputFile = file("${rootDir}/gradle.properties")
    if (!inputFile.exists()) {
        throw new StopActionException("Build configuration file gradle.properties doesn't exist, follow README instructions")
    }
    return inputFile
}

static def loadPropertiesFromFile(inputFile) {
    def properties = new Properties()
    inputFile.withInputStream { stream ->
        properties.load(stream)
    }
    return properties
}

// For app signing
if (["storeFile", "storePassword", "keyAlias", "keyPassword"].count { !project.hasProperty(it) } == 0) {
    android {
        signingConfigs {
            release {
                storeFile = rootProject.file(project.storeFile)
                storePassword = project.storePassword
                keyAlias = project.keyAlias
                keyPassword = project.keyPassword
            }
        }
    }
    android.buildTypes.release.signingConfig = android.signingConfigs.release
}

// Keep this at the bottom (https://stackoverflow.com/a/37565535)
apply plugin: 'com.google.gms.google-services'<|MERGE_RESOLUTION|>--- conflicted
+++ resolved
@@ -155,7 +155,6 @@
         exclude group: "org.wordpress", module: "utils"
     }
 
-<<<<<<< HEAD
     implementation("com.github.wordpress-mobile.WordPress-Aztec-Android:aztec:$aztecVersion") {
         exclude group: "com.android.volley"
         exclude group: "com.android.support"
@@ -168,10 +167,7 @@
         exclude group: "org.wordpress", module: "utils"
     }
 
-    implementation 'com.facebook.shimmer:shimmer:0.3.0'
-=======
     implementation 'com.facebook.shimmer:shimmer:0.4.0'
->>>>>>> d7529ca4
     implementation 'com.github.vihtarb:tooltip:0.2.0'
     implementation 'com.github.chrisbanes:PhotoView:2.0.0'
 
