buildscript {
    repositories {
        jcenter()
        maven { url 'https://maven.fabric.io/public' }
    }
    dependencies {
        classpath 'io.fabric.tools:gradle:1.25.4'
        classpath 'com.google.gms:google-services:3.2.0'
    }
}

apply plugin: 'com.android.application'
apply plugin: 'kotlin-android'
apply plugin: 'kotlin-android-extensions'
apply plugin: 'kotlin-kapt'
apply plugin: 'kotlin-allopen'
apply plugin: 'io.fabric'

repositories {
    maven { url 'https://maven.fabric.io/public' }
}

allOpen {
    annotation("com.woocommerce.android.annotations.OpenClass")
}

repositories {
    mavenCentral()
    maven { url "https://jitpack.io" }
    maven { url "https://dl.bintray.com/wordpress-mobile/maven" }
}

android {
    compileSdkVersion 27
    buildToolsVersion "27.0.3"

    defaultConfig {
        applicationId "com.woocommerce.android"
        versionName "0.17"
        versionCode 18

        minSdkVersion 21
        targetSdkVersion 27

        multiDexEnabled true
        vectorDrawables.useSupportLibrary = true

        testInstrumentationRunner 'com.woocommerce.android.WooCommerceTestRunner'
    }

    flavorDimensions "buildType"

    productFlavors {
        vanilla { // Release version
            dimension "buildType"
        }

        wasabi { // Development only version, can be installed along release versions
            applicationId "com.woocommerce.android.dev"
            dimension "buildType"
        }
    }

    buildTypes {
        release {
            minifyEnabled false
            proguardFiles getDefaultProguardFile('proguard-android.txt'), 'proguard-rules.pro'
        }
    }

    sourceSets {
        main.java.srcDirs += 'src/main/kotlin'
        release.java.srcDirs += 'src/release/kotlin'
        debug.java.srcDirs += 'src/debug/kotlin'
        test.java.srcDirs += 'src/test/kotlin'
        androidTest.java.srcDirs += 'src/androidTest/kotlin'
    }
}

dependencies {
    implementation('com.crashlytics.sdk.android:crashlytics:2.9.2@aar') {
        transitive = true
    }

    implementation("org.wordpress:libaddressinput.common:$libaddressinputVersion") {
        exclude group: "org.json", module: "json"
    }

    implementation "org.jetbrains.kotlin:kotlin-stdlib-jdk7:$kotlinVersion"

<<<<<<< HEAD
    implementation 'com.google.firebase:firebase-messaging:17.0.0'
=======
>>>>>>> 5fb8c44b
    implementation 'com.google.android.gms:play-services-auth:15.0.1'

    // Support library
    implementation "com.android.support:support-v4:$supportLibraryVersion"
    implementation "com.android.support.constraint:constraint-layout:$constraintLayoutVersion"
    implementation "com.android.support:recyclerview-v7:$supportLibraryVersion"
    implementation "com.android.support:multidex:$multidexVersion"
    implementation "com.android.support:appcompat-v7:$supportLibraryVersion"
    implementation "com.android.support:design:$supportLibraryVersion"
    implementation "com.android.support:cardview-v7:$supportLibraryVersion"


    implementation('org.wordpress:utils:1.20.3') {
        exclude group: "com.mcxiaoke.volley"
        exclude group: "com.android.support"
    }

    implementation 'com.automattic:tracks:1.1.4'

    implementation("com.github.wordpress-mobile.WordPress-FluxC-Android:fluxc:$fluxCVersion") {
        exclude group: "com.android.support"
        exclude group: "org.wordpress", module: "utils"
    }

    implementation("com.github.wordpress-mobile.WordPress-FluxC-Android:woocommerce:$fluxCVersion") {
        exclude group: "com.android.support"
        exclude group: "org.wordpress", module: "utils"
    }

    implementation(project(path: ':libs:login:WordPressLoginFlow')) {
        exclude group: "com.github.wordpress-mobile.WordPress-FluxC-Android", module: "fluxc"
        exclude group: "org.wordpress", module: "utils"
    }

    implementation 'com.facebook.shimmer:shimmer:0.3.0'

    // Dagger
    implementation "com.google.dagger:dagger:$daggerVersion"
    kapt "com.google.dagger:dagger-compiler:$daggerVersion"
    compileOnly 'org.glassfish:javax.annotation:10.0-b28'
    implementation "com.google.dagger:dagger-android-support:$daggerVersion"
    kapt "com.google.dagger:dagger-android-processor:$daggerVersion"

    implementation 'com.github.PhilJay:MPAndroidChart:v3.0.3'

    implementation "com.github.bumptech.glide:glide:$glideVersion"
    kapt "com.github.bumptech.glide:compiler:$glideVersion"
    implementation "com.github.bumptech.glide:volley-integration:$glideVersion@aar"
    implementation "org.greenrobot:eventbus:$eventBusVersion"

    // Debug dependencies
    debugImplementation 'com.facebook.stetho:stetho:1.5.0'
    debugImplementation 'com.facebook.stetho:stetho-okhttp3:1.5.0'

    // Dependencies for local unit tests
    testImplementation "junit:junit:4.12"
    testImplementation "com.nhaarman:mockito-kotlin-kt1.1:$mockitoKotlinVersion"
    testImplementation "org.jetbrains.kotlin:kotlin-test-junit:$kotlinVersion"

    // Dependencies for Espresso UI tests
    androidTestImplementation "com.android.support.test:runner:$testRunnerVersion"
    androidTestImplementation "com.android.support.test:rules:$testRunnerVersion"
    androidTestImplementation "com.android.support.test.espresso:espresso-core:$espressoVersion"
    androidTestImplementation "com.nhaarman:mockito-kotlin-kt1.1:$mockitoKotlinVersion"
    androidTestImplementation "org.mockito:mockito-android:$mockitoVersion"
    kaptAndroidTest "com.google.dagger:dagger-compiler:$daggerVersion"

    // Resolve conflicts between main and test APK
    androidTestImplementation "com.android.support:support-annotations:$supportLibraryVersion"
    androidTestImplementation "com.google.code.findbugs:jsr305:3.0.1"
}

task generateCrashlyticsConfig(group: "generate", description: "Generate Crashlytics config") {
    def outputFile = new File("${rootDir}/WooCommerce/fabric.properties")
    def inputFile = checkGradlePropertiesFile()
    outputs.file outputFile
    inputs.file inputFile
    doLast {
        def properties = loadPropertiesFromFile(inputFile)
        def crashlyticsApiKey = properties.getProperty('wc.fabric.apikey', '0')
        def writer = new FileWriter(outputFile)
        writer.write("""// Auto-generated file from ${rootDir}/gradle.properties - do not modify
apiKey=${crashlyticsApiKey}""")
        writer.close()
    }
}

task copyGoogleServicesExampleFile(type: Copy) {
    from('.')
    into('.')
    include('google-services.json-example')
    rename('google-services.json-example', 'google-services.json')
}

// Add generateCrashlyticsConfig to all generateBuildConfig tasks (all variants)
android.applicationVariants.all { variant ->
    variant.generateBuildConfig.dependsOn(generateCrashlyticsConfig)
}

// Add properties named "wc.xxx" to our BuildConfig
android.buildTypes.all { buildType ->
    def inputFile = checkGradlePropertiesFile()
    def properties = loadPropertiesFromFile(inputFile)
    properties.any { property ->
        if (property.key.toLowerCase().startsWith("wc.")) {
            buildType.buildConfigField "String", property.key.replace("wc.", "").replace(".", "_").toUpperCase(),
                    "\"${property.value}\""
        }
        if (property.key.toLowerCase().startsWith("wc.res.")) {
            buildType.resValue "string", property.key.replace("wc.res.", "").replace(".", "_").toLowerCase(),
                    "${property.value}"
        }
    }

    // If Google services file doesn't exist, copy example file.
    if (!file("google-services.json").exists()) {
        tasks.copyGoogleServicesExampleFile.execute()
    }

    // Print warning message if example Google services file is used.
    if ((file("google-services.json").text) == (file("google-services.json-example").text)) {
        println("WARNING: You're using the example google-services.json file. Google login will fail.")
    }
}

def checkGradlePropertiesFile() {
    def inputFile = file("${rootDir}/gradle.properties")
    if (!inputFile.exists()) {
        throw new StopActionException("Build configuration file gradle.properties doesn't exist, follow README instructions")
    }
    return inputFile
}

static def loadPropertiesFromFile(inputFile) {
    def properties = new Properties()
    inputFile.withInputStream { stream ->
        properties.load(stream)
    }
    return properties
}

// For app signing
if (["storeFile", "storePassword", "keyAlias", "keyPassword"].count { !project.hasProperty(it) } == 0) {
    android {
        signingConfigs {
            release {
                storeFile = file(project.storeFile)
                storePassword = project.storePassword
                keyAlias = project.keyAlias
                keyPassword = project.keyPassword
            }
        }
    }
    android.buildTypes.release.signingConfig = android.signingConfigs.release
}

// Keep this at the bottom (https://stackoverflow.com/a/37565535)
apply plugin: 'com.google.gms.google-services'<|MERGE_RESOLUTION|>--- conflicted
+++ resolved
@@ -88,10 +88,7 @@
 
     implementation "org.jetbrains.kotlin:kotlin-stdlib-jdk7:$kotlinVersion"
 
-<<<<<<< HEAD
     implementation 'com.google.firebase:firebase-messaging:17.0.0'
-=======
->>>>>>> 5fb8c44b
     implementation 'com.google.android.gms:play-services-auth:15.0.1'
 
     // Support library
