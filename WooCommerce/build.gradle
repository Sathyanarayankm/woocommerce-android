--- conflicted
+++ resolved
@@ -41,13 +41,8 @@
 
     defaultConfig {
         applicationId "com.woocommerce.android"
-<<<<<<< HEAD
-        versionName "0.23"
-        versionCode 24
-=======
         versionName "1.0"
         versionCode 28
->>>>>>> c5ec93fa
 
         minSdkVersion 21
         targetSdkVersion 27
