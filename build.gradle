buildscript {
    ext.kotlinVersion = '1.3.41'
    ext.navigationVersion = '2.0.0'

    repositories {
        google()
        jcenter()
    }
    dependencies {
        classpath 'com.android.tools.build:gradle:3.3.2'
        classpath "org.jetbrains.kotlin:kotlin-gradle-plugin:$kotlinVersion"
        classpath 'com.automattic.android:fetchstyle:1.1'
        classpath "org.jetbrains.kotlin:kotlin-allopen:$kotlinVersion"
        classpath "androidx.navigation:navigation-safe-args-gradle-plugin:$navigationVersion"
    }
}

apply plugin: 'com.automattic.android.fetchstyle'

allprojects {
    apply plugin: 'checkstyle'
    apply plugin: 'kotlin-android-extensions'

    repositories {
        google()
        jcenter()
        maven {
            url 'http://www.idescout.com/maven/repo/'
        }
    }

    task checkstyle(type: Checkstyle) {
        source 'src'

        classpath = files()
    }

    checkstyle {
        toolVersion = '8.3'
        configFile file("${project.rootDir}/config/checkstyle.xml")
    }
}

subprojects {
    configurations.all {
        resolutionStrategy {
            forcedModules = [
                    "org.jetbrains.kotlin:kotlin-stdlib-jdk7:$kotlinVersion",
                    "org.jetbrains.kotlin:kotlin-stdlib-jre7:$kotlinVersion",
                    "org.jetbrains.kotlin:kotlin-reflect:$kotlinVersion"
            ]
        }
    }

    configurations {
        ktlint
        compile.exclude group: 'org.jetbrains' , module:'annotations'
    }

    dependencies {
        ktlint 'com.github.shyiko:ktlint:0.29.0'
    }

    task ktlint(type: JavaExec) {
        main = "com.github.shyiko.ktlint.Main"
        classpath = configurations.ktlint
        args "src/**/*.kt"
    }

    task ktlintFormat(type: JavaExec) {
        main = "com.github.shyiko.ktlint.Main"
        classpath = configurations.ktlint
        args "-F", "src/**/*.kt"
    }

    task ciktlint(type: JavaExec) {
        main = "com.github.shyiko.ktlint.Main"
        classpath = configurations.ktlint
        args "src/**/*.kt", "--reporter=checkstyle,output=${buildDir}/ktlint.xml"
    }
}

task clean(type: Delete) {
    delete rootProject.buildDir
}

/**
 * Copies git-hooks from the `tools/team-props/git-hooks' directory to the `.git/hooks` folder
 * at the root of this project.
 */
task installGitHooks(type: Copy) {
    println "Copying git-hooks scripts from tools/team-props/git-hooks to .git/hooks"
    from new File(rootProject.rootDir, 'tools/team-props/git-hooks')
    into { new File(rootProject.rootDir, '.git/hooks') }
    fileMode 0777
}

ext {
<<<<<<< HEAD
    fluxCVersion = 'eb3fb3f887f373107148de77eff3e8a2ce1e135f'
=======
    fluxCVersion = '1b71c61ebc318c4d639de2dd080301f647076156'
>>>>>>> afb6107b
    daggerVersion = '2.22.1'
    glideVersion = '4.9.0'
    testRunnerVersion = '1.0.1'
    espressoVersion = '3.0.1'
    mockitoKotlinVersion = '2.1.0'
    mockitoVersion = '2.28.2'
    constraintLayoutVersion = '1.1.0'
    multidexVersion = '1.0.3'
    libaddressinputVersion = '0.0.2'
    eventBusVersion = '3.1.1'
    googlePlayCoreVersion = '1.6.1'
    coroutinesVersion = '1.2.2'
    archComponentsVersion = '2.0.0'
    assertjVersion = '3.11.1'
}

tasks.getByPath('WooCommerce:preBuild').dependsOn installGitHooks<|MERGE_RESOLUTION|>--- conflicted
+++ resolved
@@ -96,11 +96,7 @@
 }
 
 ext {
-<<<<<<< HEAD
-    fluxCVersion = 'eb3fb3f887f373107148de77eff3e8a2ce1e135f'
-=======
     fluxCVersion = '1b71c61ebc318c4d639de2dd080301f647076156'
->>>>>>> afb6107b
     daggerVersion = '2.22.1'
     glideVersion = '4.9.0'
     testRunnerVersion = '1.0.1'
