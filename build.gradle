buildscript {
    ext.kotlinVersion = '1.3.50'
    ext.navigationVersion = '2.0.0'

    repositories {
        google()
        jcenter()
    }
    dependencies {
        classpath 'com.android.tools.build:gradle:3.5.2'
        classpath "org.jetbrains.kotlin:kotlin-gradle-plugin:$kotlinVersion"
        classpath 'com.automattic.android:fetchstyle:1.1'
        classpath "org.jetbrains.kotlin:kotlin-allopen:$kotlinVersion"
        classpath "androidx.navigation:navigation-safe-args-gradle-plugin:$navigationVersion"
    }
}

apply plugin: 'com.automattic.android.fetchstyle'

allprojects {
    apply plugin: 'checkstyle'

    repositories {
        google()
        jcenter()
        maven {
            url 'http://www.idescout.com/maven/repo/'
        }
    }

    task checkstyle(type: Checkstyle) {
        source 'src'

        classpath = files()
    }

    checkstyle {
        toolVersion = '8.3'
        configFile file("${project.rootDir}/config/checkstyle.xml")
    }
}

subprojects {
    configurations {
        ktlint
        compile.exclude group: 'org.jetbrains' , module:'annotations-java5'
    }

    dependencies {
        ktlint 'com.github.shyiko:ktlint:0.29.0'
    }

    task ktlint(type: JavaExec) {
        main = "com.github.shyiko.ktlint.Main"
        classpath = configurations.ktlint
        args "src/**/*.kt"
    }

    task ktlintFormat(type: JavaExec) {
        main = "com.github.shyiko.ktlint.Main"
        classpath = configurations.ktlint
        args "-F", "src/**/*.kt"
    }

    task ciktlint(type: JavaExec) {
        main = "com.github.shyiko.ktlint.Main"
        classpath = configurations.ktlint
        args "src/**/*.kt", "--reporter=checkstyle,output=${buildDir}/ktlint.xml"
    }
}

task clean(type: Delete) {
    delete rootProject.buildDir
}

/**
 * Copies git-hooks from the `tools/team-props/git-hooks' directory to the `.git/hooks` folder
 * at the root of this project.
 */
task installGitHooks(type: Copy) {
    println "Copying git-hooks scripts from tools/team-props/git-hooks to .git/hooks"
    from new File(rootProject.rootDir, 'tools/team-props/git-hooks')
    into { new File(rootProject.rootDir, '.git/hooks') }
    fileMode 0777
}

ext {
<<<<<<< HEAD
    fluxCVersion = '473fa32e7d39b8466722de1112a353bfd4ae6018'
    daggerVersion = '2.25.2'
=======
    fluxCVersion = 'f51c4837bfa11c6c6ca3398a316bbee8400d84ae'
    daggerVersion = '2.22.1'
>>>>>>> e26455ea
    glideVersion = '4.9.0'
    testRunnerVersion = '1.0.1'
    espressoVersion = '3.0.1'
    mockitoKotlinVersion = '2.1.0'
    mockitoVersion = '2.28.2'
    constraintLayoutVersion = '1.1.0'
    multidexVersion = '1.0.3'
    libaddressinputVersion = '0.0.2'
    eventBusVersion = '3.1.1'
    googlePlayCoreVersion = '1.6.1'
    coroutinesVersion = '1.2.2'
    archComponentsVersion = '2.1.0'
    assertjVersion = '3.11.1'
}

tasks.getByPath('WooCommerce:preBuild').dependsOn installGitHooks<|MERGE_RESOLUTION|>--- conflicted
+++ resolved
@@ -85,13 +85,8 @@
 }
 
 ext {
-<<<<<<< HEAD
-    fluxCVersion = '473fa32e7d39b8466722de1112a353bfd4ae6018'
+    fluxCVersion = 'f51c4837bfa11c6c6ca3398a316bbee8400d84ae'
     daggerVersion = '2.25.2'
-=======
-    fluxCVersion = 'f51c4837bfa11c6c6ca3398a316bbee8400d84ae'
-    daggerVersion = '2.22.1'
->>>>>>> e26455ea
     glideVersion = '4.9.0'
     testRunnerVersion = '1.0.1'
     espressoVersion = '3.0.1'
