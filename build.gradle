buildscript {
    ext.kotlinVersion = '1.2.71'

    repositories {
        google()
        jcenter()
    }
    dependencies {
        classpath 'com.android.tools.build:gradle:3.1.4'
        classpath "org.jetbrains.kotlin:kotlin-gradle-plugin:$kotlinVersion"
        classpath 'com.automattic.android:fetchstyle:1.1'
        classpath "org.jetbrains.kotlin:kotlin-allopen:$kotlinVersion"
    }
}

apply plugin: 'com.automattic.android.fetchstyle'

allprojects {
    apply plugin: 'checkstyle'
    apply plugin: 'kotlin-android-extensions'

    repositories {
        google()
        jcenter()
    }

    task checkstyle(type: Checkstyle) {
        source 'src'

        classpath = files()
    }

    checkstyle {
        toolVersion = '8.3'
        configFile file("${project.rootDir}/config/checkstyle.xml")
    }
}

subprojects {
    configurations.all {
        resolutionStrategy {
            forcedModules = [
                    "org.jetbrains.kotlin:kotlin-stdlib-jdk7:$kotlinVersion",
                    "org.jetbrains.kotlin:kotlin-stdlib-jre7:$kotlinVersion",
                    "org.jetbrains.kotlin:kotlin-reflect:$kotlinVersion"
            ]
        }
    }

    configurations {
        ktlint
    }

    dependencies {
        ktlint 'com.github.shyiko:ktlint:0.28.0'
    }

    task ktlint(type: JavaExec) {
        main = "com.github.shyiko.ktlint.Main"
        classpath = configurations.ktlint
        args "src/**/*.kt"
    }

    task ktlintFormat(type: JavaExec) {
        main = "com.github.shyiko.ktlint.Main"
        classpath = configurations.ktlint
        args "-F", "src/**/*.kt"
    }
}

task clean(type: Delete) {
    delete rootProject.buildDir
}

ext {
<<<<<<< HEAD
    fluxCVersion = 'fe77af61a624b693e6c77f7038f001a2f92f0393'
=======
    fluxCVersion = '7c4fa0333cef380aa80b92adbb5e4803b90dd7e5'
>>>>>>> 5fb8c44b
    daggerVersion = '2.11'
    supportLibraryVersion = '27.1.1'
    glideVersion = '4.6.1'
    testRunnerVersion = '1.0.1'
    espressoVersion = '3.0.1'
    mockitoKotlinVersion = '1.5.0'
    mockitoVersion = '2.11.0'
    constraintLayoutVersion = '1.1.0'
    multidexVersion = '1.0.3'
    libaddressinputVersion = '0.0.2'
    eventBusVersion = '3.1.1'
}<|MERGE_RESOLUTION|>--- conflicted
+++ resolved
@@ -73,11 +73,7 @@
 }
 
 ext {
-<<<<<<< HEAD
-    fluxCVersion = 'fe77af61a624b693e6c77f7038f001a2f92f0393'
-=======
-    fluxCVersion = '7c4fa0333cef380aa80b92adbb5e4803b90dd7e5'
->>>>>>> 5fb8c44b
+    fluxCVersion = '32c8be58d372466d3638bad32a21da3af6b66ff3'
     daggerVersion = '2.11'
     supportLibraryVersion = '27.1.1'
     glideVersion = '4.6.1'
