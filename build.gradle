buildscript {
    ext.kotlinVersion = '1.2.71'

    repositories {
        google()
        jcenter()
    }
    dependencies {
        classpath 'com.android.tools.build:gradle:3.1.4'
        classpath "org.jetbrains.kotlin:kotlin-gradle-plugin:$kotlinVersion"
        classpath 'com.automattic.android:fetchstyle:1.1'
        classpath "org.jetbrains.kotlin:kotlin-allopen:$kotlinVersion"
    }
}

apply plugin: 'com.automattic.android.fetchstyle'

allprojects {
    apply plugin: 'checkstyle'
    apply plugin: 'kotlin-android-extensions'

    repositories {
        google()
        jcenter()
    }

    task checkstyle(type: Checkstyle) {
        source 'src'

        classpath = files()
    }

    checkstyle {
        toolVersion = '8.3'
        configFile file("${project.rootDir}/config/checkstyle.xml")
    }
}

subprojects {
    configurations.all {
        resolutionStrategy {
            forcedModules = [
                    "org.jetbrains.kotlin:kotlin-stdlib-jdk7:$kotlinVersion",
                    "org.jetbrains.kotlin:kotlin-stdlib-jre7:$kotlinVersion",
                    "org.jetbrains.kotlin:kotlin-reflect:$kotlinVersion"
            ]
        }
    }

    configurations {
        ktlint
    }

    dependencies {
        ktlint 'com.github.shyiko:ktlint:0.28.0'
    }

    task ktlint(type: JavaExec) {
        main = "com.github.shyiko.ktlint.Main"
        classpath = configurations.ktlint
        args "src/**/*.kt"
    }

    task ktlintFormat(type: JavaExec) {
        main = "com.github.shyiko.ktlint.Main"
        classpath = configurations.ktlint
        args "-F", "src/**/*.kt"
    }
}

task clean(type: Delete) {
    delete rootProject.buildDir
}

ext {
<<<<<<< HEAD
    fluxCVersion = '0aed3858dee9d442164422b24d461524cd357b6f'
=======
    fluxCVersion = '9c38472c6c9fabb00cee49c6683b3f80c698d9ae'
>>>>>>> 9fe05f92
    daggerVersion = '2.11'
    supportLibraryVersion = '27.1.1'
    glideVersion = '4.6.1'
    testRunnerVersion = '1.0.1'
    espressoVersion = '3.0.1'
    mockitoKotlinVersion = '1.5.0'
    mockitoVersion = '2.11.0'
    constraintLayoutVersion = '1.1.0'
    multidexVersion = '1.0.3'
    libaddressinputVersion = '0.0.2'
    eventBusVersion = '3.1.1'
}<|MERGE_RESOLUTION|>--- conflicted
+++ resolved
@@ -73,11 +73,7 @@
 }
 
 ext {
-<<<<<<< HEAD
-    fluxCVersion = '0aed3858dee9d442164422b24d461524cd357b6f'
-=======
     fluxCVersion = '9c38472c6c9fabb00cee49c6683b3f80c698d9ae'
->>>>>>> 9fe05f92
     daggerVersion = '2.11'
     supportLibraryVersion = '27.1.1'
     glideVersion = '4.6.1'
