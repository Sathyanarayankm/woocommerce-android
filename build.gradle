--- conflicted
+++ resolved
@@ -85,11 +85,7 @@
 }
 
 ext {
-<<<<<<< HEAD
-    fluxCVersion = 'a1c4b68ce0f7cc48281dc1a3e1236b8f1eac8292'
-=======
     fluxCVersion = '1.5.4'
->>>>>>> a93e2b17
     daggerVersion = '2.22.1'
     glideVersion = '4.10.0'
     testRunnerVersion = '1.0.1'
