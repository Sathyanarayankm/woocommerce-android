--- conflicted
+++ resolved
@@ -96,11 +96,7 @@
 }
 
 ext {
-<<<<<<< HEAD
-    fluxCVersion = '906be79f838ef044466fecd055c6c204bd99a1c6'
-=======
     fluxCVersion = 'cdb64c29e1c38dd339051e25e99ccd364895a4f7'
->>>>>>> fdfe3bf5
     daggerVersion = '2.22.1'
     glideVersion = '4.9.0'
     testRunnerVersion = '1.0.1'
