buildscript {
    ext.kotlinVersion = '1.3.41'
    ext.navigationVersion = '2.0.0'

    repositories {
        google()
        jcenter()
    }
    dependencies {
        classpath 'com.android.tools.build:gradle:3.3.2'
        classpath "org.jetbrains.kotlin:kotlin-gradle-plugin:$kotlinVersion"
        classpath 'com.automattic.android:fetchstyle:1.1'
        classpath "org.jetbrains.kotlin:kotlin-allopen:$kotlinVersion"
        classpath "androidx.navigation:navigation-safe-args-gradle-plugin:$navigationVersion"
    }
}

apply plugin: 'com.automattic.android.fetchstyle'

allprojects {
    apply plugin: 'checkstyle'
    apply plugin: 'kotlin-android-extensions'

    repositories {
        google()
        jcenter()
    }

    task checkstyle(type: Checkstyle) {
        source 'src'

        classpath = files()
    }

    checkstyle {
        toolVersion = '8.3'
        configFile file("${project.rootDir}/config/checkstyle.xml")
    }
}

subprojects {
    configurations.all {
        resolutionStrategy {
            forcedModules = [
                    "org.jetbrains.kotlin:kotlin-stdlib-jdk7:$kotlinVersion",
                    "org.jetbrains.kotlin:kotlin-stdlib-jre7:$kotlinVersion",
                    "org.jetbrains.kotlin:kotlin-reflect:$kotlinVersion"
            ]
        }
    }

    configurations {
        ktlint
        compile.exclude group: 'org.jetbrains' , module:'annotations'
    }

    dependencies {
        ktlint 'com.github.shyiko:ktlint:0.29.0'
    }

    task ktlint(type: JavaExec) {
        main = "com.github.shyiko.ktlint.Main"
        classpath = configurations.ktlint
        args "src/**/*.kt"
    }

    task ktlintFormat(type: JavaExec) {
        main = "com.github.shyiko.ktlint.Main"
        classpath = configurations.ktlint
        args "-F", "src/**/*.kt"
    }

    task ciktlint(type: JavaExec) {
        main = "com.github.shyiko.ktlint.Main"
        classpath = configurations.ktlint
        args "src/**/*.kt", "--reporter=checkstyle,output=${buildDir}/ktlint.xml"
    }
}

task clean(type: Delete) {
    delete rootProject.buildDir
}

/**
 * Copies git-hooks from the `tools/team-props/git-hooks' directory to the `.git/hooks` folder
 * at the root of this project.
 */
task installGitHooks(type: Copy) {
    println "Copying git-hooks scripts from tools/team-props/git-hooks to .git/hooks"
    from new File(rootProject.rootDir, 'tools/team-props/git-hooks')
    into { new File(rootProject.rootDir, '.git/hooks') }
    fileMode 0777
}

ext {
    fluxCVersion = 'e85ccc029dbb3de3f7113822cc7c14dcdb17ba8a'
    daggerVersion = '2.22.1'
    glideVersion = '4.9.0'
    testRunnerVersion = '1.0.1'
    espressoVersion = '3.0.1'
    mockitoKotlinVersion = '1.5.0'
    mockitoVersion = '2.11.0'
    constraintLayoutVersion = '1.1.0'
    multidexVersion = '1.0.3'
    libaddressinputVersion = '0.0.2'
    eventBusVersion = '3.1.1'
<<<<<<< HEAD
    googlePlayCoreVersion = '1.6.1'
=======
    coroutinesVersion = '1.2.2'
    archComponentsVersion = '2.0.0'
>>>>>>> 0ceb1f2f
}

tasks.getByPath('WooCommerce:preBuild').dependsOn installGitHooks<|MERGE_RESOLUTION|>--- conflicted
+++ resolved
@@ -104,12 +104,9 @@
     multidexVersion = '1.0.3'
     libaddressinputVersion = '0.0.2'
     eventBusVersion = '3.1.1'
-<<<<<<< HEAD
     googlePlayCoreVersion = '1.6.1'
-=======
     coroutinesVersion = '1.2.2'
     archComponentsVersion = '2.0.0'
->>>>>>> 0ceb1f2f
 }
 
 tasks.getByPath('WooCommerce:preBuild').dependsOn installGitHooks