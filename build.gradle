--- conflicted
+++ resolved
@@ -85,11 +85,7 @@
 }
 
 ext {
-<<<<<<< HEAD
-    fluxCVersion = '05e3d50771788ab389ecc7ccfcc795470b368158'
-=======
     fluxCVersion = 'eeb894a7aee3e9db4030271285c0726752b9005c'
->>>>>>> a00d3ea7
     daggerVersion = '2.22.1'
     glideVersion = '4.10.0'
     testRunnerVersion = '1.0.1'
