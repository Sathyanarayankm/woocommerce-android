--- conflicted
+++ resolved
@@ -96,11 +96,7 @@
 }
 
 ext {
-<<<<<<< HEAD
-    fluxCVersion = '7a9207250c3b6d86e6b7098dcf0e984cb67b4aed'
-=======
-    fluxCVersion = '02cc5d4093108b7a671bc6547237a1732c23bf1b'
->>>>>>> 851b3003
+    fluxCVersion = '329e1e36a56bf3ac75e516585d8f1bc8b382047f'
     daggerVersion = '2.22.1'
     glideVersion = '4.9.0'
     testRunnerVersion = '1.0.1'
