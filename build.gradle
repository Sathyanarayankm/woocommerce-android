buildscript {
    ext.kotlinVersion = '1.3.41'
    ext.navigationVersion = '2.0.0'

    repositories {
        google()
        jcenter()
    }
    dependencies {
        classpath 'com.android.tools.build:gradle:3.3.2'
        classpath "org.jetbrains.kotlin:kotlin-gradle-plugin:$kotlinVersion"
        classpath 'com.automattic.android:fetchstyle:1.1'
        classpath "org.jetbrains.kotlin:kotlin-allopen:$kotlinVersion"
        classpath "androidx.navigation:navigation-safe-args-gradle-plugin:$navigationVersion"
    }
}

apply plugin: 'com.automattic.android.fetchstyle'

allprojects {
    apply plugin: 'checkstyle'

    repositories {
        google()
        jcenter()
        maven {
            url 'http://www.idescout.com/maven/repo/'
        }
    }

    task checkstyle(type: Checkstyle) {
        source 'src'

        classpath = files()
    }

    checkstyle {
        toolVersion = '8.3'
        configFile file("${project.rootDir}/config/checkstyle.xml")
    }
}

subprojects {
    configurations.all {
        resolutionStrategy {
            forcedModules = [
                    "org.jetbrains.kotlin:kotlin-stdlib-jdk7:$kotlinVersion",
                    "org.jetbrains.kotlin:kotlin-stdlib-jre7:$kotlinVersion",
                    "org.jetbrains.kotlin:kotlin-reflect:$kotlinVersion"
            ]
        }
    }

    configurations {
        ktlint
        compile.exclude group: 'org.jetbrains' , module:'annotations'
    }

    dependencies {
        ktlint 'com.github.shyiko:ktlint:0.29.0'
    }

    task ktlint(type: JavaExec) {
        main = "com.github.shyiko.ktlint.Main"
        classpath = configurations.ktlint
        args "src/**/*.kt"
    }

    task ktlintFormat(type: JavaExec) {
        main = "com.github.shyiko.ktlint.Main"
        classpath = configurations.ktlint
        args "-F", "src/**/*.kt"
    }

    task ciktlint(type: JavaExec) {
        main = "com.github.shyiko.ktlint.Main"
        classpath = configurations.ktlint
        args "src/**/*.kt", "--reporter=checkstyle,output=${buildDir}/ktlint.xml"
    }
}

task clean(type: Delete) {
    delete rootProject.buildDir
}

/**
 * Copies git-hooks from the `tools/team-props/git-hooks' directory to the `.git/hooks` folder
 * at the root of this project.
 */
task installGitHooks(type: Copy) {
    println "Copying git-hooks scripts from tools/team-props/git-hooks to .git/hooks"
    from new File(rootProject.rootDir, 'tools/team-props/git-hooks')
    into { new File(rootProject.rootDir, '.git/hooks') }
    fileMode 0777
}

ext {
<<<<<<< HEAD
    fluxCVersion = '4f09af5f25a3dfe4ce427971aa6c4dba34e1620c'
=======
    fluxCVersion = '1b71c61ebc318c4d639de2dd080301f647076156'
>>>>>>> 2f249967
    daggerVersion = '2.22.1'
    glideVersion = '4.9.0'
    testRunnerVersion = '1.0.1'
    espressoVersion = '3.0.1'
    mockitoKotlinVersion = '2.1.0'
    mockitoVersion = '2.28.2'
    constraintLayoutVersion = '1.1.0'
    multidexVersion = '1.0.3'
    libaddressinputVersion = '0.0.2'
    eventBusVersion = '3.1.1'
    googlePlayCoreVersion = '1.6.1'
    coroutinesVersion = '1.2.2'
    archComponentsVersion = '2.1.0'
    assertjVersion = '3.11.1'
}

tasks.getByPath('WooCommerce:preBuild').dependsOn installGitHooks<|MERGE_RESOLUTION|>--- conflicted
+++ resolved
@@ -95,11 +95,7 @@
 }
 
 ext {
-<<<<<<< HEAD
-    fluxCVersion = '4f09af5f25a3dfe4ce427971aa6c4dba34e1620c'
-=======
-    fluxCVersion = '1b71c61ebc318c4d639de2dd080301f647076156'
->>>>>>> 2f249967
+    fluxCVersion = '9f88e2fcde690fa194de9f3be44d8657fe99b769'
     daggerVersion = '2.22.1'
     glideVersion = '4.9.0'
     testRunnerVersion = '1.0.1'
