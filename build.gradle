--- conflicted
+++ resolved
@@ -96,11 +96,7 @@
 }
 
 ext {
-<<<<<<< HEAD
-    fluxCVersion = '233b8bec2b44f19207776943e84a8a62cf200e00'
-=======
     fluxCVersion = '764df6ab56b9a07e89cf4156b772a811f58531af'
->>>>>>> 81734242
     daggerVersion = '2.22.1'
     glideVersion = '4.9.0'
     testRunnerVersion = '1.0.1'
