buildscript {
    ext.kotlinVersion = '1.3.41'
    ext.navigationVersion = '2.0.0'

    repositories {
        google()
        jcenter()
    }
    dependencies {
        classpath 'com.android.tools.build:gradle:3.3.2'
        classpath "org.jetbrains.kotlin:kotlin-gradle-plugin:$kotlinVersion"
        classpath 'com.automattic.android:fetchstyle:1.1'
        classpath "org.jetbrains.kotlin:kotlin-allopen:$kotlinVersion"
        classpath "androidx.navigation:navigation-safe-args-gradle-plugin:$navigationVersion"
    }
}

apply plugin: 'com.automattic.android.fetchstyle'

allprojects {
    apply plugin: 'checkstyle'
    apply plugin: 'kotlin-android-extensions'

    repositories {
        google()
        jcenter()
        maven {
            url 'http://www.idescout.com/maven/repo/'
        }
    }

    task checkstyle(type: Checkstyle) {
        source 'src'

        classpath = files()
    }

    checkstyle {
        toolVersion = '8.3'
        configFile file("${project.rootDir}/config/checkstyle.xml")
    }
}

subprojects {
    configurations.all {
        resolutionStrategy {
            forcedModules = [
                    "org.jetbrains.kotlin:kotlin-stdlib-jdk7:$kotlinVersion",
                    "org.jetbrains.kotlin:kotlin-stdlib-jre7:$kotlinVersion",
                    "org.jetbrains.kotlin:kotlin-reflect:$kotlinVersion"
            ]
        }
    }

    configurations {
        ktlint
        compile.exclude group: 'org.jetbrains' , module:'annotations'
    }

    dependencies {
        ktlint 'com.github.shyiko:ktlint:0.29.0'
    }

    task ktlint(type: JavaExec) {
        main = "com.github.shyiko.ktlint.Main"
        classpath = configurations.ktlint
        args "src/**/*.kt"
    }

    task ktlintFormat(type: JavaExec) {
        main = "com.github.shyiko.ktlint.Main"
        classpath = configurations.ktlint
        args "-F", "src/**/*.kt"
    }

    task ciktlint(type: JavaExec) {
        main = "com.github.shyiko.ktlint.Main"
        classpath = configurations.ktlint
        args "src/**/*.kt", "--reporter=checkstyle,output=${buildDir}/ktlint.xml"
    }
}

task clean(type: Delete) {
    delete rootProject.buildDir
}

/**
 * Copies git-hooks from the `tools/team-props/git-hooks' directory to the `.git/hooks` folder
 * at the root of this project.
 */
task installGitHooks(type: Copy) {
    println "Copying git-hooks scripts from tools/team-props/git-hooks to .git/hooks"
    from new File(rootProject.rootDir, 'tools/team-props/git-hooks')
    into { new File(rootProject.rootDir, '.git/hooks') }
    fileMode 0777
}

ext {
<<<<<<< HEAD
    fluxCVersion = '22b7a35ec93729ec8f6201ac4b290a4f005e3814'
=======
    fluxCVersion = '1.5.1-beta-2'
>>>>>>> 66a165cb
    daggerVersion = '2.22.1'
    glideVersion = '4.9.0'
    testRunnerVersion = '1.0.1'
    espressoVersion = '3.0.1'
    mockitoKotlinVersion = '2.1.0'
    mockitoVersion = '2.28.2'
    constraintLayoutVersion = '1.1.0'
    multidexVersion = '1.0.3'
    libaddressinputVersion = '0.0.2'
    eventBusVersion = '3.1.1'
    googlePlayCoreVersion = '1.6.1'
    coroutinesVersion = '1.2.2'
    archComponentsVersion = '2.0.0'
    assertjVersion = '3.11.1'
}

tasks.getByPath('WooCommerce:preBuild').dependsOn installGitHooks<|MERGE_RESOLUTION|>--- conflicted
+++ resolved
@@ -96,11 +96,7 @@
 }
 
 ext {
-<<<<<<< HEAD
-    fluxCVersion = '22b7a35ec93729ec8f6201ac4b290a4f005e3814'
-=======
-    fluxCVersion = '1.5.1-beta-2'
->>>>>>> 66a165cb
+    fluxCVersion = '36e4695b3dae2164c7f3030e272de06c6d40f08a'
     daggerVersion = '2.22.1'
     glideVersion = '4.9.0'
     testRunnerVersion = '1.0.1'
