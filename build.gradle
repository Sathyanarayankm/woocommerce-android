buildscript {
    ext.kotlinVersion = '1.2.41'

    repositories {
        jcenter()
        google()
    }
    dependencies {
        classpath 'com.android.tools.build:gradle:3.1.2'
        classpath "org.jetbrains.kotlin:kotlin-gradle-plugin:$kotlinVersion"
        classpath 'com.automattic.android:fetchstyle:1.1'
        classpath "org.jetbrains.kotlin:kotlin-allopen:$kotlinVersion"
    }
}

apply plugin: 'com.automattic.android.fetchstyle'

allprojects {
    apply plugin: 'checkstyle'

    repositories {
        jcenter()
        maven {
            url "https://maven.google.com"
        }
    }

    task checkstyle(type: Checkstyle) {
        source 'src'

        classpath = files()
    }

    checkstyle {
        toolVersion = '8.3'
        configFile file("${project.rootDir}/config/checkstyle.xml")
    }
}

subprojects {
    configurations.all {
        resolutionStrategy {
            forcedModules = [
                    "org.jetbrains.kotlin:kotlin-stdlib-jdk7:$kotlinVersion",
                    "org.jetbrains.kotlin:kotlin-stdlib-jre7:$kotlinVersion",
                    "org.jetbrains.kotlin:kotlin-reflect:$kotlinVersion"
            ]
        }
    }

    configurations {
        ktlint
    }

    dependencies {
        ktlint 'com.github.shyiko:ktlint:0.21.0'
    }

    task ktlint(type: JavaExec) {
        main = "com.github.shyiko.ktlint.Main"
        classpath = configurations.ktlint
        args "src/**/*.kt"
    }

    task ktlintFormat(type: JavaExec) {
        main = "com.github.shyiko.ktlint.Main"
        classpath = configurations.ktlint
        args "-F", "src/**/*.kt"
    }
}

task clean(type: Delete) {
    delete rootProject.buildDir
}

ext {
<<<<<<< HEAD
    fluxCVersion = '851ce8ec18b4b1ff12fdcb430083709b08bde7c5'
=======
    fluxCVersion = '5b04a8510e0e12ec4c29323f8726d7badd405a58'
>>>>>>> 9af92d38
    daggerVersion = '2.11'
    supportLibraryVersion = '27.1.1'
    glideVersion = '4.6.1'
    testRunnerVersion = '1.0.1'
    espressoVersion = '3.0.1'
    mockitoKotlinVersion = '1.5.0'
    mockitoVersion = '2.11.0'
    constraintLayoutVersion = '1.1.0'
    multidexVersion = '1.0.3'
    libaddressinputVersion = '0.0.2'
}<|MERGE_RESOLUTION|>--- conflicted
+++ resolved
@@ -74,11 +74,7 @@
 }
 
 ext {
-<<<<<<< HEAD
-    fluxCVersion = '851ce8ec18b4b1ff12fdcb430083709b08bde7c5'
-=======
-    fluxCVersion = '5b04a8510e0e12ec4c29323f8726d7badd405a58'
->>>>>>> 9af92d38
+    fluxCVersion = '27e78933e2d24f0d3ea56eb765411e8db63d76a7'
     daggerVersion = '2.11'
     supportLibraryVersion = '27.1.1'
     glideVersion = '4.6.1'
