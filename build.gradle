buildscript {
    ext.kotlinVersion = '1.3.60'
    ext.navigationVersion = '2.2.0-rc04'

    repositories {
        google()
        jcenter()
    }
    dependencies {
        classpath 'com.android.tools.build:gradle:3.5.3'
        classpath "org.jetbrains.kotlin:kotlin-gradle-plugin:$kotlinVersion"
        classpath 'com.automattic.android:fetchstyle:1.1'
        classpath "org.jetbrains.kotlin:kotlin-allopen:$kotlinVersion"
        classpath "androidx.navigation:navigation-safe-args-gradle-plugin:$navigationVersion"
    }
}

apply plugin: 'com.automattic.android.fetchstyle'

allprojects {
    apply plugin: 'checkstyle'

    repositories {
        google()
        jcenter()
        maven {
            url 'http://www.idescout.com/maven/repo/'
        }
    }

    task checkstyle(type: Checkstyle) {
        source 'src'

        classpath = files()
    }

    checkstyle {
        toolVersion = '8.3'
        configFile file("${project.rootDir}/config/checkstyle.xml")
    }
}

subprojects {
    configurations {
        ktlint
        compile.exclude group: 'org.jetbrains' , module:'annotations-java5'
    }

    dependencies {
        ktlint 'com.github.shyiko:ktlint:0.29.0'
    }

    task ktlint(type: JavaExec) {
        main = "com.github.shyiko.ktlint.Main"
        classpath = configurations.ktlint
        args "src/**/*.kt"
    }

    task ktlintFormat(type: JavaExec) {
        main = "com.github.shyiko.ktlint.Main"
        classpath = configurations.ktlint
        args "-F", "src/**/*.kt"
    }

    task ciktlint(type: JavaExec) {
        main = "com.github.shyiko.ktlint.Main"
        classpath = configurations.ktlint
        args "src/**/*.kt", "--reporter=checkstyle,output=${buildDir}/ktlint.xml"
    }
}

task clean(type: Delete) {
    delete rootProject.buildDir
}

/**
 * Copies git-hooks from the `tools/team-props/git-hooks' directory to the `.git/hooks` folder
 * at the root of this project.
 */
task installGitHooks(type: Copy) {
    println "Copying git-hooks scripts from tools/team-props/git-hooks to .git/hooks"
    from new File(rootProject.rootDir, 'tools/team-props/git-hooks')
    into { new File(rootProject.rootDir, '.git/hooks') }
    fileMode 0777
}

ext {
<<<<<<< HEAD
    fluxCVersion = '1.5.8'
=======
    fluxCVersion = '1.5.9'
>>>>>>> 3aa1e6a1
    daggerVersion = '2.25.2'
    glideVersion = '4.10.0'
    testRunnerVersion = '1.0.1'
    espressoVersion = '3.0.1'
    mockitoKotlinVersion = '2.1.0'
    mockitoVersion = '2.28.2'
    constraintLayoutVersion = '1.1.0'
    multidexVersion = '1.0.3'
    libaddressinputVersion = '0.0.2'
    eventBusVersion = '3.1.1'
    googlePlayCoreVersion = '1.6.4'
    coroutinesVersion = '1.2.2'
    archComponentsVersion = '2.2.0-rc02'
    assertjVersion = '3.11.1'
    aztecVersion = 'v1.3.35'
}

tasks.getByPath('WooCommerce:preBuild').dependsOn installGitHooks<|MERGE_RESOLUTION|>--- conflicted
+++ resolved
@@ -85,11 +85,7 @@
 }
 
 ext {
-<<<<<<< HEAD
-    fluxCVersion = '1.5.8'
-=======
     fluxCVersion = '1.5.9'
->>>>>>> 3aa1e6a1
     daggerVersion = '2.25.2'
     glideVersion = '4.10.0'
     testRunnerVersion = '1.0.1'
