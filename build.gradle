buildscript {
    ext.kotlinVersion = '1.3.41'
    ext.navigationVersion = '2.0.0'

    repositories {
        google()
        jcenter()
    }
    dependencies {
        classpath 'com.android.tools.build:gradle:3.3.2'
        classpath "org.jetbrains.kotlin:kotlin-gradle-plugin:$kotlinVersion"
        classpath 'com.automattic.android:fetchstyle:1.1'
        classpath "org.jetbrains.kotlin:kotlin-allopen:$kotlinVersion"
        classpath "androidx.navigation:navigation-safe-args-gradle-plugin:$navigationVersion"
    }
}

apply plugin: 'com.automattic.android.fetchstyle'

allprojects {
    apply plugin: 'checkstyle'
    apply plugin: 'kotlin-android-extensions'

    repositories {
        google()
        jcenter()
        maven {
            url 'http://www.idescout.com/maven/repo/'
        }
    }

    task checkstyle(type: Checkstyle) {
        source 'src'

        classpath = files()
    }

    checkstyle {
        toolVersion = '8.3'
        configFile file("${project.rootDir}/config/checkstyle.xml")
    }
}

subprojects {
    configurations.all {
        resolutionStrategy {
            forcedModules = [
                    "org.jetbrains.kotlin:kotlin-stdlib-jdk7:$kotlinVersion",
                    "org.jetbrains.kotlin:kotlin-stdlib-jre7:$kotlinVersion",
                    "org.jetbrains.kotlin:kotlin-reflect:$kotlinVersion"
            ]
        }
    }

    configurations {
        ktlint
        compile.exclude group: 'org.jetbrains' , module:'annotations'
    }

    dependencies {
        ktlint 'com.github.shyiko:ktlint:0.29.0'
    }

    task ktlint(type: JavaExec) {
        main = "com.github.shyiko.ktlint.Main"
        classpath = configurations.ktlint
        args "src/**/*.kt"
    }

    task ktlintFormat(type: JavaExec) {
        main = "com.github.shyiko.ktlint.Main"
        classpath = configurations.ktlint
        args "-F", "src/**/*.kt"
    }

    task ciktlint(type: JavaExec) {
        main = "com.github.shyiko.ktlint.Main"
        classpath = configurations.ktlint
        args "src/**/*.kt", "--reporter=checkstyle,output=${buildDir}/ktlint.xml"
    }
}

task clean(type: Delete) {
    delete rootProject.buildDir
}

/**
 * Copies git-hooks from the `tools/team-props/git-hooks' directory to the `.git/hooks` folder
 * at the root of this project.
 */
task installGitHooks(type: Copy) {
    println "Copying git-hooks scripts from tools/team-props/git-hooks to .git/hooks"
    from new File(rootProject.rootDir, 'tools/team-props/git-hooks')
    into { new File(rootProject.rootDir, '.git/hooks') }
    fileMode 0777
}

ext {
<<<<<<< HEAD
    fluxCVersion = 'e8777c07b79f299a2b371b8572fab10fece5a5be'
=======
    fluxCVersion = '329e1e36a56bf3ac75e516585d8f1bc8b382047f'
>>>>>>> bf788f4c
    daggerVersion = '2.22.1'
    glideVersion = '4.9.0'
    testRunnerVersion = '1.0.1'
    espressoVersion = '3.0.1'
    mockitoKotlinVersion = '2.1.0'
    mockitoVersion = '2.28.2'
    constraintLayoutVersion = '1.1.0'
    multidexVersion = '1.0.3'
    libaddressinputVersion = '0.0.2'
    eventBusVersion = '3.1.1'
    googlePlayCoreVersion = '1.6.1'
    coroutinesVersion = '1.2.2'
    archComponentsVersion = '2.0.0'
    assertjVersion = '3.11.1'
}

tasks.getByPath('WooCommerce:preBuild').dependsOn installGitHooks<|MERGE_RESOLUTION|>--- conflicted
+++ resolved
@@ -96,11 +96,7 @@
 }
 
 ext {
-<<<<<<< HEAD
-    fluxCVersion = 'e8777c07b79f299a2b371b8572fab10fece5a5be'
-=======
-    fluxCVersion = '329e1e36a56bf3ac75e516585d8f1bc8b382047f'
->>>>>>> bf788f4c
+    fluxCVersion = '906be79f838ef044466fecd055c6c204bd99a1c6'
     daggerVersion = '2.22.1'
     glideVersion = '4.9.0'
     testRunnerVersion = '1.0.1'
