--- conflicted
+++ resolved
@@ -96,11 +96,7 @@
 }
 
 ext {
-<<<<<<< HEAD
-    fluxCVersion = 'b61b122293bc368772672e0e19828e70cf0b6941'
-=======
     fluxCVersion = '768c3d3a319dfb8d2b81c21249770086cb8391c5'
->>>>>>> efce61dc
     daggerVersion = '2.22.1'
     glideVersion = '4.9.0'
     testRunnerVersion = '1.0.1'
