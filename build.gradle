buildscript {
    ext.kotlinVersion = '1.3.50'
    ext.navigationVersion = '2.1.0'

    repositories {
        google()
        jcenter()
    }
    dependencies {
        classpath 'com.android.tools.build:gradle:3.5.1'
        classpath "org.jetbrains.kotlin:kotlin-gradle-plugin:$kotlinVersion"
        classpath 'com.automattic.android:fetchstyle:1.1'
        classpath "org.jetbrains.kotlin:kotlin-allopen:$kotlinVersion"
        classpath "androidx.navigation:navigation-safe-args-gradle-plugin:$navigationVersion"
    }
}

apply plugin: 'com.automattic.android.fetchstyle'

allprojects {
    apply plugin: 'checkstyle'

    repositories {
        google()
        jcenter()
        maven {
            url 'http://www.idescout.com/maven/repo/'
        }
    }

    task checkstyle(type: Checkstyle) {
        source 'src'

        classpath = files()
    }

    checkstyle {
        toolVersion = '8.3'
        configFile file("${project.rootDir}/config/checkstyle.xml")
    }
}

subprojects {
    configurations.all {
        resolutionStrategy {
            forcedModules = [
                    "org.jetbrains.kotlin:kotlin-stdlib:$kotlinVersion",
                    "org.jetbrains.kotlin:kotlin-reflect:$kotlinVersion"
            ]
        }
    }

    configurations {
        ktlint
        compile.exclude group: 'org.jetbrains' , module:'annotations'
    }

    dependencies {
        ktlint 'com.github.shyiko:ktlint:0.31.0'
    }

    task ktlint(type: JavaExec) {
        main = "com.github.shyiko.ktlint.Main"
        classpath = configurations.ktlint
        args "src/**/*.kt"
    }

    task ktlintFormat(type: JavaExec) {
        main = "com.github.shyiko.ktlint.Main"
        classpath = configurations.ktlint
        args "-F", "src/**/*.kt"
    }

    task ciktlint(type: JavaExec) {
        main = "com.github.shyiko.ktlint.Main"
        classpath = configurations.ktlint
        args "src/**/*.kt", "--reporter=checkstyle,output=${buildDir}/ktlint.xml"
    }
}

task clean(type: Delete) {
    delete rootProject.buildDir
}

/**
 * Copies git-hooks from the `tools/team-props/git-hooks' directory to the `.git/hooks` folder
 * at the root of this project.
 */
task installGitHooks(type: Copy) {
    println "Copying git-hooks scripts from tools/team-props/git-hooks to .git/hooks"
    from new File(rootProject.rootDir, 'tools/team-props/git-hooks')
    into { new File(rootProject.rootDir, '.git/hooks') }
    fileMode 0777
}

ext {
<<<<<<< HEAD
    fluxCVersion = '1.5.1-beta-2'
    daggerVersion = '2.24'
    glideVersion = '4.10.0'
=======
    fluxCVersion = '764df6ab56b9a07e89cf4156b772a811f58531af'
    daggerVersion = '2.22.1'
    glideVersion = '4.9.0'
>>>>>>> ab55b9af
    testRunnerVersion = '1.0.1'
    espressoVersion = '3.0.1'
    mockitoKotlinVersion = '2.1.0'
    mockitoVersion = '2.28.2'
    constraintLayoutVersion = '1.1.0'
    multidexVersion = '1.0.3'
    libaddressinputVersion = '0.0.2'
    eventBusVersion = '3.1.1'
    googlePlayCoreVersion = '1.6.1'
    coroutinesVersion = '1.2.2'
    archComponentsVersion = '2.1.0'
    assertjVersion = '3.11.1'
}

tasks.getByPath('WooCommerce:preBuild').dependsOn installGitHooks<|MERGE_RESOLUTION|>--- conflicted
+++ resolved
@@ -94,15 +94,9 @@
 }
 
 ext {
-<<<<<<< HEAD
-    fluxCVersion = '1.5.1-beta-2'
+    fluxCVersion = '764df6ab56b9a07e89cf4156b772a811f58531af'
     daggerVersion = '2.24'
     glideVersion = '4.10.0'
-=======
-    fluxCVersion = '764df6ab56b9a07e89cf4156b772a811f58531af'
-    daggerVersion = '2.22.1'
-    glideVersion = '4.9.0'
->>>>>>> ab55b9af
     testRunnerVersion = '1.0.1'
     espressoVersion = '3.0.1'
     mockitoKotlinVersion = '2.1.0'
