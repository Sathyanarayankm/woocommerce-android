--- conflicted
+++ resolved
@@ -85,11 +85,7 @@
 }
 
 ext {
-<<<<<<< HEAD
-    fluxCVersion = 'e67ad8f6aa43e3eda01b86334ca82c0c2aefa71f'
-=======
     fluxCVersion = '8ca4817ea2f5d5e01371df2788ca8e520da9ee48'
->>>>>>> 11906e28
     daggerVersion = '2.25.2'
     glideVersion = '4.10.0'
     testRunnerVersion = '1.0.1'
