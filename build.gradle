--- conflicted
+++ resolved
@@ -73,11 +73,7 @@
 }
 
 ext {
-<<<<<<< HEAD
-    fluxCVersion = 'efa00118c675ccc3bb7e3c267dd86fb99c8ebe47'
-=======
     fluxCVersion = '8e637e77ab08b93a73586aed4b9f54305204cecb'
->>>>>>> f9586f85
     daggerVersion = '2.11'
     supportLibraryVersion = '28.0.0'
     glideVersion = '4.6.1'
