--- conflicted
+++ resolved
@@ -79,11 +79,7 @@
 }
 
 ext {
-<<<<<<< HEAD
-    fluxCVersion = 'a5bb68d40c93b5da1467e9a82049e997b0699485'
-=======
     fluxCVersion = '2526f3919165a82be86ba66854b4dfae984c4e7e'
->>>>>>> 7864a53b
     daggerVersion = '2.11'
     supportLibraryVersion = '28.0.0'
     glideVersion = '4.6.1'
