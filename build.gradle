--- conflicted
+++ resolved
@@ -73,11 +73,7 @@
 }
 
 ext {
-<<<<<<< HEAD
     fluxCVersion = 'd05fbb9f1b252c6b6704a5b6ff6723ec990b307e'
-=======
-    fluxCVersion = '875259736be890b94e30579e465d51e2cfb61926'
->>>>>>> e75e019d
     daggerVersion = '2.11'
     supportLibraryVersion = '26.1.0'
     glideVersion = '4.1.1'
