--- conflicted
+++ resolved
@@ -79,13 +79,8 @@
 }
 
 ext {
-<<<<<<< HEAD
-    fluxCVersion = 'a88243d1eeca956d75c8d44b010bf20be4304661'
-    daggerVersion = '2.11'
-=======
     fluxCVersion = '89b24713e6d8b239973883cdd601c9304d19a3ef'
     daggerVersion = '2.22.1'
->>>>>>> 9b6f15e1
     supportLibraryVersion = '28.0.0'
     glideVersion = '4.9.0'
     testRunnerVersion = '1.0.1'
