buildscript {
    ext.kotlinVersion = '1.2.41'

    repositories {
        jcenter()
        google()
    }
    dependencies {
        classpath 'com.android.tools.build:gradle:3.1.2'
        classpath "org.jetbrains.kotlin:kotlin-gradle-plugin:$kotlinVersion"
        classpath 'com.automattic.android:fetchstyle:1.1'
        classpath "org.jetbrains.kotlin:kotlin-allopen:$kotlinVersion"
    }
}

apply plugin: 'com.automattic.android.fetchstyle'

allprojects {
    apply plugin: 'checkstyle'

    repositories {
        jcenter()
        maven {
            url "https://maven.google.com"
        }
    }

    task checkstyle(type: Checkstyle) {
        source 'src'

        classpath = files()
    }

    checkstyle {
        toolVersion = '8.3'
        configFile file("${project.rootDir}/config/checkstyle.xml")
    }
}

subprojects {
    configurations.all {
        resolutionStrategy {
            forcedModules = [
                    "org.jetbrains.kotlin:kotlin-stdlib-jdk7:$kotlinVersion",
                    "org.jetbrains.kotlin:kotlin-stdlib-jre7:$kotlinVersion",
                    "org.jetbrains.kotlin:kotlin-reflect:$kotlinVersion"
            ]
        }
    }

    configurations {
        ktlint
    }

    dependencies {
        ktlint 'com.github.shyiko:ktlint:0.21.0'
    }

    task ktlint(type: JavaExec) {
        main = "com.github.shyiko.ktlint.Main"
        classpath = configurations.ktlint
        args "src/**/*.kt"
    }

    task ktlintFormat(type: JavaExec) {
        main = "com.github.shyiko.ktlint.Main"
        classpath = configurations.ktlint
        args "-F", "src/**/*.kt"
    }
}

task clean(type: Delete) {
    delete rootProject.buildDir
}

ext {
<<<<<<< HEAD
    fluxCVersion = '22293f0f8a4f4ebb2e2acbde5c14907bbbd7b8e3'
=======
    fluxCVersion = '0e84fac8b39b32f3f4f1be7989af8ec96722fb6a'
>>>>>>> ab861c7b
    daggerVersion = '2.11'
    supportLibraryVersion = '27.1.1'
    glideVersion = '4.6.1'
    testRunnerVersion = '1.0.1'
    espressoVersion = '3.0.1'
    mockitoKotlinVersion = '1.5.0'
    mockitoVersion = '2.11.0'
    constraintLayoutVersion = '1.1.0'
    multidexVersion = '1.0.3'
    libaddressinputVersion = '0.0.2'
}<|MERGE_RESOLUTION|>--- conflicted
+++ resolved
@@ -74,11 +74,7 @@
 }
 
 ext {
-<<<<<<< HEAD
-    fluxCVersion = '22293f0f8a4f4ebb2e2acbde5c14907bbbd7b8e3'
-=======
-    fluxCVersion = '0e84fac8b39b32f3f4f1be7989af8ec96722fb6a'
->>>>>>> ab861c7b
+    fluxCVersion = '540bcacc75e4dfd8fba53be68fd022a02c188a77'
     daggerVersion = '2.11'
     supportLibraryVersion = '27.1.1'
     glideVersion = '4.6.1'
