buildscript {
    ext.kotlinVersion = '1.3.50'
    ext.navigationVersion = '2.1.0'

    repositories {
        google()
        jcenter()
    }
    dependencies {
        classpath 'com.android.tools.build:gradle:3.5.2'
        classpath "org.jetbrains.kotlin:kotlin-gradle-plugin:$kotlinVersion"
        classpath 'com.automattic.android:fetchstyle:1.1'
        classpath "org.jetbrains.kotlin:kotlin-allopen:$kotlinVersion"
        classpath "androidx.navigation:navigation-safe-args-gradle-plugin:$navigationVersion"
    }
}

apply plugin: 'com.automattic.android.fetchstyle'

allprojects {
    apply plugin: 'checkstyle'

    repositories {
        google()
        jcenter()
        maven {
            url 'http://www.idescout.com/maven/repo/'
        }
    }

    task checkstyle(type: Checkstyle) {
        source 'src'

        classpath = files()
    }

    checkstyle {
        toolVersion = '8.3'
        configFile file("${project.rootDir}/config/checkstyle.xml")
    }
}

subprojects {
    configurations {
        ktlint
        compile.exclude group: 'org.jetbrains' , module:'annotations-java5'
    }

    dependencies {
        ktlint 'com.github.shyiko:ktlint:0.29.0'
    }

    task ktlint(type: JavaExec) {
        main = "com.github.shyiko.ktlint.Main"
        classpath = configurations.ktlint
        args "src/**/*.kt"
    }

    task ktlintFormat(type: JavaExec) {
        main = "com.github.shyiko.ktlint.Main"
        classpath = configurations.ktlint
        args "-F", "src/**/*.kt"
    }

    task ciktlint(type: JavaExec) {
        main = "com.github.shyiko.ktlint.Main"
        classpath = configurations.ktlint
        args "src/**/*.kt", "--reporter=checkstyle,output=${buildDir}/ktlint.xml"
    }
}

task clean(type: Delete) {
    delete rootProject.buildDir
}

/**
 * Copies git-hooks from the `tools/team-props/git-hooks' directory to the `.git/hooks` folder
 * at the root of this project.
 */
task installGitHooks(type: Copy) {
    println "Copying git-hooks scripts from tools/team-props/git-hooks to .git/hooks"
    from new File(rootProject.rootDir, 'tools/team-props/git-hooks')
    into { new File(rootProject.rootDir, '.git/hooks') }
    fileMode 0777
}

ext {
<<<<<<< HEAD
    fluxCVersion = 'ed2383615bff5243b5c06cb20e4a8b4f35946bd9'
=======
    fluxCVersion = 'd68b4fed529256c7305e2651228b8772b5cf2f4d'
>>>>>>> ee192879
    daggerVersion = '2.25.2'
    glideVersion = '4.10.0'
    testRunnerVersion = '1.0.1'
    espressoVersion = '3.0.1'
    mockitoKotlinVersion = '2.1.0'
    mockitoVersion = '2.28.2'
    constraintLayoutVersion = '1.1.0'
    multidexVersion = '1.0.3'
    libaddressinputVersion = '0.0.2'
    eventBusVersion = '3.1.1'
    googlePlayCoreVersion = '1.6.1'
    coroutinesVersion = '1.2.2'
    archComponentsVersion = '2.1.0'
    assertjVersion = '3.11.1'
}

tasks.getByPath('WooCommerce:preBuild').dependsOn installGitHooks<|MERGE_RESOLUTION|>--- conflicted
+++ resolved
@@ -85,11 +85,7 @@
 }
 
 ext {
-<<<<<<< HEAD
-    fluxCVersion = 'ed2383615bff5243b5c06cb20e4a8b4f35946bd9'
-=======
     fluxCVersion = 'd68b4fed529256c7305e2651228b8772b5cf2f4d'
->>>>>>> ee192879
     daggerVersion = '2.25.2'
     glideVersion = '4.10.0'
     testRunnerVersion = '1.0.1'
