buildscript {
    ext.kotlinVersion = '1.3.41'
    ext.navigationVersion = '2.0.0'

    repositories {
        google()
        jcenter()
    }
    dependencies {
        classpath 'com.android.tools.build:gradle:3.3.2'
        classpath "org.jetbrains.kotlin:kotlin-gradle-plugin:$kotlinVersion"
        classpath 'com.automattic.android:fetchstyle:1.1'
        classpath "org.jetbrains.kotlin:kotlin-allopen:$kotlinVersion"
        classpath "androidx.navigation:navigation-safe-args-gradle-plugin:$navigationVersion"
    }
}

apply plugin: 'com.automattic.android.fetchstyle'

allprojects {
    apply plugin: 'checkstyle'
    apply plugin: 'kotlin-android-extensions'

    repositories {
        google()
        jcenter()
        maven {
            url 'http://www.idescout.com/maven/repo/'
        }
    }

    task checkstyle(type: Checkstyle) {
        source 'src'

        classpath = files()
    }

    checkstyle {
        toolVersion = '8.3'
        configFile file("${project.rootDir}/config/checkstyle.xml")
    }
}

subprojects {
    configurations.all {
        resolutionStrategy {
            forcedModules = [
                    "org.jetbrains.kotlin:kotlin-stdlib-jdk7:$kotlinVersion",
                    "org.jetbrains.kotlin:kotlin-stdlib-jre7:$kotlinVersion",
                    "org.jetbrains.kotlin:kotlin-reflect:$kotlinVersion"
            ]
        }
    }

    configurations {
        ktlint
        compile.exclude group: 'org.jetbrains' , module:'annotations'
    }

    dependencies {
        ktlint 'com.github.shyiko:ktlint:0.29.0'
    }

    task ktlint(type: JavaExec) {
        main = "com.github.shyiko.ktlint.Main"
        classpath = configurations.ktlint
        args "src/**/*.kt"
    }

    task ktlintFormat(type: JavaExec) {
        main = "com.github.shyiko.ktlint.Main"
        classpath = configurations.ktlint
        args "-F", "src/**/*.kt"
    }

    task ciktlint(type: JavaExec) {
        main = "com.github.shyiko.ktlint.Main"
        classpath = configurations.ktlint
        args "src/**/*.kt", "--reporter=checkstyle,output=${buildDir}/ktlint.xml"
    }
}

task clean(type: Delete) {
    delete rootProject.buildDir
}

/**
 * Copies git-hooks from the `tools/team-props/git-hooks' directory to the `.git/hooks` folder
 * at the root of this project.
 */
task installGitHooks(type: Copy) {
    println "Copying git-hooks scripts from tools/team-props/git-hooks to .git/hooks"
    from new File(rootProject.rootDir, 'tools/team-props/git-hooks')
    into { new File(rootProject.rootDir, '.git/hooks') }
    fileMode 0777
}

ext {
<<<<<<< HEAD
    fluxCVersion = '1.5.1-beta-4'
=======
    fluxCVersion = '1.5.1'
>>>>>>> 698dc1db
    daggerVersion = '2.22.1'
    glideVersion = '4.9.0'
    testRunnerVersion = '1.0.1'
    espressoVersion = '3.0.1'
    mockitoKotlinVersion = '2.1.0'
    mockitoVersion = '2.28.2'
    constraintLayoutVersion = '1.1.0'
    multidexVersion = '1.0.3'
    libaddressinputVersion = '0.0.2'
    eventBusVersion = '3.1.1'
    googlePlayCoreVersion = '1.6.1'
    coroutinesVersion = '1.2.2'
    archComponentsVersion = '2.0.0'
    assertjVersion = '3.11.1'
}

tasks.getByPath('WooCommerce:preBuild').dependsOn installGitHooks<|MERGE_RESOLUTION|>--- conflicted
+++ resolved
@@ -96,11 +96,7 @@
 }
 
 ext {
-<<<<<<< HEAD
-    fluxCVersion = '1.5.1-beta-4'
-=======
     fluxCVersion = '1.5.1'
->>>>>>> 698dc1db
     daggerVersion = '2.22.1'
     glideVersion = '4.9.0'
     testRunnerVersion = '1.0.1'
