--- conflicted
+++ resolved
@@ -2,12 +2,9 @@
 -----
 
 Bugfixes
-<<<<<<< HEAD
 * Fixed rare crash after moderating a product review
-=======
 * Fixed bug that could cause an empty review detail to appear if the review couldn't be loaded
 * Fixed bug that could cause review detail not to appear after tapping a review notification
->>>>>>> 8a5f6d5a
 
 Improvements
 
