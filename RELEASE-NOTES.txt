1.3
-----
Features

Bugfixes
- Issue with order notes not saving properly during activity restore (low memory situations) resolved
- Fixed bug that caused the support menu to be hidden when the device has no email client
- Fixed crash when app is backgrounded during site verification in the login process
- Fixed bug that caused a crash when switching tabs while an order search was active
- Scheduled orders with a future creation date are now hidden from the order list
- Fixed crash in order detail when the "add order note" button is tapped before the order has been downloaded
- Fixed missing "empty view" in notifications
- Fixed crash when a review is opened from the notification list
- Fixed rare crash in login during two-factor authentication
- Fixed rare crash after undoing a review moderation
- Fixed cases where the sales totals for a time period don't match what Calypso and wp-admin report
- Fixed rare crash loading product images in top earners 
- Fixed a rare crash when recreating the order filter during activity restore (low memory situations)
- Fixed a crash that occasionally happened while attempting to load the app from a woocommerce notification alert
<<<<<<< HEAD
- Fixed a crash that occasionally happened while attempting to load the app from a woocommerce notification alert
- Fixed rare crash when the current tab is reselected
=======
- Fixed a rare crash when showing the Google login screen
- Fixed bug that could cause the back arrow to appear in the toolbar when it shouldn't
>>>>>>> ba20459c

Improvements
- Custom order status labels are now supported! Instead of just displaying the order status slug, the custom order
status label will now be fetched from the server and properly displayed.
- Filtering by custom order status now supported!
- The name of the active store is now shown at the top of the "My store" tab<|MERGE_RESOLUTION|>--- conflicted
+++ resolved
@@ -17,13 +17,10 @@
 - Fixed rare crash loading product images in top earners 
 - Fixed a rare crash when recreating the order filter during activity restore (low memory situations)
 - Fixed a crash that occasionally happened while attempting to load the app from a woocommerce notification alert
-<<<<<<< HEAD
 - Fixed a crash that occasionally happened while attempting to load the app from a woocommerce notification alert
 - Fixed rare crash when the current tab is reselected
-=======
 - Fixed a rare crash when showing the Google login screen
 - Fixed bug that could cause the back arrow to appear in the toolbar when it shouldn't
->>>>>>> ba20459c
 
 Improvements
 - Custom order status labels are now supported! Instead of just displaying the order status slug, the custom order
