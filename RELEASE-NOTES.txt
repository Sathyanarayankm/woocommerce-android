--- conflicted
+++ resolved
@@ -1,18 +1,13 @@
 3.0
 -----
-<<<<<<< HEAD
 * Provided a new option for users to login via their site credentials
 
-=======
- 
->>>>>>> b11256b6
 2.9
 -----
 * The orders tab has received a major design overhaul! Search and filtering have been consolidated into a single view that includes a total count of orders by order status. The orders list is now broken up int two tabs: Processing & All. The Processing tab shows all orders waiting to be processed. 
 * The order detail view has also received some touchups. 
 * We now officially support Android 10!
 * Several minor bug fixes are also included in this release.
-
  
 2.8
 -----
