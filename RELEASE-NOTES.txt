2.6
-----
<<<<<<< HEAD
* Added an option to bypass the Jetpack required screen during the login process and attempt to log into the site anyway.
=======
* Fixed a bug in the Jetpack connection check during login where a small percentage of sites with Jetpack properly connected were coming back as not connected and preventing users from logging in successfully.
>>>>>>> 4c50aead

2.5
-----
* Fixed rare crash after fulfilling an order and then minimizing the app.
* Product names can now wrap to two lines in order detail.
* Bug fix: reviews tab incorrectly shows a badge when an order notification is received.
* Bug fix: switching to the reviews tab removes order notifications.
* Bug fix: selected site in the site picker changes back to the previous selection after sites are loaded.
* Bug fix: Reviews tab incorrectly shows a badge when an order notification is received.

2.4
-----
* The Notifications tab has been replaced by Reviews 
* The unfulfilled order count has been removed from the dashboard and is now shown as a badge on the order list
* Added support to update the app without even going to the play store.
 
2.3
-----
* Fixed a bug where the shipping/billing details for a virtual order was being displayed.
* Added option to request for new features right from the app in the Settings page
* Added visitor stats to stores with no orders
* The unfilled order count doesn't re-animate in every time the dashboard is restored or refreshed
* Added option to view our hiring page right from the app in the Settings page
* Added "Copy tracking number" to the tracking popup menu in order detail
* Login now works properly for sites with redirects

2.2
-----
* Fixed a bug where the notifications list would be empty after logging out and back into app
* Added pull to refresh support for Order Detail page
* Added a "refresh app" option to the sign in flow to check for updates to the selected site

2.1
-----
* The sign in flow has been completely revamped with new help screens and documentation to help users successfully login to the app.
* The orders list will now populate with cached data while it attempts to fetch fresh orders from the API.
* Fixed a bug where the title of the current view may not update appropriately when navigating the app.
* Shipping address and billing address will only be displayed it is is available.
* Added support for adding and deleting shipment tracking information on an order.

2.0
----
* Translations have been added for the "Orders to Fulfill" card in My Store.

1.9
-----

Improvements
* Dates have been added to the order list
 
1.8
-----

1.7
-----

Improvements
* Changed FAQ button in help section to "Help Center". The button now routes to WooCommerce mobile documentation.
* Hide the external link button on shipment tracking views if no external link available
* Redirect to username/password login when WordPress.com reports email login not allowed
* Shipment Tracking date formatting is now localized
 
New Features
* You can now tap a product to view a read-only detail view

1.6
-----

Bugfixes
* Fixed bug that led to incorrect stats bar heights
* Fixed rare crash opening order detail when it's already showing
* Fixed rare crash in order detail while loading product images
* Fixed rare crash when showing order note
* Fixed a very rare crash when showing the filter menu options button
* Minor style fixes

Improvements
* Dashboard no longer reloads every time you return to it

New Features
* New support for the Shipment Tracking plugin. Read-only Shipment tracking information will now be displayed on a completed order and packages may be tracked directly from the order detail screen. Support for adding shipment tracking information is coming in a future release, so stay tuned!<|MERGE_RESOLUTION|>--- conflicted
+++ resolved
@@ -1,10 +1,7 @@
 2.6
 -----
-<<<<<<< HEAD
 * Added an option to bypass the Jetpack required screen during the login process and attempt to log into the site anyway.
-=======
 * Fixed a bug in the Jetpack connection check during login where a small percentage of sites with Jetpack properly connected were coming back as not connected and preventing users from logging in successfully.
->>>>>>> 4c50aead
 
 2.5
 -----
