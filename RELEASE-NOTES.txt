2.2
-----
<<<<<<< HEAD
* Fixed a bug where the shipping/billing details for an order was being displayed.
=======
* Fixed a bug where the notifications list would be empty after logging out and back into app
>>>>>>> a5205d1f

2.1
-----
* The sign in flow has been completely revamped with new help screens and documentation to help users successfully login to the app.
* The orders list will now populate with cached data while it attempts to fetch fresh orders from the API.
* Fixed a bug where the title of the current view may not update appropriately when navigating the app.
* Shipping address and billing address will only be displayed it is is available.
* Added support for adding and deleting shipment tracking information on an order.

2.0
----
* Translations have been added for the "Orders to Fulfill" card in My Store.

1.9
-----

Improvements
* Dates have been added to the order list
 
1.8
-----

1.7
-----

Improvements
* Changed FAQ button in help section to "Help Center". The button now routes to WooCommerce mobile documentation.
* Hide the external link button on shipment tracking views if no external link available
* Redirect to username/password login when WordPress.com reports email login not allowed
* Shipment Tracking date formatting is now localized
 
New Features
* You can now tap a product to view a read-only detail view

1.6
-----

Bugfixes
* Fixed bug that led to incorrect stats bar heights
* Fixed rare crash opening order detail when it's already showing
* Fixed rare crash in order detail while loading product images
* Fixed rare crash when showing order note
* Fixed a very rare crash when showing the filter menu options button
* Minor style fixes

Improvements
* Dashboard no longer reloads every time you return to it

New Features
* New support for the Shipment Tracking plugin. Read-only Shipment tracking information will now be displayed on a completed order and packages may be tracked directly from the order detail screen. Support for adding shipment tracking information is coming in a future release, so stay tuned!<|MERGE_RESOLUTION|>--- conflicted
+++ resolved
@@ -1,10 +1,7 @@
 2.2
 -----
-<<<<<<< HEAD
-* Fixed a bug where the shipping/billing details for an order was being displayed.
-=======
+* Fixed a bug where the shipping/billing details for a virtual order was being displayed.
 * Fixed a bug where the notifications list would be empty after logging out and back into app
->>>>>>> a5205d1f
 
 2.1
 -----
