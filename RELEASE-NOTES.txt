--- conflicted
+++ resolved
@@ -10,10 +10,7 @@
 
 2.6
 -----
-<<<<<<< HEAD
 * Added brand new stats page for user with the WooCommerce Admin plugin and provided an option for users to opt in or out directly from the Settings page.
-=======
->>>>>>> 9e502afb
 * Added an option to bypass the Jetpack required screen during the login process and attempt to log into the site anyway.
 * Fixed a bug in the Jetpack connection check during login where a small percentage of sites with Jetpack properly connected were coming back as not connected and preventing users from logging in successfully.
 
