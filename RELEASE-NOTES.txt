--- conflicted
+++ resolved
@@ -1,11 +1,8 @@
 2.3
 -----
 * Fixed a bug where the notifications list would be empty after logging out and back into app
-<<<<<<< HEAD
 * Added pull to refresh support for Order Detail page
-=======
 * Added a "refresh app" option to the sign in flow to check for updates to the selected site
->>>>>>> 951334b4
 
 2.1
 -----
