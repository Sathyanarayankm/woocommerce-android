--- conflicted
+++ resolved
@@ -1,12 +1,9 @@
 2.5
 -----
-<<<<<<< HEAD
  
-=======
 * Fixed rare crash after fulfilling an order and then minimizing the app.
 * Product names can now wrap to two lines in order detail.
 
->>>>>>> 7c4295ed
 2.4
 -----
 * The Notifications tab has been replaced by Reviews 
