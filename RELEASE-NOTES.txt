3.0
-----
 
2.9
-----
<<<<<<< HEAD
* Added a new refunding feature that brings the ability to specify the amount to refund
=======
* The orders tab has received a major design overhaul! Search and filtering have been consolidated into a single view that includes a total count of orders by order status. The orders list is now broken up int two tabs: Processing & All. The Processing tab shows all orders waiting to be processed. 
* The order detail view has also received some touchups. 
* We now officially support Android 10!
* Several minor bug fixes are also included in this release.

>>>>>>> 698dc1db
 
2.8
-----
* Revamped the order list page by providing a new tab for unfulfilled orders
* Order search functionality has been redesigned and now displays counts by order status. Items in this list can be clicked to immediately filter by that order status as well as allows for searching for orders by order status.
* Fixed missing cursor in order list search
* See a list of issued refunds inside the order detail screen
* Fixed rare crash on opening stats page with WooCommerce Admin plugin enabled
 
2.7
-----
* Added brand new stats page for user with the WooCommerce Admin plugin and provided an option for users to opt in or out directly from the Settings page.
* The visitor stats is hidden from the stats page if the stats module is disabled for a site.
* Updated the Customer information and Payment section design of an Order detail for improved readability.

2.6
-----
* Added brand new stats page for user with the WooCommerce Admin plugin and provided an option for users to opt in or out directly from the Settings page.
* Added an option to bypass the Jetpack required screen during the login process and attempt to log into the site anyway.
* Fixed a bug in the Jetpack connection check during login where a small percentage of sites with Jetpack properly connected were coming back as not connected and preventing users from logging in successfully.

2.5
-----
* Fixed rare crash after fulfilling an order and then minimizing the app.
* Product names can now wrap to two lines in order detail.
* Added a new date bar to the Stats page to better communicate the date range of the data displayed.
* Bug fix: reviews tab incorrectly shows a badge when an order notification is received.
* Bug fix: switching to the reviews tab removes order notifications.
* Bug fix: selected site in the site picker changes back to the previous selection after sites are loaded.
* Bug fix: Reviews tab incorrectly shows a badge when an order notification is received.

2.4
-----
* The Notifications tab has been replaced by Reviews 
* The unfulfilled order count has been removed from the dashboard and is now shown as a badge on the order list
* Added support to update the app without even going to the play store.
 
2.3
-----
* Fixed a bug where the shipping/billing details for a virtual order was being displayed.
* Added option to request for new features right from the app in the Settings page
* Added visitor stats to stores with no orders
* The unfilled order count doesn't re-animate in every time the dashboard is restored or refreshed
* Added option to view our hiring page right from the app in the Settings page
* Added "Copy tracking number" to the tracking popup menu in order detail
* Login now works properly for sites with redirects

2.2
-----
* Fixed a bug where the notifications list would be empty after logging out and back into app
* Added pull to refresh support for Order Detail page
* Added a "refresh app" option to the sign in flow to check for updates to the selected site

2.1
-----
* The sign in flow has been completely revamped with new help screens and documentation to help users successfully login to the app.
* The orders list will now populate with cached data while it attempts to fetch fresh orders from the API.
* Fixed a bug where the title of the current view may not update appropriately when navigating the app.
* Shipping address and billing address will only be displayed it is is available.
* Added support for adding and deleting shipment tracking information on an order.

2.0
----
* Translations have been added for the "Orders to Fulfill" card in My Store.

1.9
-----

Improvements
* Dates have been added to the order list
 
1.8
-----

1.7
-----

Improvements
* Changed FAQ button in help section to "Help Center". The button now routes to WooCommerce mobile documentation.
* Hide the external link button on shipment tracking views if no external link available
* Redirect to username/password login when WordPress.com reports email login not allowed
* Shipment Tracking date formatting is now localized
 
New Features
* You can now tap a product to view a read-only detail view

1.6
-----

Bugfixes
* Fixed bug that led to incorrect stats bar heights
* Fixed rare crash opening order detail when it's already showing
* Fixed rare crash in order detail while loading product images
* Fixed rare crash when showing order note
* Fixed a very rare crash when showing the filter menu options button
* Minor style fixes

Improvements
* Dashboard no longer reloads every time you return to it

New Features
* New support for the Shipment Tracking plugin. Read-only Shipment tracking information will now be displayed on a completed order and packages may be tracked directly from the order detail screen. Support for adding shipment tracking information is coming in a future release, so stay tuned!<|MERGE_RESOLUTION|>--- conflicted
+++ resolved
@@ -1,17 +1,14 @@
 3.0
 -----
+* Added a new refunding feature that brings the ability to specify the amount to refund
  
 2.9
 -----
-<<<<<<< HEAD
-* Added a new refunding feature that brings the ability to specify the amount to refund
-=======
 * The orders tab has received a major design overhaul! Search and filtering have been consolidated into a single view that includes a total count of orders by order status. The orders list is now broken up int two tabs: Processing & All. The Processing tab shows all orders waiting to be processed. 
 * The order detail view has also received some touchups. 
 * We now officially support Android 10!
 * Several minor bug fixes are also included in this release.
 
->>>>>>> 698dc1db
  
 2.8
 -----
