--- conflicted
+++ resolved
@@ -1,10 +1,7 @@
 2.8
 -----
-<<<<<<< HEAD
 * Fixed missing cursor in order list search
-=======
 * A new manual refund feature, which lets you specify the refunded amount for an order
->>>>>>> 243788fd
  
 2.7
 -----
