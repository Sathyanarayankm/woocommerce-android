--- conflicted
+++ resolved
@@ -7,8 +7,5 @@
 - Fixed bug that caused a crash when switching tabs while an order search was active
 - Scheduled orders with a future creation date are now hidden from the order list
 - Fixed crash in order detail when the "add order note" button is tapped before the order has been downloaded
-<<<<<<< HEAD
 - Fixed missing "empty view" in notifications
-=======
-- Fixed crash when a review is opened from the notification list
->>>>>>> 5616ee3c
+- Fixed crash when a review is opened from the notification list