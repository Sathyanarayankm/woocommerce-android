2.3
-----
* Fixed a bug where the shipping/billing details for a virtual order was being displayed.
 
* Added option to request for new features right from the app in the Settings page
<<<<<<< HEAD
* The unfulfilled order count has been removed from the dashboard and is now shown as a badge on the order list
=======
* The unfilled order count doesn't re-animate in every time the dashboard is restored or refreshed
* Added option to view our hiring page right from the app in the Settings page
>>>>>>> ac40642c
* Added "Copy tracking number" to the tracking popup menu in order detail
* Login now works properly for sites with redirects

2.2
-----
* Fixed a bug where the notifications list would be empty after logging out and back into app
* Added pull to refresh support for Order Detail page
* Added a "refresh app" option to the sign in flow to check for updates to the selected site

2.1
-----
* The sign in flow has been completely revamped with new help screens and documentation to help users successfully login to the app.
* The orders list will now populate with cached data while it attempts to fetch fresh orders from the API.
* Fixed a bug where the title of the current view may not update appropriately when navigating the app.
* Shipping address and billing address will only be displayed it is is available.
* Added support for adding and deleting shipment tracking information on an order.

2.0
----
* Translations have been added for the "Orders to Fulfill" card in My Store.

1.9
-----

Improvements
* Dates have been added to the order list
 
1.8
-----

1.7
-----

Improvements
* Changed FAQ button in help section to "Help Center". The button now routes to WooCommerce mobile documentation.
* Hide the external link button on shipment tracking views if no external link available
* Redirect to username/password login when WordPress.com reports email login not allowed
* Shipment Tracking date formatting is now localized
 
New Features
* You can now tap a product to view a read-only detail view

1.6
-----

Bugfixes
* Fixed bug that led to incorrect stats bar heights
* Fixed rare crash opening order detail when it's already showing
* Fixed rare crash in order detail while loading product images
* Fixed rare crash when showing order note
* Fixed a very rare crash when showing the filter menu options button
* Minor style fixes

Improvements
* Dashboard no longer reloads every time you return to it

New Features
* New support for the Shipment Tracking plugin. Read-only Shipment tracking information will now be displayed on a completed order and packages may be tracked directly from the order detail screen. Support for adding shipment tracking information is coming in a future release, so stay tuned!<|MERGE_RESOLUTION|>--- conflicted
+++ resolved
@@ -3,12 +3,9 @@
 * Fixed a bug where the shipping/billing details for a virtual order was being displayed.
  
 * Added option to request for new features right from the app in the Settings page
-<<<<<<< HEAD
 * The unfulfilled order count has been removed from the dashboard and is now shown as a badge on the order list
-=======
 * The unfilled order count doesn't re-animate in every time the dashboard is restored or refreshed
 * Added option to view our hiring page right from the app in the Settings page
->>>>>>> ac40642c
 * Added "Copy tracking number" to the tracking popup menu in order detail
 * Login now works properly for sites with redirects
 
