--- conflicted
+++ resolved
@@ -3,13 +3,10 @@
 * In rare situations, the labels on the bottom navigation bar could be cut off
 * Fixed a rare crash when updating a product variant in wp-admin and refreshing the same in the app.
 * Fixed bug that could cause stats chart to prevent scrolling vertically
-<<<<<<< HEAD
 * Refunds are back! Select individual order items and the refund amount will be automatically calculated for you.
-=======
 * Fixed bug that caused reviews to show an incorrect timestamp
 * Fixed rare crash when backing out of an order immediately after changing order status
 * Fixed the sorting in product variations to match the sorting displayed on the web.
->>>>>>> ee192879
  
 3.2
 -----
