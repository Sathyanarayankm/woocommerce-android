--- conflicted
+++ resolved
@@ -7,7 +7,4 @@
 - Fixed bug that caused a crash when switching tabs while an order search was active
 - Scheduled orders with a future creation date are now hidden from the order list
 - Fixed crash in order detail when the "add order note" button is tapped before the order has been downloaded
-<<<<<<< HEAD
-=======
-- Fixed crash when a review is opened from the notification list
->>>>>>> 2cc1b457
+- Fixed crash when a review is opened from the notification list