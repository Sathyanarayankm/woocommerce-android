2.1
-----
* The sign in flow has been completely revamped with new help screens and documentation to help users successfully login to the app.
<<<<<<< HEAD
* The orders list will now populate with cached data while it attempts to fetch fresh orders from the API.
=======
* Fixed a bug where the title of the current view may not update appropriately when navigating the app.
>>>>>>> 45061129

2.0
----
* Translations have been added for the "Orders to Fulfill" card in My Store.

1.9
-----

Improvements
* Dates have been added to the order list
 
1.8
-----

1.7
-----

Improvements
* Changed FAQ button in help section to "Help Center". The button now routes to WooCommerce mobile documentation.
* Hide the external link button on shipment tracking views if no external link available
* Redirect to username/password login when WordPress.com reports email login not allowed
* Shipment Tracking date formatting is now localized
 
New Features
* You can now tap a product to view a read-only detail view

1.6
-----

Bugfixes
* Fixed bug that led to incorrect stats bar heights
* Fixed rare crash opening order detail when it's already showing
* Fixed rare crash in order detail while loading product images
* Fixed rare crash when showing order note
* Fixed a very rare crash when showing the filter menu options button
* Minor style fixes

Improvements
* Dashboard no longer reloads every time you return to it

New Features
* New support for the Shipment Tracking plugin. Read-only Shipment tracking information will now be displayed on a completed order and packages may be tracked directly from the order detail screen.
* Added support for adding a new shipment tracking information on an order.
* Added support for deleting shipment tracking information on an order.<|MERGE_RESOLUTION|>--- conflicted
+++ resolved
@@ -1,11 +1,8 @@
 2.1
 -----
 * The sign in flow has been completely revamped with new help screens and documentation to help users successfully login to the app.
-<<<<<<< HEAD
 * The orders list will now populate with cached data while it attempts to fetch fresh orders from the API.
-=======
 * Fixed a bug where the title of the current view may not update appropriately when navigating the app.
->>>>>>> 45061129
 
 2.0
 ----
