--- conflicted
+++ resolved
@@ -10,11 +10,8 @@
 * Fixed bug that could cause review detail not to appear after tapping a review notification
 * Fixed bug that could cause an "Update to WooCommerce 3.5" message to appear in your dashboard
 * Fixed a very rare crash during logging
-<<<<<<< HEAD
 * Fixed a bug that could prevent Top Performers from appearing
-=======
 * Fixed an issue where stats would stop updating
->>>>>>> 91cf248c
 
 Improvements
 * Product images are now shown in review detail and order detail
