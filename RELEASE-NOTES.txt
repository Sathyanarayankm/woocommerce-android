--- conflicted
+++ resolved
@@ -17,13 +17,9 @@
 - Fixed a crash that occasionally happened while attempting to load the app from a woocommerce notification alert
 - Fixed a crash that occasionally happened while attempting to load the app from a woocommerce notification alert
 
-<<<<<<< HEAD
+
 Improvements
 - Custom order status labels are now supported! Instead of just displaying the order status slug, the custom order
 status label will now be fetched from the server and properly displayed.
 - Filtering by custom order status now supported!
-- The name of the active store is now shown at the top of the "My store" tab
-=======
-
-Improvements
->>>>>>> 28c3ca32
+- The name of the active store is now shown at the top of the "My store" tab