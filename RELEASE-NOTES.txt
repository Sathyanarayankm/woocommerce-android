3.0
-----
<<<<<<< HEAD
* Can't remember your WordPress.com credentials? No problem! We've added a new login option that allows a user to enter their site credentials during login. If these credentials work, the app will fetch the connected WordPress.com account information and allow the user to complete the login process using a magic link.

=======
* Added a new refunding feature that brings the ability to specify the amount to refund
* Bugfix: Fixed a rare crash that would happen in the "Add Order Note" view while saving state when the app is pushed to the background.
 
>>>>>>> ba67b54e
2.9
-----
* The orders tab has received a major design overhaul! Search and filtering have been consolidated into a single view that includes a total count of orders by order status. The orders list is now broken up int two tabs: Processing & All. The Processing tab shows all orders waiting to be processed. 
* The order detail view has also received some touchups. 
* We now officially support Android 10!
* Several minor bug fixes are also included in this release.
 
2.8
-----
* Revamped the order list page by providing a new tab for unfulfilled orders
* Order search functionality has been redesigned and now displays counts by order status. Items in this list can be clicked to immediately filter by that order status as well as allows for searching for orders by order status.
* Fixed missing cursor in order list search
* See a list of issued refunds inside the order detail screen
* Fixed rare crash on opening stats page with WooCommerce Admin plugin enabled
 
2.7
-----
* Added brand new stats page for user with the WooCommerce Admin plugin and provided an option for users to opt in or out directly from the Settings page.
* The visitor stats is hidden from the stats page if the stats module is disabled for a site.
* Updated the Customer information and Payment section design of an Order detail for improved readability.

2.6
-----
* Added brand new stats page for user with the WooCommerce Admin plugin and provided an option for users to opt in or out directly from the Settings page.
* Added an option to bypass the Jetpack required screen during the login process and attempt to log into the site anyway.
* Fixed a bug in the Jetpack connection check during login where a small percentage of sites with Jetpack properly connected were coming back as not connected and preventing users from logging in successfully.

2.5
-----
* Fixed rare crash after fulfilling an order and then minimizing the app.
* Product names can now wrap to two lines in order detail.
* Added a new date bar to the Stats page to better communicate the date range of the data displayed.
* Bug fix: reviews tab incorrectly shows a badge when an order notification is received.
* Bug fix: switching to the reviews tab removes order notifications.
* Bug fix: selected site in the site picker changes back to the previous selection after sites are loaded.
* Bug fix: Reviews tab incorrectly shows a badge when an order notification is received.

2.4
-----
* The Notifications tab has been replaced by Reviews 
* The unfulfilled order count has been removed from the dashboard and is now shown as a badge on the order list
* Added support to update the app without even going to the play store.
 
2.3
-----
* Fixed a bug where the shipping/billing details for a virtual order was being displayed.
* Added option to request for new features right from the app in the Settings page
* Added visitor stats to stores with no orders
* The unfilled order count doesn't re-animate in every time the dashboard is restored or refreshed
* Added option to view our hiring page right from the app in the Settings page
* Added "Copy tracking number" to the tracking popup menu in order detail
* Login now works properly for sites with redirects

2.2
-----
* Fixed a bug where the notifications list would be empty after logging out and back into app
* Added pull to refresh support for Order Detail page
* Added a "refresh app" option to the sign in flow to check for updates to the selected site

2.1
-----
* The sign in flow has been completely revamped with new help screens and documentation to help users successfully login to the app.
* The orders list will now populate with cached data while it attempts to fetch fresh orders from the API.
* Fixed a bug where the title of the current view may not update appropriately when navigating the app.
* Shipping address and billing address will only be displayed it is is available.
* Added support for adding and deleting shipment tracking information on an order.

2.0
----
* Translations have been added for the "Orders to Fulfill" card in My Store.

1.9
-----

Improvements
* Dates have been added to the order list
 
1.8
-----

1.7
-----

Improvements
* Changed FAQ button in help section to "Help Center". The button now routes to WooCommerce mobile documentation.
* Hide the external link button on shipment tracking views if no external link available
* Redirect to username/password login when WordPress.com reports email login not allowed
* Shipment Tracking date formatting is now localized
 
New Features
* You can now tap a product to view a read-only detail view

1.6
-----

Bugfixes
* Fixed bug that led to incorrect stats bar heights
* Fixed rare crash opening order detail when it's already showing
* Fixed rare crash in order detail while loading product images
* Fixed rare crash when showing order note
* Fixed a very rare crash when showing the filter menu options button
* Minor style fixes

Improvements
* Dashboard no longer reloads every time you return to it

New Features
* New support for the Shipment Tracking plugin. Read-only Shipment tracking information will now be displayed on a completed order and packages may be tracked directly from the order detail screen. Support for adding shipment tracking information is coming in a future release, so stay tuned!<|MERGE_RESOLUTION|>--- conflicted
+++ resolved
@@ -1,13 +1,10 @@
 3.0
 -----
-<<<<<<< HEAD
 * Can't remember your WordPress.com credentials? No problem! We've added a new login option that allows a user to enter their site credentials during login. If these credentials work, the app will fetch the connected WordPress.com account information and allow the user to complete the login process using a magic link.
 
-=======
 * Added a new refunding feature that brings the ability to specify the amount to refund
 * Bugfix: Fixed a rare crash that would happen in the "Add Order Note" view while saving state when the app is pushed to the background.
  
->>>>>>> ba67b54e
 2.9
 -----
 * The orders tab has received a major design overhaul! Search and filtering have been consolidated into a single view that includes a total count of orders by order status. The orders list is now broken up int two tabs: Processing & All. The Processing tab shows all orders waiting to be processed. 
