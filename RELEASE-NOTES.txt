--- conflicted
+++ resolved
@@ -1,10 +1,7 @@
 3.6
 -----
-<<<<<<< HEAD
 * Fixed a few problems with the new "empty states," such as being cut off on smaller screens in landscape
-=======
 * Fixed a bug that could cause the reviews list to be empty when returning to it after rotating the device
->>>>>>> 847b273b
  
 3.5
 -----
