2.3
-----
 
* Added option to request for new features right from the app in the Settings page
* The unfilled order count doesn't re-animate in every time the dashboard is restored or refreshed
<<<<<<< HEAD
* Added "Copy tracking number" to the tracking popup menu in order detail
=======
* Login now works properly for sites with redirects
>>>>>>> 1be56e88

2.2
-----
* Fixed a bug where the notifications list would be empty after logging out and back into app
* Added pull to refresh support for Order Detail page
* Added a "refresh app" option to the sign in flow to check for updates to the selected site

2.1
-----
* The sign in flow has been completely revamped with new help screens and documentation to help users successfully login to the app.
* The orders list will now populate with cached data while it attempts to fetch fresh orders from the API.
* Fixed a bug where the title of the current view may not update appropriately when navigating the app.
* Shipping address and billing address will only be displayed it is is available.
* Added support for adding and deleting shipment tracking information on an order.

2.0
----
* Translations have been added for the "Orders to Fulfill" card in My Store.

1.9
-----

Improvements
* Dates have been added to the order list
 
1.8
-----

1.7
-----

Improvements
* Changed FAQ button in help section to "Help Center". The button now routes to WooCommerce mobile documentation.
* Hide the external link button on shipment tracking views if no external link available
* Redirect to username/password login when WordPress.com reports email login not allowed
* Shipment Tracking date formatting is now localized
 
New Features
* You can now tap a product to view a read-only detail view

1.6
-----

Bugfixes
* Fixed bug that led to incorrect stats bar heights
* Fixed rare crash opening order detail when it's already showing
* Fixed rare crash in order detail while loading product images
* Fixed rare crash when showing order note
* Fixed a very rare crash when showing the filter menu options button
* Minor style fixes

Improvements
* Dashboard no longer reloads every time you return to it

New Features
* New support for the Shipment Tracking plugin. Read-only Shipment tracking information will now be displayed on a completed order and packages may be tracked directly from the order detail screen. Support for adding shipment tracking information is coming in a future release, so stay tuned!<|MERGE_RESOLUTION|>--- conflicted
+++ resolved
@@ -3,11 +3,8 @@
  
 * Added option to request for new features right from the app in the Settings page
 * The unfilled order count doesn't re-animate in every time the dashboard is restored or refreshed
-<<<<<<< HEAD
 * Added "Copy tracking number" to the tracking popup menu in order detail
-=======
 * Login now works properly for sites with redirects
->>>>>>> 1be56e88
 
 2.2
 -----
