--- conflicted
+++ resolved
@@ -2,12 +2,8 @@
 -----
  
 * Added option to request for new features right from the app in the Settings page
-<<<<<<< HEAD
-* The unfulfilled order count has been removed from the dashboard and is now shown as a badge on the order list
-=======
 * The unfilled order count doesn't re-animate in every time the dashboard is restored or refreshed
 * Added option to view our hiring page right from the app in the Settings page
->>>>>>> 751c2bce
 * Added "Copy tracking number" to the tracking popup menu in order detail
 * Login now works properly for sites with redirects
 
