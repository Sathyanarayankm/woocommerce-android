2.3
-----
<<<<<<< HEAD
* Fixed a bug where the shipping/billing details for a virtual order was being displayed.
=======
* Added option to request for new features right from the app in the Settings page
>>>>>>> 9af374ba

2.2
-----
* Fixed a bug where the notifications list would be empty after logging out and back into app
* Added a "refresh app" option to the sign in flow to check for updates to the selected site

2.1
-----
* The sign in flow has been completely revamped with new help screens and documentation to help users successfully login to the app.
* The orders list will now populate with cached data while it attempts to fetch fresh orders from the API.
* Fixed a bug where the title of the current view may not update appropriately when navigating the app.
* Shipping address and billing address will only be displayed it is is available.
* Added support for adding and deleting shipment tracking information on an order.

2.0
----
* Translations have been added for the "Orders to Fulfill" card in My Store.

1.9
-----

Improvements
* Dates have been added to the order list
 
1.8
-----

1.7
-----

Improvements
* Changed FAQ button in help section to "Help Center". The button now routes to WooCommerce mobile documentation.
* Hide the external link button on shipment tracking views if no external link available
* Redirect to username/password login when WordPress.com reports email login not allowed
* Shipment Tracking date formatting is now localized
 
New Features
* You can now tap a product to view a read-only detail view

1.6
-----

Bugfixes
* Fixed bug that led to incorrect stats bar heights
* Fixed rare crash opening order detail when it's already showing
* Fixed rare crash in order detail while loading product images
* Fixed rare crash when showing order note
* Fixed a very rare crash when showing the filter menu options button
* Minor style fixes

Improvements
* Dashboard no longer reloads every time you return to it

New Features
* New support for the Shipment Tracking plugin. Read-only Shipment tracking information will now be displayed on a completed order and packages may be tracked directly from the order detail screen. Support for adding shipment tracking information is coming in a future release, so stay tuned!<|MERGE_RESOLUTION|>--- conflicted
+++ resolved
@@ -1,10 +1,7 @@
 2.3
 -----
-<<<<<<< HEAD
 * Fixed a bug where the shipping/billing details for a virtual order was being displayed.
-=======
 * Added option to request for new features right from the app in the Settings page
->>>>>>> 9af374ba
 
 2.2
 -----
