--- conflicted
+++ resolved
@@ -1,7 +1,3 @@
 Bugfixes
 - Issue with order notes not saving properly during activity restore (low memory situations) resolved
-<<<<<<< HEAD
-- Scheduled orders with a future creation date are now hidden from the order list
-=======
-- Fixed bug that caused the support menu to be hidden when the device has no email client
->>>>>>> 920a4e90
+- Fixed bug that caused the support menu to be hidden when the device has no email client