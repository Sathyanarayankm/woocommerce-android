--- conflicted
+++ resolved
@@ -1,11 +1,8 @@
 2.8
 -----
-<<<<<<< HEAD
 * Revamped the order list page by providing a new tab for unfulfilled orders
-=======
 * Fixed missing cursor in order list search
 * See a list of issued refunds inside the order detail screen
->>>>>>> f892a04f
  
 2.7
 -----
