--- conflicted
+++ resolved
@@ -3,12 +3,9 @@
  
 * Added option to request for new features right from the app in the Settings page
 * The unfilled order count doesn't re-animate in every time the dashboard is restored or refreshed
-<<<<<<< HEAD
 * Added option to view our hiring page right from the app in the Settings page
-=======
 * Added "Copy tracking number" to the tracking popup menu in order detail
 * Login now works properly for sites with redirects
->>>>>>> 9803aae0
 
 2.2
 -----
