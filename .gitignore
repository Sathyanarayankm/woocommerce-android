# OS X generated file
.DS_Store

# Built application files
*.apk
*.ap_

# Files for the ART/Dalvik VM
*.dex

# Java class files
*.class

# Generated files
bin/
gen/
out/
artifacts/

# Gradle files
.gradle/
build/
*/build/
gradle.properties

# Crash Logging Configuration
fabric.properties
sentry.properties

# Local configuration file (sdk path, etc)
local.properties

# IntelliJ/Android Studio project files
*.iml
*.ipr
*.iws
/.idea/*

# IntelliJ/Android Studio exceptions
!/.idea/vcs.xml
!/.idea/codeStyles/
!/.idea/fileTemplates/
!/.idea/inspectionProfiles/
!/.idea/scopes/
!/.idea/codeStyleSettings.xml
!/.idea/encodings.xml
!/.idea/copyright/
!/.idea/compiler.xml
# Enforce plugins
!/.idea/externalDependencies.xml
# Checkstyle configuration
!/.idea/checkstyle-idea.xml

# Log Files
*.log

# Backup Files
*.bak

# Android Studio Navigation editor temp files
.navigation/

# Android Studio captures folder
captures/

<<<<<<< HEAD
# Android Studio backup folder
=======
# Android Studio backup files
>>>>>>> 22a3ee13
projectFilesBackup/

# Keystore files
*.jks

# External native build folder generated in Android Studio 2.2 and later
.externalNativeBuild

# Google Services (e.g. APIs or Firebase)
google-services.json

# Silver Searcher ignore file
.agignore

# VSCode
.settings
.classpath
.project
.vscode/

# Fastlane
fastlane/README.md
fastlane/report.xml
fastlane/.env

# Ruby Dependencies
/vendor

# Sentry
sentry.properties

# Markdown Extensions
.markdownlint.json<|MERGE_RESOLUTION|>--- conflicted
+++ resolved
@@ -63,11 +63,7 @@
 # Android Studio captures folder
 captures/
 
-<<<<<<< HEAD
-# Android Studio backup folder
-=======
 # Android Studio backup files
->>>>>>> 22a3ee13
 projectFilesBackup/
 
 # Keystore files
