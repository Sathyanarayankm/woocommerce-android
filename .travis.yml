language: android
jdk: oraclejdk8
sudo: required

before_cache:
  - rm -f  $HOME/.gradle/caches/modules-2/modules-2.lock
  - rm -fr $HOME/.gradle/caches/*/plugin-resolution/

before_install:
<<<<<<< HEAD
- yes | sdkmanager "platforms;android-27"
- yes | sdkmanager "platforms;android-28"
=======
- if hash sdkmanager 2>/dev/null; then yes | sdkmanager "platforms;android-27"; fi;
- if hash sdkmanager 2>/dev/null; then yes | sdkmanager "platforms;android-28"; fi;
>>>>>>> c601c351

cache:
  directories:
    - $HOME/.gradle/caches/
    - $HOME/.gradle/wrapper/

android:
  components:
    - extra-android-m2repository
    - extra-android-support
    - platform-tools
    - tools
    - build-tools-28.0.3
    - android-27

env:
  global:
    - MALLOC_ARENA_MAX=2
    - GRADLE_OPTS="-Xmx768m -Xms256m -Xss1m"
    - ANDROID_SDKS=android-21
    - ANDROID_TARGET=android-21

matrix:
  include:
    - name: "Lint"
      env: GRADLE_TASKS="checkstyle ktlint lintVanillaRelease"
    - name: "Build & Test"
      env: GRADLE_TASKS="assembleVanillaRelease testVanillaRelease"
    - name: "Danger"
      env: GRADLE_TASKS=""
      language: ruby
      rvm: 2.3.4
      cache:
        directories:
          - vendor/bundle/
      install:
        - bundle install
      script:
        - bundle exec danger --fail-on-errors=true

install:
  # Setup gradle.properties
  - cp gradle.properties-example gradle.properties

script:
  - ./gradlew -PdisablePreDex $GRADLE_TASKS || (grep -A20 -B2 'severity="Error"' -r --include="*.xml" WordPress libs; exit 1)<|MERGE_RESOLUTION|>--- conflicted
+++ resolved
@@ -7,13 +7,8 @@
   - rm -fr $HOME/.gradle/caches/*/plugin-resolution/
 
 before_install:
-<<<<<<< HEAD
-- yes | sdkmanager "platforms;android-27"
-- yes | sdkmanager "platforms;android-28"
-=======
 - if hash sdkmanager 2>/dev/null; then yes | sdkmanager "platforms;android-27"; fi;
 - if hash sdkmanager 2>/dev/null; then yes | sdkmanager "platforms;android-28"; fi;
->>>>>>> c601c351
 
 cache:
   directories:
