--- conflicted
+++ resolved
@@ -43,18 +43,12 @@
     // Share FluxC version from host project if defined, otherwise fallback to default
     if (project.hasProperty("fluxCVersion")) {
         implementation("com.github.wordpress-mobile.WordPress-FluxC-Android:fluxc:$fluxCVersion") {
-<<<<<<< HEAD
-=======
             exclude group: "com.android.support"
->>>>>>> 301777fb
             exclude group: "org.wordpress", module: "utils"
         }
     } else {
         implementation("com.github.wordpress-mobile.WordPress-FluxC-Android:fluxc:918a9975bd5ac329006d39042b1312cc112781f6") {
-<<<<<<< HEAD
-=======
             exclude group: "com.android.support"
->>>>>>> 301777fb
             exclude group: "org.wordpress", module: "utils"
         }
     }
